#!/usr/bin/env python2
# -*- coding: utf-8 -*-
"""
    Blockstack-client
    ~~~~~
    copyright: (c) 2014-2015 by Halfmoon Labs, Inc.
    copyright: (c) 2016 by Blockstack.org

    This file is part of Blockstack-client.

    Blockstack-client is free software: you can redistribute it and/or modify
    it under the terms of the GNU General Public License as published by
    the Free Software Foundation, either version 3 of the License, or
    (at your option) any later version.

    Blockstack-client is distributed in the hope that it will be useful,
    but WITHOUT ANY WARRANTY; without even the implied warranty of
    MERCHANTABILITY or FITNESS FOR A PARTICULAR PURPOSE.  See the
    GNU General Public License for more details.
    You should have received a copy of the GNU General Public License
    along with Blockstack-client. If not, see <http://www.gnu.org/licenses/>.
"""

import os
import random
import base64
import copy

# Hack around absolute paths
current_dir = os.path.abspath(os.path.dirname(__file__))
parent_dir = os.path.abspath(current_dir + "/../")

import json
import socket
import threading
import time
import tempfile
import hashlib
import keylib
from keylib import ECPrivateKey

import blockstack_zones
import virtualchain

from .queue import get_queue_state, in_queue, cleanup_preorder_queue, queue_removeall
from .queue import queue_find_accepted, queuedb_find
from .queue import queue_add_error_msg

from .nameops import async_preorder, async_register, async_update, async_transfer, async_renew, async_revoke

from ..keys import get_data_privkey_info, is_singlesig_hex
from ..key_file import key_file_put
from ..gaia.cache import GLOBAL_CACHE
from ..proxy import is_name_registered, is_zonefile_hash_current, get_default_proxy, get_name_blockchain_record, get_atlas_peers, json_is_error
from ..zonefile import zonefile_data_replicate
from ..user import is_user_zonefile
from ..storage import put_mutable_data, get_zonefile_data_hash

from ..constants import CONFIG_PATH, DEFAULT_QUEUE_PATH, BLOCKSTACK_DEBUG, BLOCKSTACK_TEST, TX_MIN_CONFIRMATIONS
from ..constants import PREORDER_CONFIRMATIONS
from ..constants import get_secret

from ..config import get_config
from ..utils import url_to_host_port
from ..logger import get_logger

from binascii import hexlify
from .crypto.utils import aes_encrypt, aes_decrypt

DEBUG = True

__registrar_state = None
log = get_logger("blockstack-client-registrar")


def get_registrar_state(config_path=None, proxy=None):
    """
    Create singleton registrar state.
    """
    global __registrar_state
    if __registrar_state is None:
        raise Exception("State is not initialized")

    state = __registrar_state

    if config_path is None:
        config_path = state.config_path
        if config_path is None:
            config_path = CONFIG_PATH

    if proxy is None:
        proxy = get_default_proxy(config_path=config_path)

    return (state, config_path, proxy)


def set_registrar_state(config_path=None, wallet_keys=None):
    """
    Set singleton state and start the registrar thread.
    Return the registrar state on success
    Return None on error
    """
    global __registrar_state
    assert config_path is not None

    # if we're already running, then bail
    if RegistrarWorker.is_lockfile_valid( config_path ):
        log.debug("RegistrarWorker already initialized")
        return None

    log.info("Initialize Registrar State from %s" % (config_path))
    __registrar_state = RegistrarState(config_path)

    if wallet_keys:
        log.info("Setting wallet keys")

        res = set_wallet(
            (wallet_keys['payment_addresses'][0], wallet_keys['payment_privkey']),
            (wallet_keys['owner_addresses'][0], wallet_keys['owner_privkey']),
            (wallet_keys['data_pubkeys'][0], wallet_keys['data_privkey']),
            config_path=config_path
        )

        if 'error' in res:
            log.error("Failed to set wallet: {}".format(res['error']))
            __registrar_state = None
            return None

    __registrar_state.start()
    return __registrar_state


def registrar_shutdown(config_path=None):
    """
    Shut down existing state
    """
    global __registrar_state
    if __registrar_state is None:
        return

    log.info("Shut down Registrar State")
    __registrar_state.request_stop()
    __registrar_state.join()
    __registrar_state = None


class RegistrarWorker(threading.Thread):
    """
    Worker thread for waiting for transactions to go through.
    """
    def __init__(self, config_path):
        super(RegistrarWorker, self).__init__()

        self.config_path = config_path
        config = get_config(config_path)
        self.queue_path = config['queue_path']
        self.poll_interval = int(config['poll_interval'])
        self.api_port = int(config['api_endpoint_port'])
        self.running = True
        self.lockfile_path = None
        self.required_storage_drivers = config.get('storage_drivers_required_write', None)
        if self.required_storage_drivers is None:
            self.required_storage_drivers = config.get("storage_drivers", "").split(",")
        else:
            self.required_storage_drivers = self.required_storage_drivers.split(",")

        log.debug("Queue path:      %s" % self.queue_path)

        if os.path.exists(self.queue_path):
            queue_info = os.stat(self.queue_path)
            log.debug("Queue info:      size=%s ctime=%s atime=%s mtime=%s" % (queue_info.st_size, queue_info.st_ctime, queue_info.st_atime, queue_info.st_mtime))

        else:
            log.debug("Queue info:      <unknown>")

        log.debug("Poll interval:   %s" % self.poll_interval)
        log.debug("API port:        %s" % self.api_port)
        log.debug("Storage:         %s" % ",".join(self.required_storage_drivers))


    @classmethod 
    def register_preordered_name( cls, name_data, payment_privkey_info, owner_privkey_info, proxy=None, config_path=CONFIG_PATH, queue_path=DEFAULT_QUEUE_PATH ):
        """
        Given a preordered name, go register it.
        Return the result of broadcasting the registration operation on success (idempotent--if already broadcasted, then return the broadcast information).
        Return {'error': ...} on error
        Return {'error': ..., 'already_registered': True} if the name is already registered
        Return {'error': ..., 'not_preordered': True} if the name was not preordered
        """
        if proxy is None:
            proxy = get_default_proxy(config_path=config_path)

        if not is_name_registered( name_data['fqu'], proxy=proxy ):
            if in_queue( "preorder", name_data['fqu'], path=queue_path ):
                if not in_queue("register", name_data['fqu'], path=queue_path):
                    # was preordered but not registered
                    # send the registration
                    log.debug("async_register({}, zonefile={}, keyfile={}, transfer_address={})".format(
                        name_data['fqu'], name_data.get('zonefile'), name_data.get('key_file'), 
                        name_data.get('transfer_address'))) 
                    res = async_register( name_data['fqu'], payment_privkey_info, owner_privkey_info, 
                                          name_data=name_data, proxy=proxy, config_path=config_path,
                                          queue_path=queue_path )
                    return res
                else:
                    # already queued
                    reg_result = queuedb_find( "register", name_data['fqu'], limit=1, path=queue_path )
                    if len(reg_result) == 1:
                        log.debug('Already queued for register: {}'.format(name_data['fqu']))
                        return {'status': True, 'transaction_hash': reg_result[0]['tx_hash']}
                    else:
                        raise Exception("Inconsistency: name '%s' is queued and then unqueued" % name_data['fqu'])

            else:
                log.error('Not preordered: {}'.format(name_data['fqu']))
                return {'error': 'Name "%s" is not preorded' % name_data['fqu'], 'not_preordered': True}

        else:
            log.error('Already registered: {}'.format(name_data['fqu']))
            return {'error': 'Name "%s" is already registered' % name_data['fqu'], 'already_registered': True}

    
    @classmethod
    def set_zonefile( cls, name_data, proxy=None, config_path=CONFIG_PATH, queue_path=DEFAULT_QUEUE_PATH ):
        """
        Given a newly-registered name, go broadcast the hash of its zonefile.
        Idempotent--if the name is already migrated, then return the result of the pending transaction.

        Return {'status': True, 'transaction_hash': ..., 'zonefile_hash': ...} on success
        Return {'error': ...} on error
        """
        if proxy is None:
            proxy = get_default_proxy(config_path=config_path)
    
        conf = get_config(config_path)
        assert conf

        if in_queue('update', name_data['fqu'], path=queue_path):
            # already processed 
            up_result = queuedb_find( "update", name_data['fqu'], limit=1, path=queue_path )
            if len(up_result) == 1:
                return {'status': True, 'transaction_hash': up_result[0]['tx_hash'], 'zonefile_hash': up_result[0].get('zonefile_hash', None)}

            else:
                raise Exception("Queue inconsistency: name '%s' is and is not pending update" % up_result[0]['fqu'])

        log.debug("update({}, zonefile={}, keyfile={}, transfer_address={})".format(name_data['fqu'], name_data.get('zonefile'), name_data.get('key_file'), name_data.get('transfer_address'))) 
        res = update( name_data['fqu'], name_data.get('zonefile'), name_data.get('zonefile_hash'), name_data.get('transfer_address'),
                      config_path=config_path, proxy=proxy, prior_name_data = name_data )

        assert 'success' in res

        if not res['success']:
            log.error("migrate %s: %s" % (name_data['fqu'], res['error']))
            return {'error': res['error']}

        else:
            try:
                assert 'transaction_hash' in res
                assert 'value_hash' in res
            except:
                raise Exception("Invalid response\n%s\n" % json.dumps(res, indent=4, sort_keys=True))

            return {'status': True, 'transaction_hash': res['transaction_hash'], 'zonefile_hash': res['value_hash']}


    @classmethod
    def set_zonefiles( cls, queue_path, config_path=CONFIG_PATH, proxy=None ):
        """
        Find all confirmed registrations, create empty zonefiles for them and broadcast their hashes to the blockchain.
        Queue up the zonefiles and key files for subsequent replication.
        Return {'status': True} on success
        Return {'error': ...} on failure
        """
        if proxy is None:
            proxy = get_default_proxy(config_path=config_path)

        ret = {'status': True}
        registers = cls.get_confirmed_registers( config_path, queue_path )
        for register in registers:

            # already migrated?
            if in_queue("update", register['fqu'], path=queue_path):
                log.warn("Already initialized key file for name '%s'" % register['fqu'])
                queue_removeall( [register], path=queue_path )
                continue

            log.debug("Register for '%s' (%s) is confirmed!" % (register['fqu'], register['tx_hash']))
            res = cls.set_zonefile( register, proxy=proxy, queue_path=queue_path, config_path=config_path )
            if 'error' in res:
                queue_add_error_msg('register', register['fqu'], res['error'], path=queue_path)

                log.error("Failed to make key file for %s: %s" % (register['fqu'], res['error']))
                ret = {'error': 'Failed to set up key file'}

            else:
                # success!
                log.debug("Sent update for '%s'" % register['fqu'])
                queue_removeall( [register], path=queue_path )

        return ret


    @classmethod
    def get_confirmed_registers( cls, config_path, queue_path ):
        """
        Find all the confirmed registers
        """
        accepted = queue_find_accepted( "register", path=queue_path, config_path=config_path )
        return accepted


    @classmethod
    def get_confirmed_preorders( cls, config_path, queue_path ):
        """
        Find all the confirmed preorders
        """
        accepted = queue_find_accepted( "preorder", path=queue_path, config_path=config_path )
        return accepted


    @classmethod 
    def get_confirmed_updates( cls, config_path, queue_path ):
        """
        Find all confirmed updates
        """
        accepted = queue_find_accepted( "update", path=queue_path, config_path=config_path )
        return accepted


    @classmethod
    def get_confirmed_transfers( cls, config_path, queue_path ):
        """
        Find all confirmed transfers
        """
        accepted = queue_find_accepted( "transfer", path=queue_path, config_path=config_path )
        return accepted


    @classmethod
    def get_confirmed_name_imports( cls, config_path, queue_path ):
        """
        Find all confirmed name imports
        """
        accepted = queue_find_accepted( "name_import", path=queue_path, config_path=config_path )
        return accepted


    @classmethod
    def register_preorders( cls, queue_path, wallet_data, config_path=CONFIG_PATH, proxy=None ):
        """
        Find all confirmed preorders, and register them.
        Return {'status': True} on success
        Return {'error': ...} on error
        'names' maps to the list of queued name data for names that were registered
        """

        if proxy is None:
            proxy = get_default_proxy(config_path=config_path)

        ret = {'status': True}
        preorders = cls.get_confirmed_preorders( config_path, queue_path )
        for preorder in preorders:

            log.debug("Preorder for '%s' (%s) is confirmed!" % (preorder['fqu'], preorder['tx_hash']))

            # did we already register?
            if in_queue("register", preorder['fqu'], path=queue_path):
                log.warn("Already queued name '%s' for registration" % preorder['fqu'])
                queue_removeall( [preorder], path=queue_path )
                continue

            res = cls.register_preordered_name( preorder, wallet_data['payment_privkey'], wallet_data['owner_privkey'], proxy=proxy, config_path=config_path, queue_path=queue_path )
            if 'error' in res:
                if res.get('already_registered'):
                    # can clear out, this is a dup
                    log.debug("%s is already registered!" % preorder['fqu'])
                    queue_removeall( [preorder], path=queue_path )

                else:
                    log.error("Failed to register preordered name %s: %s" % (preorder['fqu'], res['error']))
                    queue_add_error_msg('preorder', preorder['fqu'], res['error'], path=queue_path)
                    ret = {'error': 'Failed to preorder a name'} 

            else:
                # clear 
                log.debug("Sent register for %s" % preorder['fqu'] )
                queue_removeall( [preorder], path=queue_path )

        return ret


    @classmethod
    def clear_confirmed( cls, config_path, queue_path, proxy=None ):
        """
        Find all confirmed transactions besides preorder, register, update, and remove them from the queue.
        Once these operations complete, there will be no subsequent operations.
        
        Return {'status': true} on success
        Return {'error': ...} on failure
        """
        for queue_name in ['transfer', 'revoke', 'renew', 'name_import']:
            accepted = queue_find_accepted( queue_name, path=queue_path, config_path=config_path )

            if len(accepted) > 0:
                log.debug("Clear %s confirmed %s operations" % (len(accepted), queue_name))
                queue_removeall( accepted, path=queue_path )

        # remove expired preorders
        cleanup_preorder_queue(path=queue_path, config_path=config_path)
        return {'status': True}

    
    @classmethod 
    def replicate_name_data( cls, name_data, atlas_servers, wallet_data, storage_drivers, config_path, proxy=None, replicated_zonefiles=[], replicated_key_file_hashes=[] ):
        """
        Given an update queue entry,
        replicate the zonefile to as many
        blockstack atlas servers as we can.
        If given, replicate the key file as well.
        @atlas_servers should be a list of (host, port)
        Return {'status': True} on success
        Return {'error': ...} on error
        """
     
        # is the zonefile hash replicated?
        zonefile_data = name_data['zonefile']
        if zonefile_data is None:
            log.debug("No zonefile to replicate for %s" % name_data['fqu'])
            return {'status': True}

        zonefile_hash = name_data.get('zonefile_hash', None)
        if zonefile_hash is None:
            zonefile_hash = get_zonefile_data_hash( zonefile_data )

        if zonefile_hash not in replicated_zonefiles:
            # NOTE: replicated_zonefiles is static but scoped to this method
            # use it to remember what we've replicated, so we don't needlessly retry
            name_rec = get_name_blockchain_record( name_data['fqu'], proxy=proxy )
            if 'error' in name_rec:
                if name_rec['error'] == 'Not found.':
                    return {'error' : 'Name has not appeared on the resolver, cannot issue zonefile until it does.'}
                return name_rec

            if BLOCKSTACK_TEST:
                log.debug("Replicate zonefile %s (blockchain: %s)\ndata:\n%s" % (zonefile_hash, name_rec['value_hash'], base64.b64encode(zonefile_data)))

            if str(name_rec['value_hash']) != zonefile_hash:
                log.error("Zonefile %s has not been confirmed yet (still on %s)" % (zonefile_hash, name_rec['value_hash']))
                return {'error': 'Zonefile hash not yet replicated'}

            res = zonefile_data_replicate( name_data['fqu'], zonefile_data, name_data['tx_hash'], atlas_servers, config_path=config_path, storage_drivers=storage_drivers )
            if 'error' in res:
                log.error("Failed to replicate zonefile %s for %s: %s" % (zonefile_hash, name_data['fqu'], res['error']))
                return res

            log.info("Replicated zonefile data for %s to %s server(s)" % (name_data['fqu'], len(res['servers'])))
            replicated_zonefiles.append(zonefile_hash)

        # replicate key file to storage, if given
        # use the data keypair
        if name_data.has_key('key_file') and name_data['key_file'] is not None:
            # only works this is actually a zonefile, since we need to use
            # the zonefile to find the appropriate data private key.
            zonefile = None
            try:
                zonefile = blockstack_zones.parse_zone_file( zonefile_data )
                assert is_user_zonefile( zonefile )
            except Exception, e:
                if BLOCKSTACK_TEST:
                    log.exception(e)

                log.warning("Not a zone file; not replicating key file for %s" % name_data['fqu'])
                return {'status': True}
            
            data_privkey = get_data_privkey_info( zonefile, wallet_keys=wallet_data, config_path=config_path )
            assert data_privkey is not None and not json_is_error(data_privkey), "No data private key"

            log.info("Replicate key file data for %s to %s" % (name_data['fqu'], ",".join(storage_drivers)))
            
            key_file_payload = copy.deepcopy(name_data['key_file'])
            key_file_hash = hashlib.sha256(name_data['fqu'] + zonefile_hash + json.dumps(key_file_payload, sort_keys=True)).hexdigest()

            # did we replicate this key file for this name and zonefile already?
            if key_file_hash in replicated_key_file_hashes:
                # already replicated
                log.debug("Already replicated key file for {}".format(name_data['fqu']))
                return {'status': True}
            
            storage_res = key_file_put(name_data['fqu'], key_file_payload, cache=GLOBAL_CACHE, required_drivers=storage_drivers, config_path=config_path)
            if 'error' in storage_res:
                log.info("Failed to replicate key file for %s: %s" % (name_data['fqu'], storage_res['error']))
                return {'error': 'Failed to store key file'}
            else:
                log.info("Replicated key file for %s" % (name_data['fqu']))

                # don't do this again 
                replicated_key_file_hashes.append(key_file_hash)
                return {'status': True}

        else:
            log.info("No key file to replicate for '%s'" % (name_data['fqu']))
            return {'status': True}


    @classmethod
    def replicate_names_data( cls, queue_path, updates, wallet_data, storage_drivers, skip=[], config_path=CONFIG_PATH, proxy=None ):
        """
        Replicate all zonefiles and key files for each confirmed update or name import.
        @atlas_servers should be a list of (host, port)

        Do NOT remove items from the queue.

        Return {'status': True} on success
        Return {'error': ..., 'names': [...]} on failure.  'names' refers to the list of names that failed
        """
        ret = {'status': True}
        failed_names = []

        atlas_servers = cls.get_atlas_server_list( config_path )
        if 'error' in atlas_servers:
            log.warn('Failed to get server list: {}'.format(atlas_servers['error']))
            return {'error': 'Failed to get Atlas server list'}

        for update in updates:
            if update['fqu'] in skip:
                log.debug("Skipping name {}".format(update['fqu']))
                continue

            log.debug("Zone file update on '%s' (%s) is confirmed!  New hash is %s" % (update['fqu'], update['tx_hash'], update['zonefile_hash']))
            res = cls.replicate_name_data( update, atlas_servers, wallet_data, storage_drivers, config_path, proxy=proxy )
            if 'error' in res:
                log.error("Failed to update %s: %s" % (update['fqu'], res['error']))
                queue_add_error_msg('update', update['fqu'], res['error'], path=queue_path)
                ret = {'error': 'Failed to finish an update'}
                failed_names.append( update['fqu'] )

        if 'error' in ret:
            ret['names'] = failed_names

        return ret


    @classmethod
    def replicate_update_data( cls, queue_path, wallet_data, storage_drivers, skip=[], config_path=CONFIG_PATH, proxy=None ):
        """
        Replicate all zone files and key files for each confirmed NAME_UPDATE
        @atlas_servers should be a list of (host, port)

        Do NOT remove items from the queue.

        Return {'status': True} on success
        Return {'error': ..., 'names': [...]} on failure.  'names' refers to the list of names that failed
        """
        updates = cls.get_confirmed_updates( config_path, queue_path )
        if len(updates) == 0:
            return {'status': True}

        return cls.replicate_names_data(queue_path, updates, wallet_data, storage_drivers, skip=skip, config_path=config_path, proxy=proxy)


    @classmethod
    def replicate_name_import_data( cls, queue_path, wallet_data, storage_drivers, skip=[], config_path=CONFIG_PATH, proxy=None ):
        """
        Replicate all zone files and key files for each confirmed NAME_UPDATE
        @atlas_servers should be a list of (host, port)

        Do NOT remove items from the queue.

        Return {'status': True} on success
        Return {'error': ..., 'names': [...]} on failure.  'names' refers to the list of names that failed
        """
        name_imports = cls.get_confirmed_name_imports( config_path, queue_path )
        if len(name_imports) == 0:
            return {'status': True}

        return cls.replicate_names_data(queue_path, name_imports, wallet_data, storage_drivers, skip=skip, config_path=config_path, proxy=proxy)


    @classmethod
    def transfer_names( cls, queue_path, skip=[], config_path=CONFIG_PATH, proxy=None ):
        """
        Find all confirmed updates and if they have a transfer address, transfer them.
        Otherwise, clear them from the update queue.

        Return {'status': True} on success
        Return {'error': ..., 'names': ...} on failure
        """
        if proxy is None:
            proxy = get_default_proxy(config_path=config_path)

        failed = []
        ret = {'status': True}
        conf = get_config(config_path)
        assert conf

        updates = cls.get_confirmed_updates( config_path, queue_path )
        for update in updates:
            if update['fqu'] in skip:
                log.debug("Skipping {}".format(update['fqu']))
                continue

            if update.get("transfer_address") is not None:
                # let's see if the name already got there!
                name_rec = get_name_blockchain_record( update['fqu'], proxy=proxy )
                if 'address' in name_rec:
                    log.debug("{} updated, current owner : {}, transfer owner : {}".format(
                        update['fqu'], name_rec['address'], update['transfer_address']))
                if 'address' in name_rec and name_rec['address'] == update['transfer_address']:
                    log.debug("Requested Transfer {} to {} is owned by {} already. Declaring victory.".format(
                        update['fqu'], update['transfer_address'], name_rec['address']))
                    res = { 'success' : True }
                else:
                    log.debug("Transfer {} to {}".format(update['fqu'], update['transfer_address']))

                    res = transfer( update['fqu'], update['transfer_address'], config_path=config_path, proxy=proxy )

                assert 'success' in res

                if res['success']:
                    # clear from update queue
                    log.debug("Clearing successful transfer of {} to {} from update queue".format(update['fqu'], update['transfer_address']))
                    queue_removeall( [update], path=queue_path )

                else:
                    # will try again
                    log.error("Failed to transfer {} to {}: {}".format(update['fqu'], update['transfer_address'], res.get('error')))
                    queue_add_error_msg('update', update['fqu'], res.get('error'), path=queue_path)
                    ret = {'error': 'Not all names transferred'}
                    failed.append(update['fqu'])

            else:
                # nothing more to do
                log.debug("Done working on {}".format(update['fqu']))
                log.debug("Final name output: {}".format(update))
                queue_removeall( [update], path=queue_path )

        if 'error' in ret:
            ret['names'] = failed

        return ret


    @classmethod
    def get_atlas_server_list( cls, config_path ):
        """
        Get the list of atlas servers to which to replicate zonefiles
        Returns [(host, port)] on success
        Returns {'error': ...} on error
        """
        conf = get_config(config_path)
        servers = ['{}:{}'.format(conf['server'], conf['port'])]
        server_hostport = '{}:{}'.format(conf['server'], conf['port'])

        atlas_peers_res = {}
        try:
            atlas_peers_res = get_atlas_peers( server_hostport, proxy = get_default_proxy() )
            assert 'error' not in atlas_peers_res

            servers += atlas_peers_res['peers']

        except AssertionError as ae:
            log.exception(ae)
            log.error('Error response from {}: {}'.format(server_hostport, atlas_peers_res['error']))
            return {'error': 'Failed to get valid response'}
        except socket.error, se:
            log.exception(se)
            log.warning('Failed to find Atlas peers of {}'.format(server_hostport))
            return {'error': 'Failed to get atlas peers due to socket error'}
        except Exception as e:
            log.exception(e)
            return {'error': 'Failed to contact atlas peer'}

        servers = list(set([str(hp) for hp in servers]))

        if 'node.blockstack.org:6264' not in servers and not BLOCKSTACK_TEST:
            log.warning("Also including node.blockstack.org:6264 for Atlas zone file dissimination")
            servers.append("node.blockstack.org:6264")

        log.debug("Servers: {}".format(servers))

        return [url_to_host_port(hp) for hp in servers]


    def cleanup_lockfile(self, path):
        """
        Remove a lockfile (exit handler)
        """
        if self.lockfile_path is None:
            return

        try:
            os.unlink(self.lockfile_path)
            self.lockfile_path = None
        except:
            pass


    def request_stop(self):
        """
        Stop this thread
        """
        self.running = False


    @classmethod
    def is_lockfile_stale( cls, path ):
        """
        Is the given lockfile stale?
        """

        with open(path, "r") as f:
            dat = f.read()
            try:
                pid = int(dat.strip())
            except:
                # corrupt
                pid = -1

        return pid != os.getpid()


    @classmethod
    def lockfile_write( cls, fd ):
        """
        Put a lockfile
        Return True on success
        Return False on error
        """

        buf = "%s\n" % os.getpid()
        nw = 0
        while nw < len(buf):
            try:
                rc = os.write( fd, buf[nw:] )
                nw += rc
            except:
                log.error("Failed to write lockfile")
                return False

        return True


    @classmethod
    def get_lockfile_path( cls, config_path ):
        """
        Get the path to the lockfile
        """
        return os.path.join( os.path.dirname(config_path), "registrar.lock" )


    @classmethod
    def is_lockfile_valid( cls, config_path ):
        """
        Does the lockfile exist and does it correspond
        to a running registrar?
        """
        lockfile_path = cls.get_lockfile_path( config_path )
        if os.path.exists(lockfile_path):
            # is it stale?
            if cls.is_lockfile_stale( lockfile_path ):
                return False

            else:
                # not stale
                return True

        else:
            return False


    def run(self):
        """
        Watch the various queues:
        * if we find an accepted preorder, send the accompanying register
        * if we find an accepted update, replicate the accompanying zonefile
        """
        failed = False
        poll_interval = self.poll_interval
        failed_names = []

        log.info("Registrar worker entered")

        # set up a lockfile
        self.lockfile_path = RegistrarWorker.get_lockfile_path( self.config_path )
        if not RegistrarWorker.is_lockfile_valid( self.config_path ):
            if os.path.exists(self.lockfile_path):
                log.debug("Removing stale lockfile")
                os.unlink(self.lockfile_path)

        else:
            log.debug("Extra worker thread exiting (lockfile exists and is valid)")
            return

        try:
            fd, path = tempfile.mkstemp(prefix=".registrar.lock.", dir=os.path.dirname(self.config_path))
            os.link( path, self.lockfile_path )

            try:
                os.unlink(path)
            except:
                pass

            # success!  write the lockfile
            rc = RegistrarWorker.lockfile_write( fd )
            os.close( fd )

            if not rc:
                log.error("Failed to write lockfile")
                return

        except (IOError, OSError):
            try:
                os.unlink(path)
            except:
                pass

            log.debug("Extra worker exiting (failed to lock)")
            return

        log.debug("Registrar worker starting up")

        is_backing_off = False
        while self.running:

            failed = False
            wallet_data = None
            proxy = get_default_proxy( config_path=self.config_path )
            failed_names = []

            try:
                wallet_data = get_wallet( config_path=self.config_path, proxy=proxy )

                # wait until the owner address is set
                while ('error' in wallet_data or wallet_data['owner_address'] is None) and self.running:
                    log.debug("Owner address not set... (%s)" % wallet_data.get("error", ""))
                    wallet_data = get_wallet( config_path=self.config_path, proxy=proxy )
                    time.sleep(1.0)

                # preemption point
                if not self.running:
                    break

            except Exception, e:
                log.exception(e)
                break
                poll_interval = 1.0

            try:
                # see if we can complete any registrations
                # clear out any confirmed preorders
                # log.debug("register all pending preorders in %s" % (self.queue_path))
                res = RegistrarWorker.register_preorders( self.queue_path, wallet_data, config_path=self.config_path, proxy=proxy )
                if 'error' in res:
                    log.warn("Registration failed: %s" % res['error'])

                    # try exponential backoff
                    failed = True

            except Exception, e:
                log.exception(e)
                failed = True

            try:
                # see if we can put any zonefiles
                # clear out any confirmed registers
                # log.debug("put zonefile hashes for registered names in %s" % (self.queue_path))
                res = RegistrarWorker.set_zonefiles( self.queue_path, config_path=self.config_path, proxy=proxy )
                if 'error' in res:
                    log.warn('zonefile hash broadcast failed: %s' % res['error'])

                    failed = True

            except Exception, e:
                log.exception(e)
                failed = True

            try:
                # see if we can replicate any zonefiles and key files
                # clear out any confirmed updates
                # log.debug("replicate all pending zone files and key files for updates %s" % (self.queue_path))
                res = RegistrarWorker.replicate_update_data( self.queue_path, wallet_data, self.required_storage_drivers, config_path=self.config_path, proxy=proxy )
                if 'error' in res:
                    log.warn("Zone file/key file replication failed for update: %s" % res['error'])

                    failed = True
                    failed_names += res['names']

            except Exception, e:
                log.exception(e)
                failed = True

            try:
                # see if we can transfer any names to their new owners
                # log.debug("transfer all names in {}".format(self.queue_path))
                res = RegistrarWorker.transfer_names( self.queue_path, skip=failed_names, config_path=self.config_path, proxy=proxy )
                if 'error' in res:
                    log.warn("Transfer failed: {}".format(res['error']))

                    failed = True
                    failed_names += res['names']

            except Exception as e:
                log.exception(e)
                failed = True

            try:
                # see if we can replicate any zonefiles for name imports
                # clear out any confirmed imports
                # log.debug("replicate all pending zone files for name imports in {}".format(self.queue_path))
                res = RegistrarWorker.replicate_name_import_data( self.queue_path, wallet_data, self.required_storage_drivers, skip=failed_names, config_path=self.config_path, proxy=proxy )
                if 'error' in res:
                    log.warn("Zone file replication failed: {}".format(res['error']))

                    failed = True
                    failed_names += res['names']

            except Exception, e:
                log.exception(e)
                failed = True

            try:
                # see if we can remove any other confirmed operations, besides preorders, registers, and updates
                # log.debug("clean out other confirmed operations")
                res = RegistrarWorker.clear_confirmed( self.config_path, self.queue_path, proxy=proxy )
                if 'error' in res:
                    log.warn("Failed to clear out some operations: %s" % res['error'])

                    failed = True

            except Exception, e:
                log.exception(e)
                failed = True

            # if we failed a step, then try again quickly with exponential backoff
            if failed:
                if is_backing_off:
                    poll_interval = 2 * poll_interval + random.random() * poll_interval
                    poll_interval = min( poll_interval, self.poll_interval )
                else:
                    poll_interval = 1.0
                    is_backing_off = True
            else:
                # succeeded. resume normal polling 
                poll_interval = self.poll_interval
                is_backing_off = False

            try:
                log.debug("Registrar sleeping for %s" % poll_interval)
                for i in xrange(0, int(poll_interval)):
                    time.sleep(1)

                    # preemption point
                    if not self.running:
                        break

            except:
                # interrupted
                log.debug("Sleep interrupted")
                break

        log.info("Registrar worker exited")
        self.cleanup_lockfile( self.lockfile_path )


class RegistrarState(object):
    """
    State bundle for the RPC calls
    """
    finished = False

    payment_address = None
    owner_address = None

    payment_privkey_info = None
    owner_privkey_info = None
    data_privkey_info = None
    data_pubkey = None

    server_started_at = None
    registrar_worker = None
    queue_path = None

    def __init__(self, config_path):

        self.config_path = config_path
        conf = get_config(config_path)
        self.queue_path = conf['queue_path']
        log.info("Registrar initialized (config: %s, queues: %s)" % (config_path, self.queue_path))
        self.registrar_worker = RegistrarWorker( config_path )


    def start(self):
        self.registrar_worker.start()

    def request_stop(self):
        log.debug("Registrar worker request stop")
        self.registrar_worker.request_stop()

    def join(self):
        log.debug("Registrar worker join")
        self.registrar_worker.join()


# RPC method: backend_state
def state():
    """
    Return status on current registrations
    """
    state, config_path, proxy = get_registrar_state()

    log.debug("Get queue state from %s" % state.queue_path)
    data = get_queue_state(path=state.queue_path)
    return data

# RPC method: backend_set_wallet
def set_wallet(payment_keypair, owner_keypair, data_keypair, config_path=None, proxy=None):
    """
    Keeps payment privkey in memory (instead of disk)
    for the time that server is alive.

    Each _keypair is a list or tuple with two items: the address, and the private key information
    (note that the private key information can be either a private key, or a multisig info dict).

    Return {'success': True} on success
    Return {'error': ...} on error
    """
    state, config_path, proxy = get_registrar_state(config_path=config_path, proxy=proxy)

    try:
        assert payment_keypair[0]
        assert payment_keypair[1]
        assert owner_keypair[0]
        assert owner_keypair[1]
        assert data_keypair[0]
        assert data_keypair[1]
    except AssertionError as ae:
        if BLOCKSTACK_TEST or BLOCKSTACK_DEBUG:
            log.exception(ae)

        return {'error': 'Missing wallet information'}

    # sanity check...
    if not virtualchain.is_singlesig( payment_keypair[1] ) and not virtualchain.is_multisig( payment_keypair[1] ):
        return {'error': 'Invalid payment key info'}

    if not virtualchain.is_singlesig( owner_keypair[1] ) and not virtualchain.is_multisig( owner_keypair[1] ):
        return {'error': 'Invalid owner key info'}

    if not is_singlesig_hex( data_keypair[1] ):
        return {'error': 'Invalid data key info'}

    state.payment_address = payment_keypair[0]
    state.owner_address = owner_keypair[0]
    state.data_pubkey = ECPrivateKey(data_keypair[1]).public_key().to_hex()

    if keylib.key_formatting.get_pubkey_format(state.data_pubkey) == 'hex_compressed':
        state.data_pubkey = keylib.key_formatting.decompress(state.data_pubkey)

    state.payment_privkey_info = payment_keypair[1]
    state.owner_privkey_info = owner_keypair[1]
    state.data_privkey_info = data_keypair[1]

    data = {}
    data['success'] = True

    log.debug("Wallet set (%s, %s, %s)" % (state.payment_address, state.owner_address, data_keypair[0]))
    return data


def get_wallet_payment_privkey_info(config_path=None, proxy=None):
    """
    Get the decrypted payment private key info from the wallet
    Return None if not set
    """
    state, config_path, proxy = get_registrar_state(config_path=config_path, proxy=proxy)
    if state.payment_privkey_info is None:
        return None

    return state.payment_privkey_info


def get_wallet_owner_privkey_info(config_path=None, proxy=None):
    """
    Get the decrypted owner private key info from the wallet
    Return None if not set
    """
    state, config_path, proxy = get_registrar_state(config_path=config_path, proxy=proxy)
    if state.owner_privkey_info is None:
        return None

    return state.owner_privkey_info


def get_wallet_data_privkey_info(config_path=None, proxy=None):
    """
    Get the decrypted data private key info from the wallet
    Return None if not set
    """
    state, config_path, proxy = get_registrar_state(config_path=config_path, proxy=proxy)
    if state.data_privkey_info is None:
        return None

    return state.data_privkey_info


# RPC method: backend_get_wallet
def get_wallet(config_path=None, proxy=None):
    """
    Keeps payment privkey in memory (instead of disk)
    for the time that server is alive
    Return the wallet (as a JSON dict) on success
    Return {'error':...} on error
    """

    state, config_path, proxy = get_registrar_state(config_path=config_path, proxy=proxy)
    data = {}

    data['payment_address'] = state.payment_address
    data['owner_address'] = state.owner_address
    data['data_pubkey'] = state.data_pubkey

    data['payment_privkey'] = get_wallet_payment_privkey_info(config_path=config_path, proxy=proxy)
    data['owner_privkey'] = get_wallet_owner_privkey_info(config_path=config_path, proxy=proxy)
    data['data_privkey'] = get_wallet_data_privkey_info(config_path=config_path, proxy=proxy)

    if data['payment_privkey'] is None or data['owner_privkey'] is None or data['data_privkey'] is None:
        if data['payment_privkey'] is None:
            log.debug("No payment private key(s)")

        if data['owner_privkey'] is None:
            log.debug("No owner private key(s)")

        if data['data_privkey'] is None:
            log.debug("No data private key(s)")

        data['error'] = "Failed to load private keys (wrong password?)"

    return data


# RPC method: backend_preorder
<<<<<<< HEAD
def preorder(fqu, cost_satoshis, zonefile_data, key_file_data, transfer_address, min_payment_confs, proxy=None, config_path=CONFIG_PATH, unsafe_reg = False):
=======
def preorder(fqu, cost_satoshis, zonefile_data, profile, transfer_address, min_payment_confs,
             proxy = None, config_path = CONFIG_PATH, unsafe_reg = False, owner_key = None,
             payment_key = None):
>>>>>>> 6575c661
    """
    Send preorder transaction and enter it in queue.
    Queue up additional state so we can update and transfer it as well.
    The entered registration is picked up
    by the monitor process.
    Return {'success': True, ...} on success
    Return {'error': ...} on error
    """

    state, config_path, proxy = get_registrar_state(config_path=config_path, proxy=proxy)
    data = {}
    if unsafe_reg:
        log.debug('Aggressive registration of {}'.format(fqu))

    if state.payment_address is None or state.owner_address is None:
        log.debug("Wallet is not unlocked")
        data['success'] = False
        data['error'] = "Wallet is not unlocked."
        return data

    if in_queue("preorder", fqu, path=state.queue_path):
        log.debug("Already enqueued: %s" % fqu)
        data['success'] = False
        data['error'] = "Already in queue."
        return data

    if payment_key is None:
        payment_key = get_wallet_payment_privkey_info(config_path=config_path, proxy=proxy)
    if owner_key is None:
        owner_key = get_wallet_owner_privkey_info(config_path=config_path, proxy=proxy)

    name_data = {
        'transfer_address': transfer_address,
        'zonefile': zonefile_data,
        'key_file': key_file_data,
    }
    if min_payment_confs is None:
        min_payment_confs = TX_MIN_CONFIRMATIONS
    else:
        log.warn("Using {} confirmations instead of the default {}".format(min_payment_confs, TX_MIN_CONFIRMATIONS))
        name_data['min_payment_confs'] = min_payment_confs # propogate this to later txns

    if unsafe_reg:
        name_data['confirmations_needed'] = PREORDER_CONFIRMATIONS
        name_data['unsafe_reg'] = True

    # save the current privkey_info, scrypted with our password
    passwd = get_secret('BLOCKSTACK_CLIENT_WALLET_PASSWORD')
    if passwd:
        name_data['owner_privkey'] = aes_encrypt(
            str(owner_key), hexlify( passwd ))
        name_data['payment_privkey'] = aes_encrypt(
            str(payment_key), hexlify( passwd ))
    else:
        log.warn("Registrar couldn't access wallet password to encrypt privkey," +
                 " sheepishly refusing to store the private key unencrypted.")

<<<<<<< HEAD
    log.debug("async_preorder({}, zonefile_data={}, key_file_data={}, transfer_address={})".format(fqu, zonefile_data, key_file_data, transfer_address)) 
    resp = async_preorder(fqu, payment_privkey_info, owner_privkey_info, cost_satoshis,
=======
    log.debug("async_preorder({}, zonefile_data={}, profile={}, transfer_address={})".format(fqu, zonefile_data, profile, transfer_address)) 
    resp = async_preorder(fqu, payment_key, owner_key, cost_satoshis,
>>>>>>> 6575c661
                          name_data=name_data, min_payment_confs=min_payment_confs,
                          proxy=proxy, config_path=config_path, queue_path=state.queue_path)

    if 'error' not in resp:
        data['success'] = True
        data['message'] = "The name has been queued up for registration and"
        data['message'] += " will take a few hours to go through. You can"
        data['message'] += " check on the status at any time by running"
        data['message'] += " 'blockstack info'."
        data['transaction_hash'] = resp['transaction_hash']
    else:
        data['success'] = False
        data['message'] = "Couldn't broadcast transaction. You can try again."
        data['error'] = resp['error']

    if 'tx' in resp:
        data['tx'] = resp['tx']

    return data


# RPC method: backend_update
<<<<<<< HEAD
def update( fqu, zonefile_txt, zonefile_hash, transfer_address, config_path=CONFIG_PATH, proxy=None,
            prior_name_data = None, owner_key = None ):
=======
def update(fqu, zonefile_txt, profile, zonefile_hash, transfer_address, config_path=CONFIG_PATH, proxy=None,
           prior_name_data = None, owner_key = None, payment_key = None ):
>>>>>>> 6575c661
    """
    Send a new zonefile hash.  Queue the zonefile data for subsequent replication.
    zonefile_txt_b64 must be b64-encoded so we can send it over RPC sanely
    """

    state, config_path, proxy = get_registrar_state(config_path=config_path, proxy=proxy)
    data = {}

    assert zonefile_txt is not None or zonefile_hash is not None, "need zonefile or zonefile hash"

    if zonefile_hash is None:
        zonefile_hash = get_zonefile_data_hash( zonefile_txt )

    if state.payment_address is None or state.owner_address is None:
        data['success'] = False
        data['error'] = "Wallet is not unlocked."
        return data

    if in_queue("update", fqu, path=state.queue_path):
        data['success'] = False
        data['error'] = "Already in queue."
        return data

    resp = None

    if payment_key is None:
        payment_key = get_wallet_payment_privkey_info(config_path=config_path, proxy=proxy)
    if owner_key is None:
        owner_key = get_wallet_owner_privkey_info(config_path=config_path, proxy=proxy)

    replication_error = None

    if not is_zonefile_hash_current(fqu, zonefile_hash, proxy=proxy ):
        # new zonefile data
        if prior_name_data is not None:
            name_data = dict(prior_name_data)
        else:
            name_data = {}

        name_data['transfer_address'] = transfer_address

<<<<<<< HEAD
        log.debug("async_update({}, zonefile_data={}, transfer_address={})".format(fqu, zonefile_txt, transfer_address)) 
        resp = async_update(fqu, zonefile_txt,
                            owner_privkey_info,
                            payment_privkey_info,
=======
        log.debug("async_update({}, zonefile_data={}, profile={}, transfer_address={})".format(fqu, zonefile_txt, profile, transfer_address)) 
        resp = async_update(fqu, zonefile_txt, profile,
                            owner_key,
                            payment_key,
>>>>>>> 6575c661
                            name_data=name_data,
                            zonefile_hash=zonefile_hash,
                            proxy=proxy,
                            config_path=config_path,
                            queue_path=state.queue_path)

    else:
        return {'success': True, 'warning': "The zonefile has not changed, so no update sent."}

    if 'error' not in resp:

        data['success'] = True
        data['message'] = "The name has been queued up for update and"
        data['message'] += " will take ~1 hour to process. You can"
        data['message'] += " check on the status at any time by running"
        data['message'] += " 'blockstack info'."
        data['transaction_hash'] = resp['transaction_hash']
        data['value_hash'] = resp['zonefile_hash']
    else:
        log.error("async_update failed with: '%s'" % resp['error'])
        data['success'] = False
        data['message'] = "Couldn't broadcast transaction. You can try again."
        data['error'] = resp['error']


    if replication_error is not None:
        data['warning'] = "Failed to replicate the zonefile ('%s')" % replication_error

    if 'tx' in resp:
        data['tx'] = resp['tx']

    return data


# RPC method: backend_transfer
def transfer(fqu, transfer_address, prior_name_data = None, config_path=CONFIG_PATH, proxy=None,
             owner_key = None, payment_key = None):
    """
    Send transfer transaction.
    Keeps the zonefile data.

    Return {'success': True, 'transaction_hash': ..., 'message': ...} on success
    Return {'success': False, 'error': ...}
    """

    state, config_path, proxy = get_registrar_state(config_path=config_path, proxy=proxy)
    data = {}

    if state.payment_address is None or state.owner_address is None:
        data['success'] = False
        data['error'] = "Wallet is not unlocked."
        return data

    if in_queue("transfer", fqu, path=state.queue_path):
        data['success'] = False
        data['error'] = "Already in queue."
        return data

    if payment_key is None:
        payment_key = get_wallet_payment_privkey_info(config_path=config_path, proxy=proxy)
    if owner_key is None:
        owner_key = get_wallet_owner_privkey_info(config_path=config_path, proxy=proxy)

    kwargs = {}
    if prior_name_data:
        kwargs['name_data'] = prior_name_data
    resp = async_transfer(fqu, transfer_address,
                          owner_key,
                          payment_key,
                          proxy=proxy,
                          config_path=config_path,
                          queue_path=state.queue_path, **kwargs)

    if 'error' not in resp:
        data['success'] = True
        data['message'] = "The name has been queued up for transfer and"
        data['message'] += " will take ~1 hour to process. You can"
        data['message'] += " check on the status at any time by running"
        data['message'] += " 'blockstack info'."
        data['transaction_hash'] = resp['transaction_hash']
    else:
        data['success'] = False
        data['error'] = resp['error']

    if 'tx' in resp:
        data['tx'] = resp['tx']

    return data


# RPC method: backend_renew
def renew(fqu, renewal_fee, config_path=CONFIG_PATH, proxy=None, owner_key = None,
          payment_key = None):
    """
    Renew a name

    Return {'success': True, 'message': ..., 'transaction_hash': ...} on success
    Return {'error': ...} on error
    """

    state, config_path, proxy = get_registrar_state(config_path=config_path, proxy=proxy)
    data = {}

    if state.payment_address is None or state.owner_address is None:
        data['success'] = False
        data['error'] = "Wallet is not unlocked."
        return data

    if in_queue("renew", fqu, path=state.queue_path):
        data['success'] = False
        data['error'] = "Already in queue."
        return data

    resp = None

    if payment_key is None:
        payment_key = get_wallet_payment_privkey_info(config_path=config_path, proxy=proxy)
    if owner_key is None:
        owner_key = get_wallet_owner_privkey_info(config_path=config_path, proxy=proxy)

    resp = async_renew(fqu, owner_key, payment_key, renewal_fee,
                       proxy=proxy,
                       config_path=config_path,
                       queue_path=state.queue_path)

    if 'error' not in resp:

        data['success'] = True
        data['message'] = "The name has been queued up for renewal and"
        data['message'] += " will take ~1 hour to process. You can"
        data['message'] += " check on the status at any time by running"
        data['message'] += " 'blockstack info'."
        data['transaction_hash'] = resp['transaction_hash']
    else:
        data['success'] = False
        data['message'] = "Couldn't broadcast transaction. You can try again."
        data['error'] = resp['error']

    if 'tx' in resp:
        data['tx'] = resp['tx']

    return data


# RPC method: backend_revoke
def revoke( fqu, config_path=CONFIG_PATH, proxy=None ):
    """
    Revoke a name

    Return {'success': True, 'message': ..., 'transaction_hash': ...} on success
    Return {'error': ...} on error
    """

    state, config_path, proxy = get_registrar_state(config_path=config_path, proxy=proxy)
    data = {}

    if state.payment_address is None or state.owner_address is None:
        data['success'] = False
        data['error'] = "Wallet is not unlocked."
        return data

    if in_queue("revoke", fqu, path=state.queue_path):
        data['success'] = False
        data['error'] = "Already in queue."
        return data

    resp = None

    payment_privkey_info = get_wallet_payment_privkey_info(config_path=config_path, proxy=proxy)
    owner_privkey_info = get_wallet_owner_privkey_info(config_path=config_path, proxy=proxy)

    resp = async_revoke(fqu, owner_privkey_info, payment_privkey_info,
                        proxy=proxy,
                        config_path=config_path,
                        queue_path=state.queue_path)

    if 'error' not in resp:

        data['success'] = True
        data['message'] = "The name has been queued up for revocation and"
        data['message'] += " will take ~1 hour to process. You can"
        data['message'] += " check on the status at any time by running"
        data['message'] += " 'blockstack info'."
        data['transaction_hash'] = resp['transaction_hash']
    else:
        data['success'] = False
        data['message'] = "Couldn't broadcast transaction. You can try again."
        data['error'] = resp['error']

    if 'tx' in resp:
        data['tx'] = resp['tx']

    return data
<|MERGE_RESOLUTION|>--- conflicted
+++ resolved
@@ -1140,13 +1140,9 @@
 
 
 # RPC method: backend_preorder
-<<<<<<< HEAD
-def preorder(fqu, cost_satoshis, zonefile_data, key_file_data, transfer_address, min_payment_confs, proxy=None, config_path=CONFIG_PATH, unsafe_reg = False):
-=======
-def preorder(fqu, cost_satoshis, zonefile_data, profile, transfer_address, min_payment_confs,
+def preorder(fqu, cost_satoshis, zonefile_data, key_file_data, transfer_address, min_payment_confs,
              proxy = None, config_path = CONFIG_PATH, unsafe_reg = False, owner_key = None,
              payment_key = None):
->>>>>>> 6575c661
     """
     Send preorder transaction and enter it in queue.
     Queue up additional state so we can update and transfer it as well.
@@ -1204,13 +1200,8 @@
         log.warn("Registrar couldn't access wallet password to encrypt privkey," +
                  " sheepishly refusing to store the private key unencrypted.")
 
-<<<<<<< HEAD
     log.debug("async_preorder({}, zonefile_data={}, key_file_data={}, transfer_address={})".format(fqu, zonefile_data, key_file_data, transfer_address)) 
-    resp = async_preorder(fqu, payment_privkey_info, owner_privkey_info, cost_satoshis,
-=======
-    log.debug("async_preorder({}, zonefile_data={}, profile={}, transfer_address={})".format(fqu, zonefile_data, profile, transfer_address)) 
     resp = async_preorder(fqu, payment_key, owner_key, cost_satoshis,
->>>>>>> 6575c661
                           name_data=name_data, min_payment_confs=min_payment_confs,
                           proxy=proxy, config_path=config_path, queue_path=state.queue_path)
 
@@ -1233,13 +1224,8 @@
 
 
 # RPC method: backend_update
-<<<<<<< HEAD
-def update( fqu, zonefile_txt, zonefile_hash, transfer_address, config_path=CONFIG_PATH, proxy=None,
-            prior_name_data = None, owner_key = None ):
-=======
-def update(fqu, zonefile_txt, profile, zonefile_hash, transfer_address, config_path=CONFIG_PATH, proxy=None,
+def update(fqu, zonefile_txt, zonefile_hash, transfer_address, config_path=CONFIG_PATH, proxy=None,
            prior_name_data = None, owner_key = None, payment_key = None ):
->>>>>>> 6575c661
     """
     Send a new zonefile hash.  Queue the zonefile data for subsequent replication.
     zonefile_txt_b64 must be b64-encoded so we can send it over RPC sanely
@@ -1281,17 +1267,10 @@
 
         name_data['transfer_address'] = transfer_address
 
-<<<<<<< HEAD
         log.debug("async_update({}, zonefile_data={}, transfer_address={})".format(fqu, zonefile_txt, transfer_address)) 
         resp = async_update(fqu, zonefile_txt,
-                            owner_privkey_info,
-                            payment_privkey_info,
-=======
-        log.debug("async_update({}, zonefile_data={}, profile={}, transfer_address={})".format(fqu, zonefile_txt, profile, transfer_address)) 
-        resp = async_update(fqu, zonefile_txt, profile,
                             owner_key,
                             payment_key,
->>>>>>> 6575c661
                             name_data=name_data,
                             zonefile_hash=zonefile_hash,
                             proxy=proxy,
