--- conflicted
+++ resolved
@@ -32,16 +32,11 @@
 from virtualchain.lib.ecdsalib import get_pubkey_hex
 import keylib
 
-<<<<<<< HEAD
 from .proxy import (
     json_is_error, get_name_blockchain_history, get_name_blockchain_record,
     get_default_proxy)
 
-from blockstack_client import storage
-=======
-from .proxy import *
 from blockstack_client import storage, subdomains
->>>>>>> 8e867a1b
 from blockstack_client import user as user_db
 
 from .logger import get_logger
