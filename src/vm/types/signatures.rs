--- conflicted
+++ resolved
@@ -646,29 +646,15 @@
 
     pub fn max_string_ascii() -> TypeSignature {
         SequenceType(SequenceSubtype::StringType(StringSubtype::ASCII(
-<<<<<<< HEAD
-            BufferLength(
-                u32::try_from(MAX_VALUE_SIZE)
-                    .expect("FAIL: Max Clarity Value Size is no longer realizable in ASCII Type"),
-            ),
-=======
             BufferLength::try_from(MAX_VALUE_SIZE)
                 .expect("FAIL: Max Clarity Value Size is no longer realizable in ASCII Type"),
->>>>>>> 2fa9124e
         )))
     }
 
     pub fn max_string_utf8() -> TypeSignature {
         SequenceType(SequenceSubtype::StringType(StringSubtype::UTF8(
-<<<<<<< HEAD
-            StringUTF8Length(
-                u32::try_from(MAX_VALUE_SIZE)
-                    .expect("FAIL: Max Clarity Value Size is no longer realizable in UTF8 Type"),
-            ),
-=======
             StringUTF8Length::try_from(MAX_VALUE_SIZE / 4)
                 .expect("FAIL: Max Clarity Value Size is no longer realizable in UTF8 Type"),
->>>>>>> 2fa9124e
         )))
     }
 
