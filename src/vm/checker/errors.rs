--- conflicted
+++ resolved
@@ -134,7 +134,6 @@
     }
 }
 
-<<<<<<< HEAD
 impl From<CheckErrors> for CheckError {
     fn from(err: CheckErrors) -> Self {
         CheckError::new(err)
@@ -146,7 +145,9 @@
         Err(CheckErrors::IncorrectArgumentCount(expected, args.len()).into())
     } else {
         Ok(())
-=======
+    }
+}
+
 fn formatted_expected_types(expected_types: & Vec<TypeSignature>) -> String {
     let mut expected_types_joined = String::new();
     expected_types_joined = format!("'{}'", expected_types[0]);
@@ -221,6 +222,5 @@
             CheckErrors::NoSuchBlockInfoProperty(_) => Some(format!("properties available: time, header-hash, burnchain-header-hash, vrf-seed")),
             _ => None
         }
->>>>>>> 7914dcc2
     }
 }