--- conflicted
+++ resolved
@@ -161,14 +161,9 @@
             Add | Subtract | Divide | Multiply | CmpGeq | CmpLeq | CmpLess | CmpGreater |
             Modulo | Power | BitwiseXOR | And | Or | Not | Hash160 | Sha256 | Keccak256 | Equals | If |
             Sha512 | Sha512Trunc256 |
-<<<<<<< HEAD
-            ConsSome | ConsOkay | ConsError | DefaultTo | Asserts | Expects | ExpectsErr | IsOkay | IsNone |
+            ConsSome | ConsOkay | ConsError | DefaultTo | Expects | ExpectsErr | IsOkay | IsNone | Asserts |
             Unwrap | UnwrapErr | MatchOpt | MatchResp | IsErr | IsSome |
-            ToUInt | ToInt |
-=======
-            ConsSome | ConsOkay | ConsError | DefaultTo | Expects | ExpectsErr | IsOkay | IsNone | Asserts |
             ToUInt | ToInt | Append | Concat | AssertsMaxLen |
->>>>>>> 62b85854
             ListCons | GetBlockInfo | TupleGet | Len | Print | AsContract | Begin | FetchVar | GetTokenBalance | GetAssetOwner => {
                 self.check_all_read_only(args)
             },
