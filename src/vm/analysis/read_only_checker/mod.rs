--- conflicted
+++ resolved
@@ -161,13 +161,8 @@
             Add | Subtract | Divide | Multiply | CmpGeq | CmpLeq | CmpLess | CmpGreater |
             Modulo | Power | BitwiseXOR | And | Or | Not | Hash160 | Sha256 | Keccak256 | Equals | If |
             Sha512 | Sha512Trunc256 |
-<<<<<<< HEAD
-            ConsSome | ConsOkay | ConsError | DefaultTo | Expects | ExpectsErr | IsOkay | IsNone |
+            ConsSome | ConsOkay | ConsError | DefaultTo | Expects | ExpectsErr | IsOkay | IsNone | Asserts |
             ToUInt | ToInt | Append | Concat | AssertsMaxLen |
-=======
-            ConsSome | ConsOkay | ConsError | DefaultTo | Asserts | Expects | ExpectsErr | IsOkay | IsNone |
-            ToUInt | ToInt |
->>>>>>> cd7d74ad
             ListCons | GetBlockInfo | TupleGet | Len | Print | AsContract | Begin | FetchVar | GetTokenBalance | GetAssetOwner => {
                 self.check_all_read_only(args)
             },
