// Copyright (C) 2013-2020 Blocstack PBC, a public benefit corporation
// Copyright (C) 2020 Stacks Open Internet Foundation
//
// This program is free software: you can redistribute it and/or modify
// it under the terms of the GNU General Public License as published by
// the Free Software Foundation, either version 3 of the License, or
// (at your option) any later version.
//
// This program is distributed in the hope that it will be useful,
// but WITHOUT ANY WARRANTY; without even the implied warranty of
// MERCHANTABILITY or FITNESS FOR A PARTICULAR PURPOSE.  See the
// GNU General Public License for more details.
//
// You should have received a copy of the GNU General Public License
// along with this program.  If not, see <http://www.gnu.org/licenses/>.

use std::cmp;
use std::collections::{HashMap, HashSet};
use std::convert::From;
use std::fmt;
use std::fs;
use std::io;
use std::io::prelude::*;
use std::io::{Read, Seek, SeekFrom, Write};

use rusqlite::Connection;
use rusqlite::DatabaseName;

use core::mempool::MAXIMUM_MEMPOOL_TX_CHAINING;
use core::*;

use chainstate::burn::operations::*;

use chainstate::stacks::db::accounts::MinerReward;
use chainstate::stacks::db::transactions::TransactionNonceMismatch;
use chainstate::stacks::db::*;
use chainstate::stacks::index::MarfTrieId;
use chainstate::stacks::Error;
use chainstate::stacks::*;

use chainstate::burn::BlockSnapshot;

use std::path::{Path, PathBuf};

use util::db::Error as db_error;
use util::db::{
    query_count, query_int, query_row, query_row_columns, query_row_panic, query_rows,
    tx_busy_handler, DBConn, FromColumn, FromRow,
};

use util::db::u64_to_sql;
use util::get_epoch_time_secs;
use util::hash::to_hex;
use util::strings::StacksString;

use util::retry::BoundReader;

use chainstate::burn::db::sortdb::*;

use net::BlocksInvData;
use net::Error as net_error;
use net::MAX_MESSAGE_LEN;

use vm::types::{
    AssetIdentifier, PrincipalData, QualifiedContractIdentifier, StandardPrincipalData, TupleData,
    TypeSignature, Value,
};

use vm::contexts::AssetMap;

use vm::analysis::run_analysis;
use vm::ast::build_ast;

use vm::clarity::{ClarityBlockConnection, ClarityConnection, ClarityInstance};

pub use vm::analysis::errors::{CheckError, CheckErrors};

use vm::database::{BurnStateDB, ClarityDatabase, NULL_BURN_STATE_DB, NULL_HEADER_DB};

use vm::contracts::Contract;

use rand::thread_rng;
use rand::RngCore;

use rusqlite::{Error as sqlite_error, OptionalExtension};

#[derive(Debug, Clone, PartialEq)]
pub struct StagingMicroblock {
    pub consensus_hash: ConsensusHash,
    pub anchored_block_hash: BlockHeaderHash,
    pub microblock_hash: BlockHeaderHash,
    pub parent_hash: BlockHeaderHash,
    pub sequence: u16,
    pub processed: bool,
    pub orphaned: bool,
    pub block_data: Vec<u8>,
}

#[derive(Debug, Clone, PartialEq)]
pub struct StagingBlock {
    pub consensus_hash: ConsensusHash,
    pub anchored_block_hash: BlockHeaderHash,
    pub parent_consensus_hash: ConsensusHash,
    pub parent_anchored_block_hash: BlockHeaderHash,
    pub parent_microblock_hash: BlockHeaderHash,
    pub parent_microblock_seq: u16,
    pub microblock_pubkey_hash: Hash160,
    pub height: u64,
    pub processed: bool,
    pub attachable: bool,
    pub orphaned: bool,
    pub commit_burn: u64,
    pub sortition_burn: u64,
    pub block_data: Vec<u8>,
}

#[derive(Debug, Clone, PartialEq)]
pub struct StagingUserBurnSupport {
    pub consensus_hash: ConsensusHash,
    pub anchored_block_hash: BlockHeaderHash,
    pub address: StacksAddress,
    pub burn_amount: u64,
    pub vtxindex: u32,
}

#[derive(Debug)]
pub enum MemPoolRejection {
    SerializationFailure(net_error),
    DeserializationFailure(net_error),
    FailedToValidate(Error),
    FeeTooLow(u64, u64),
    BadNonces(TransactionNonceMismatch),
    NotEnoughFunds(u128, u128),
    NoSuchContract,
    NoSuchPublicFunction,
    BadFunctionArgument(CheckError),
    ContractAlreadyExists(QualifiedContractIdentifier),
    PoisonMicroblocksDoNotConflict,
    NoAnchorBlockWithPubkeyHash(Hash160),
    InvalidMicroblocks,
    BadAddressVersionByte,
    NoCoinbaseViaMempool,
    NoSuchChainTip(ConsensusHash, BlockHeaderHash),
    ConflictingNonceInMempool,
    TooMuchChaining,
    DBError(db_error),
    Other(String),
}

impl MemPoolRejection {
    pub fn into_json(self, txid: &Txid) -> serde_json::Value {
        use self::MemPoolRejection::*;
        let (reason_code, reason_data) = match self {
            SerializationFailure(e) => ("Serialization", Some(json!({"message": e.to_string()}))),
            DeserializationFailure(e) => {
                ("Deserialization", Some(json!({"message": e.to_string()})))
            }
            TooMuchChaining => (
                "TooMuchChaining",
                Some(json!({"message": "Nonce would exceed chaining limit in mempool"})),
            ),
            FailedToValidate(e) => (
                "SignatureValidation",
                Some(json!({"message": e.to_string()})),
            ),
            FeeTooLow(actual, expected) => (
                "FeeTooLow",
                Some(json!({
                                                "expected": expected,
                                                "actual": actual})),
            ),
            BadNonces(TransactionNonceMismatch {
                expected,
                actual,
                principal,
                is_origin,
                ..
            }) => (
                "BadNonce",
                Some(json!({
                     "expected": expected,
                     "actual": actual,
                     "principal": principal.to_string(),
                     "is_origin": is_origin})),
            ),
            NotEnoughFunds(expected, actual) => (
                "NotEnoughFunds",
                Some(json!({
                    "expected": format!("0x{}", to_hex(&expected.to_be_bytes())),
                    "actual": format!("0x{}", to_hex(&actual.to_be_bytes()))
                })),
            ),
            NoSuchContract => ("NoSuchContract", None),
            NoSuchPublicFunction => ("NoSuchPublicFunction", None),
            BadFunctionArgument(e) => (
                "BadFunctionArgument",
                Some(json!({"message": e.to_string()})),
            ),
            ConflictingNonceInMempool => ("ConflictingNonceInMempool", None),
            ContractAlreadyExists(id) => (
                "ContractAlreadyExists",
                Some(json!({ "contract_identifier": id.to_string() })),
            ),
            PoisonMicroblocksDoNotConflict => ("PoisonMicroblocksDoNotConflict", None),
            NoAnchorBlockWithPubkeyHash(_h) => ("PoisonMicroblockHasUnknownPubKeyHash", None),
            InvalidMicroblocks => ("PoisonMicroblockIsInvalid", None),
            BadAddressVersionByte => ("BadAddressVersionByte", None),
            NoCoinbaseViaMempool => ("NoCoinbaseViaMempool", None),
            // this should never happen via the RPC interface
            NoSuchChainTip(..) => ("ServerFailureNoSuchChainTip", None),
            DBError(e) => (
                "ServerFailureDatabase",
                Some(json!({"message": e.to_string()})),
            ),
            Other(s) => ("ServerFailureOther", Some(json!({ "message": s }))),
        };
        let mut result = json!({
            "txid": format!("{}", txid.to_hex()),
            "error": "transaction rejected",
            "reason": reason_code,
        });
        if let Some(reason_data) = reason_data {
            result
                .as_object_mut()
                .unwrap()
                .insert("reason_data".to_string(), reason_data);
        }
        result
    }
}

impl From<db_error> for MemPoolRejection {
    fn from(e: db_error) -> MemPoolRejection {
        MemPoolRejection::DBError(e)
    }
}

// These constants are mempool acceptance heuristics, but
//  not part of the protocol consensus (i.e., a block
//  that includes a transaction that violates these won't
//  be invalid)
pub const MINIMUM_TX_FEE: u64 = 1;
pub const MINIMUM_TX_FEE_RATE_PER_BYTE: u64 = 1;

impl StagingBlock {
    pub fn is_first_mined(&self) -> bool {
        self.parent_anchored_block_hash == FIRST_STACKS_BLOCK_HASH
    }
}

impl FromRow<StagingMicroblock> for StagingMicroblock {
    fn from_row<'a>(row: &'a Row) -> Result<StagingMicroblock, db_error> {
        let anchored_block_hash: BlockHeaderHash =
            BlockHeaderHash::from_column(row, "anchored_block_hash")?;
        let consensus_hash: ConsensusHash = ConsensusHash::from_column(row, "consensus_hash")?;
        let microblock_hash: BlockHeaderHash =
            BlockHeaderHash::from_column(row, "microblock_hash")?;
        let parent_hash: BlockHeaderHash =
            BlockHeaderHash::from_column(row, "parent_hash")?;
        let sequence: u16 = row.get("sequence");
        let processed_i64: i64 = row.get("processed");
        let orphaned_i64: i64 = row.get("orphaned");
        let block_data: Vec<u8> = vec![];

        let processed = processed_i64 != 0;
        let orphaned = orphaned_i64 != 0;

        Ok(StagingMicroblock {
            consensus_hash,
            anchored_block_hash,
            microblock_hash,
            parent_hash,
            sequence,
            processed,
            orphaned,
            block_data,
        })
    }
}

impl FromRow<StagingBlock> for StagingBlock {
    fn from_row<'a>(row: &'a Row) -> Result<StagingBlock, db_error> {
        let anchored_block_hash: BlockHeaderHash =
            BlockHeaderHash::from_column(row, "anchored_block_hash")?;
        let parent_anchored_block_hash: BlockHeaderHash =
            BlockHeaderHash::from_column(row, "parent_anchored_block_hash")?;
        let consensus_hash: ConsensusHash = ConsensusHash::from_column(row, "consensus_hash")?;
        let parent_consensus_hash: ConsensusHash =
            ConsensusHash::from_column(row, "parent_consensus_hash")?;
        let parent_microblock_hash: BlockHeaderHash =
            BlockHeaderHash::from_column(row, "parent_microblock_hash")?;
        let parent_microblock_seq: u16 = row.get("parent_microblock_seq");
        let microblock_pubkey_hash: Hash160 = Hash160::from_column(row, "microblock_pubkey_hash")?;
        let height = u64::from_column(row, "height")?;
        let attachable_i64: i64 = row.get("attachable");
        let processed_i64: i64 = row.get("processed");
        let orphaned_i64: i64 = row.get("orphaned");
        let commit_burn = u64::from_column(row, "commit_burn")?;
        let sortition_burn = u64::from_column(row, "sortition_burn")?;
        let block_data: Vec<u8> = vec![];

        let processed = processed_i64 != 0;
        let attachable = attachable_i64 != 0;
        let orphaned = orphaned_i64 != 0;

        Ok(StagingBlock {
            anchored_block_hash,
            parent_anchored_block_hash,
            consensus_hash,
            parent_consensus_hash,
            parent_microblock_hash,
            parent_microblock_seq,
            microblock_pubkey_hash,
            height,
            processed,
            attachable,
            orphaned,
            commit_burn,
            sortition_burn,
            block_data,
        })
    }
}

impl FromRow<StagingUserBurnSupport> for StagingUserBurnSupport {
    fn from_row<'a>(row: &'a Row) -> Result<StagingUserBurnSupport, db_error> {
        let anchored_block_hash: BlockHeaderHash =
            BlockHeaderHash::from_column(row, "anchored_block_hash")?;
        let consensus_hash: ConsensusHash = ConsensusHash::from_column(row, "consensus_hash")?;
        let address: StacksAddress = StacksAddress::from_column(row, "address")?;
        let burn_amount = u64::from_column(row, "burn_amount")?;
        let vtxindex: u32 = row.get("vtxindex");

        Ok(StagingUserBurnSupport {
            anchored_block_hash,
            consensus_hash,
            address,
            burn_amount,
            vtxindex,
        })
    }
}

impl StagingMicroblock {
    #[cfg(test)]
    pub fn try_into_microblock(self) -> Result<StacksMicroblock, StagingMicroblock> {
        StacksMicroblock::consensus_deserialize(&mut &self.block_data[..]).map_err(|_e| self)
    }
}

impl BlockStreamData {
    pub fn new_block(index_block_hash: StacksBlockId) -> BlockStreamData {
        BlockStreamData {
            index_block_hash: index_block_hash,
            rowid: None,
            offset: 0,
            total_bytes: 0,

            is_microblock: false,
            microblock_hash: BlockHeaderHash([0u8; 32]),
            parent_index_block_hash: StacksBlockId([0u8; 32]),
            seq: 0,
            unconfirmed: false,
            num_mblocks_buf: [0u8; 4],
            num_mblocks_ptr: 0
        }
    }

    pub fn new_microblock_confirmed(chainstate: &StacksChainState, tail_index_microblock_hash: StacksBlockId) -> Result<BlockStreamData, Error> {
        // look up parent
        let mblock_info = StacksChainState::load_staging_microblock_info_indexed(&chainstate.db(), &tail_index_microblock_hash)?
            .ok_or(Error::NoSuchBlockError)?;

        let parent_index_block_hash = StacksBlockHeader::make_index_block_hash(&mblock_info.consensus_hash, &mblock_info.anchored_block_hash);

        // need to send out the consensus_serialize()'ed array length before sending microblocks.
        // this is exactly what seq tells us, though.
        let num_mblocks_buf = ((mblock_info.sequence as u32) + 1).to_be_bytes();

        Ok(BlockStreamData {
            index_block_hash: StacksBlockId([0u8; 32]),
            rowid: None,
            offset: 0,
            total_bytes: 0,

            is_microblock: true,
            microblock_hash: mblock_info.microblock_hash,
            parent_index_block_hash: parent_index_block_hash,
            seq: mblock_info.sequence,
            unconfirmed: false,
            num_mblocks_buf: num_mblocks_buf,
            num_mblocks_ptr: 0
        })
    }

    pub fn new_microblock_unconfirmed(
        chainstate: &StacksChainState,
        anchored_index_block_hash: StacksBlockId,
        seq: u16,
    ) -> Result<BlockStreamData, Error> {
        let mblock_info = StacksChainState::load_next_descendant_microblock(
            &chainstate.db(),
            &anchored_index_block_hash,
            seq
        )?.ok_or(Error::NoSuchBlockError)?;

        Ok(BlockStreamData {
            index_block_hash: anchored_index_block_hash.clone(),
            rowid: None,
            offset: 0,
            total_bytes: 0,

            is_microblock: true,
            microblock_hash: mblock_info.block_hash(),
            parent_index_block_hash: anchored_index_block_hash,
            seq: seq,
            unconfirmed: true,
            num_mblocks_buf: [0u8; 4],
            num_mblocks_ptr: 4      // stops us from trying to send a length prefix
        })
    }

    pub fn stream_to<W: Write>(
        &mut self,
        chainstate: &mut StacksChainState,
        fd: &mut W,
        count: u64,
    ) -> Result<u64, Error> {
        if self.is_microblock {
            let mut num_written = 0;
            if !self.unconfirmed {
                // Confirmed microblocks are represented as a consensus-encoded vector of
                // microblocks, in reverse sequence order.
                // Write 4-byte length prefix first
                while self.num_mblocks_ptr < self.num_mblocks_buf.len() {
                    // stream length prefix
                    test_debug!("Try to send length prefix {:?} (ptr={})", &self.num_mblocks_buf[self.num_mblocks_ptr..], self.num_mblocks_ptr);
                    let num_sent = match fd.write(&self.num_mblocks_buf[self.num_mblocks_ptr..]) {
                        Ok(0) => {
                            // done (disconnected)
                            return Ok(num_written);
                        },
                        Ok(n) => {
                            self.num_mblocks_ptr += n;
                            n as u64
                        },
                        Err(e) => {
                            if e.kind() == io::ErrorKind::Interrupted {
                                // EINTR; try again
                                continue;
                            }
                            else if e.kind() == io::ErrorKind::WouldBlock
                                || (cfg!(windows) && e.kind() == io::ErrorKind::TimedOut)
                            {
                                // blocked
                                return Ok(num_written);
                            }
                            else {
                                return Err(Error::WriteError(e))
                            }
                        }
                    };
                    num_written += num_sent;
                }
                StacksChainState::stream_microblocks_confirmed(&chainstate, fd, self, count)
                    .and_then(|bytes_sent| Ok(bytes_sent + num_written))
            }
            else {
                StacksChainState::stream_microblocks_unconfirmed(&chainstate, fd, self, count)
                    .and_then(|bytes_sent| Ok(bytes_sent + num_written))
            }
        } else {
            chainstate.stream_block(fd, self, count)
        }
    }
}

impl StacksChainState {
    /// Get the path to a block in the chunk store
    pub fn get_index_block_path(
        blocks_dir: &str,
        index_block_hash: &StacksBlockId,
    ) -> Result<String, Error> {
        let block_hash_bytes = index_block_hash.as_bytes();
        let mut block_path = PathBuf::from(blocks_dir);

        block_path.push(to_hex(&block_hash_bytes[0..2]));
        block_path.push(to_hex(&block_hash_bytes[2..4]));
        block_path.push(format!("{}", index_block_hash));

        let blocks_path_str = block_path
            .to_str()
            .ok_or_else(|| Error::DBError(db_error::ParseError))?
            .to_string();
        Ok(blocks_path_str)
    }

    /// Get the path to a block in the chunk store, given the burn header hash and block hash.
    pub fn get_block_path(
        blocks_dir: &str,
        consensus_hash: &ConsensusHash,
        block_hash: &BlockHeaderHash,
    ) -> Result<String, Error> {
        let index_block_hash = StacksBlockHeader::make_index_block_hash(consensus_hash, block_hash);
        StacksChainState::get_index_block_path(blocks_dir, &index_block_hash)
    }

    /// Make a directory tree for storing this block to the chunk store, and return the block's path
    fn make_block_dir(
        blocks_dir: &String,
        consensus_hash: &ConsensusHash,
        block_hash: &BlockHeaderHash,
    ) -> Result<String, Error> {
        let index_block_hash = StacksBlockHeader::make_index_block_hash(consensus_hash, block_hash);
        let block_hash_bytes = index_block_hash.as_bytes();
        let mut block_path = PathBuf::from(blocks_dir);

        block_path.push(to_hex(&block_hash_bytes[0..2]));
        block_path.push(to_hex(&block_hash_bytes[2..4]));

        let _ = StacksChainState::mkdirs(&block_path)?;

        block_path.push(format!("{}", to_hex(block_hash_bytes)));
        let blocks_path_str = block_path
            .to_str()
            .ok_or_else(|| Error::DBError(db_error::ParseError))?
            .to_string();
        Ok(blocks_path_str)
    }

    pub fn atomic_file_store<F>(
        path: &String,
        delete_on_error: bool,
        mut writer: F,
    ) -> Result<(), Error>
    where
        F: FnMut(&mut fs::File) -> Result<(), Error>,
    {
        let path_tmp = format!("{}.tmp", path);
        let mut fd = fs::OpenOptions::new()
            .read(false)
            .write(true)
            .create(true)
            .truncate(true)
            .open(&path_tmp)
            .map_err(|e| {
                if e.kind() == io::ErrorKind::NotFound {
                    error!("File not found: {:?}", &path_tmp);
                    Error::DBError(db_error::NotFoundError)
                } else {
                    error!("Failed to open {:?}: {:?}", &path_tmp, &e);
                    Error::DBError(db_error::IOError(e))
                }
            })?;

        writer(&mut fd).map_err(|e| {
            if delete_on_error {
                // abort
                let _ = fs::remove_file(&path_tmp);
            }
            e
        })?;

        fd.sync_all()
            .map_err(|e| Error::DBError(db_error::IOError(e)))?;

        // atomically put this file in place
        // TODO: this is atomic but not crash-consistent!  need to fsync the dir as well
        trace!("Rename {:?} to {:?}", &path_tmp, &path);
        fs::rename(&path_tmp, &path).map_err(|e| Error::DBError(db_error::IOError(e)))?;

        Ok(())
    }

    pub fn atomic_file_write(path: &String, bytes: &Vec<u8>) -> Result<(), Error> {
        StacksChainState::atomic_file_store(path, false, |ref mut fd| {
            fd.write_all(bytes)
                .map_err(|e| Error::DBError(db_error::IOError(e)))
        })
    }

    pub fn get_file_size(path: &String) -> Result<u64, Error> {
        let sz = match fs::metadata(path) {
            Ok(md) => md.len(),
            Err(e) => {
                if e.kind() == io::ErrorKind::NotFound {
                    return Err(Error::DBError(db_error::NotFoundError));
                } else {
                    error!("Failed to stat {:?}: {:?}", &path, &e);
                    return Err(Error::DBError(db_error::IOError(e)));
                }
            }
        };
        Ok(sz)
    }

    pub fn consensus_load<T: StacksMessageCodec>(path: &String) -> Result<T, Error> {
        let mut fd = fs::OpenOptions::new()
            .read(true)
            .write(false)
            .open(path)
            .map_err(|e| {
                if e.kind() == io::ErrorKind::NotFound {
                    Error::DBError(db_error::NotFoundError)
                } else {
                    Error::DBError(db_error::IOError(e))
                }
            })?;

        let mut bound_reader = BoundReader::from_reader(&mut fd, MAX_MESSAGE_LEN as u64);
        let inst = T::consensus_deserialize(&mut bound_reader).map_err(Error::NetError)?;
        Ok(inst)
    }

    /// Do we have a stored a block in the chunk store?
    pub fn has_block_indexed(
        blocks_dir: &String,
        index_block_hash: &StacksBlockId,
    ) -> Result<bool, Error> {
        let block_path = StacksChainState::get_index_block_path(blocks_dir, index_block_hash)?;
        match fs::metadata(block_path) {
            Ok(_) => Ok(true),
            Err(e) => {
                if e.kind() == io::ErrorKind::NotFound {
                    Ok(false)
                } else {
                    Err(Error::DBError(db_error::IOError(e)))
                }
            }
        }
    }

    /// Have we processed and stored a particular block?
    pub fn has_stored_block(
        blocks_db: &DBConn,
        blocks_dir: &String,
        consensus_hash: &ConsensusHash,
        block_hash: &BlockHeaderHash,
    ) -> Result<bool, Error> {
        let staging_status =
            StacksChainState::has_staging_block(blocks_db, consensus_hash, block_hash)?;
        let index_block_hash = StacksBlockHeader::make_index_block_hash(consensus_hash, block_hash);
        if staging_status {
            // not committed yet
            test_debug!(
                "Block {}/{} ({}) is staging",
                consensus_hash,
                block_hash,
                &index_block_hash
            );
            return Ok(false);
        }

        // only accepted if we stored it
        StacksChainState::has_block_indexed(blocks_dir, &index_block_hash)
    }

    /// Store a block to the chunk store, named by its hash
    pub fn store_block(
        blocks_dir: &String,
        consensus_hash: &ConsensusHash,
        block: &StacksBlock,
    ) -> Result<(), Error> {
        let block_hash = block.block_hash();
        let block_path = StacksChainState::make_block_dir(blocks_dir, consensus_hash, &block_hash)?;

        test_debug!(
            "Store {}/{} to {}",
            consensus_hash,
            &block_hash,
            &block_path
        );
        StacksChainState::atomic_file_store(&block_path, true, |ref mut fd| {
            block.consensus_serialize(fd).map_err(Error::NetError)
        })
    }

    /// Store an empty block to the chunk store, named by its hash.
    /// Used to mark an invalid block
    pub fn store_empty_block(
        blocks_path: &String,
        consensus_hash: &ConsensusHash,
        block_hash: &BlockHeaderHash,
    ) -> Result<(), Error> {
        let block_path =
            StacksChainState::make_block_dir(blocks_path, consensus_hash, &block_hash)?;
        StacksChainState::atomic_file_write(&block_path, &vec![])
    }

    /// Truncate an (invalid) block.  Frees up space while marking the block as processed so we
    /// don't process it again.
    fn free_block(
        blocks_path: &String,
        consensus_hash: &ConsensusHash,
        block_header_hash: &BlockHeaderHash,
    ) -> () {
        let block_path =
            StacksChainState::make_block_dir(blocks_path, consensus_hash, &block_header_hash)
                .expect("FATAL: failed to create block directory");

        fs::OpenOptions::new()
            .read(false)
            .write(true)
            .truncate(true)
            .open(&block_path)
            .expect(&format!(
                "FATAL: Failed to mark block path '{}' as free",
                &block_path
            ));
    }

    /// Free up all state for an invalid block
    pub fn free_block_state(
        blocks_path: &String,
        consensus_hash: &ConsensusHash,
        block_header: &StacksBlockHeader,
    ) -> () {
        StacksChainState::free_block(blocks_path, consensus_hash, &block_header.block_hash())
    }

    /// Get a list of all anchored blocks' hashes, and their burnchain headers
    pub fn list_blocks(
        blocks_conn: &DBConn,
    ) -> Result<Vec<(ConsensusHash, BlockHeaderHash)>, Error> {
        let list_block_sql = "SELECT * FROM staging_blocks ORDER BY height".to_string();
        let mut blocks = query_rows::<StagingBlock, _>(blocks_conn, &list_block_sql, NO_PARAMS)
            .map_err(Error::DBError)?;

        Ok(blocks
            .drain(..)
            .map(|b| (b.consensus_hash, b.anchored_block_hash))
            .collect())
    }

    /// Get all stacks block headers.  Great for testing!
    pub fn get_all_staging_block_headers(blocks_conn: &DBConn) -> Result<Vec<StagingBlock>, Error> {
        let sql = "SELECT * FROM staging_blocks ORDER BY height".to_string();
        query_rows::<StagingBlock, _>(blocks_conn, &sql, NO_PARAMS).map_err(Error::DBError)
    }

    /// Get a list of all microblocks' hashes, and their anchored blocks' hashes
    #[cfg(test)]
    pub fn list_microblocks(
        blocks_conn: &DBConn,
        blocks_dir: &String,
    ) -> Result<Vec<(ConsensusHash, BlockHeaderHash, Vec<BlockHeaderHash>)>, Error> {
        let mut blocks = StacksChainState::list_blocks(blocks_conn)?;
        let mut ret = vec![];

        for (consensus_hash, block_hash) in blocks.drain(..) {
            let list_microblock_sql = "SELECT * FROM staging_microblocks WHERE anchored_block_hash = ?1 AND consensus_hash = ?2 ORDER BY sequence".to_string();
            let list_microblock_args: [&dyn ToSql; 2] = [&block_hash, &consensus_hash];
            let mut microblocks = query_rows::<StagingMicroblock, _>(
                blocks_conn,
                &list_microblock_sql,
                &list_microblock_args,
            )
            .map_err(Error::DBError)?;

            let microblock_hashes = microblocks.drain(..).map(|mb| mb.microblock_hash).collect();
            ret.push((consensus_hash, block_hash, microblock_hashes));
        }

        Ok(ret)
    }

    /// Load up a blocks' bytes from the chunk store.
    /// Returns Ok(Some(bytes)) on success, if found.
    /// Returns Ok(none) if this block was found, but is known to be invalid
    /// Returns Err(...) on not found or I/O error
    pub fn load_block_bytes(
        blocks_dir: &String,
        consensus_hash: &ConsensusHash,
        block_hash: &BlockHeaderHash,
    ) -> Result<Option<Vec<u8>>, Error> {
        let block_path = StacksChainState::get_block_path(blocks_dir, consensus_hash, block_hash)?;
        let sz = StacksChainState::get_file_size(&block_path)?;
        if sz == 0 {
            debug!("Zero-sized block {}", block_hash);
            return Ok(None);
        }
        if sz > MAX_MESSAGE_LEN as u64 {
            debug!("Invalid block {}: too big", block_hash);
            return Ok(None);
        }

        let mut fd = fs::OpenOptions::new()
            .read(true)
            .write(false)
            .open(&block_path)
            .map_err(|e| {
                if e.kind() == io::ErrorKind::NotFound {
                    Error::DBError(db_error::NotFoundError)
                } else {
                    Error::DBError(db_error::IOError(e))
                }
            })?;

        let mut ret = vec![];
        fd.read_to_end(&mut ret)
            .map_err(|e| Error::DBError(db_error::IOError(e)))?;
        Ok(Some(ret))
    }

    /// Load up a block from the chunk store (staging or confirmed)
    /// Returns Ok(Some(block)) if found.
    /// Returns Ok(None) if this block was found, but is known to be invalid
    /// Returns Err(...) on not found or I/O error
    pub fn load_block(
        blocks_dir: &String,
        consensus_hash: &ConsensusHash,
        block_hash: &BlockHeaderHash,
    ) -> Result<Option<StacksBlock>, Error> {
        let block_path = StacksChainState::get_block_path(blocks_dir, consensus_hash, block_hash)?;
        let sz = StacksChainState::get_file_size(&block_path)?;
        if sz == 0 {
            debug!("Zero-sized block {}", &block_hash);
            return Ok(None);
        }

        let block: StacksBlock = StacksChainState::consensus_load(&block_path)?;
        Ok(Some(block))
    }

    /// Load up an anchored block header from the chunk store.
    /// Returns Ok(Some(blockheader)) if found.
    /// Returns Ok(None) if this block was found, but is known to be invalid
    /// Returns Err(...) on not found or I/O error
    pub fn load_block_header(
        blocks_dir: &String,
        consensus_hash: &ConsensusHash,
        block_hash: &BlockHeaderHash,
    ) -> Result<Option<StacksBlockHeader>, Error> {
        let block_path = StacksChainState::get_block_path(blocks_dir, consensus_hash, block_hash)?;
        let sz = StacksChainState::get_file_size(&block_path)?;
        if sz == 0 {
            debug!("Zero-sized block {}", &block_hash);
            return Ok(None);
        }

        let block_header: StacksBlockHeader = StacksChainState::consensus_load(&block_path)?;
        Ok(Some(block_header))
    }

    /// Closure for defaulting to an empty microblock stream if a microblock stream file is not found
    fn empty_stream(e: Error) -> Result<Option<Vec<StacksMicroblock>>, Error> {
        match e {
            Error::DBError(ref dbe) => match dbe {
                db_error::NotFoundError => Ok(Some(vec![])),
                _ => Err(e),
            },
            _ => Err(e),
        }
    }

    /// Load up a blob of data.
    /// Query should be structured to return rows of BLOBs
    fn load_block_data_blobs<P>(
        conn: &DBConn,
        sql_query: &String,
        sql_args: P,
    ) -> Result<Vec<Vec<u8>>, Error>
    where
        P: IntoIterator,
        P::Item: ToSql,
    {
        let mut stmt = conn
            .prepare(sql_query)
            .map_err(|e| Error::DBError(db_error::SqliteError(e)))?;

        let mut rows = stmt
            .query(sql_args)
            .map_err(|e| Error::DBError(db_error::SqliteError(e)))?;

        // gather
        let mut blobs = vec![];
        while let Some(row_res) = rows.next() {
            match row_res {
                Ok(row) => {
                    let next_blob: Vec<u8> = row.get(0);
                    blobs.push(next_blob);
                }
                Err(e) => {
                    return Err(Error::DBError(db_error::SqliteError(e)));
                }
            };
        }

        Ok(blobs)
    }

    /// Load up a staging block or microblock's bytes, given its hash and which table to use
    /// Treat an empty array as None.
    fn inner_load_staging_block_bytes(
        block_conn: &DBConn,
        table: &str,
        block_hash: &BlockHeaderHash,
    ) -> Result<Option<Vec<u8>>, Error> {
        let sql = format!("SELECT block_data FROM {} WHERE block_hash = ?1", table);
        let args = [&block_hash];
        let mut blobs = StacksChainState::load_block_data_blobs(block_conn, &sql, &args)?;
        let len = blobs.len();
        match len {
            0 => Ok(None),
            1 => {
                let blob = blobs.pop().unwrap();
                if blob.len() == 0 {
                    // cleared
                    Ok(None)
                } else {
                    Ok(Some(blob))
                }
            }
            _ => {
                unreachable!("Got multiple blocks for the same block hash");
            }
        }
    }

    fn load_staging_microblock_bytes(
        block_conn: &DBConn,
        block_hash: &BlockHeaderHash,
    ) -> Result<Option<Vec<u8>>, Error> {
        StacksChainState::inner_load_staging_block_bytes(
            block_conn,
            "staging_microblocks_data",
            block_hash,
        )
    }

    fn has_blocks_with_microblock_pubkh(
        block_conn: &DBConn,
        pubkey_hash: &Hash160,
        minimum_block_height: i64,
    ) -> bool {
        let sql = "SELECT 1 FROM staging_blocks WHERE microblock_pubkey_hash = ?1 AND height >= ?2";
        let args: &[&dyn ToSql] = &[pubkey_hash, &minimum_block_height];
        block_conn
            .query_row(sql, args, |_r| ())
            .optional()
            .expect("DB CORRUPTION: block header DB corrupted!")
            .is_some()
    }

    /// Load up a preprocessed (queued) but still unprocessed block.
    pub fn load_staging_block(
        block_conn: &DBConn,
        blocks_path: &String,
        consensus_hash: &ConsensusHash,
        block_hash: &BlockHeaderHash,
    ) -> Result<Option<StagingBlock>, Error> {
        let sql = "SELECT * FROM staging_blocks WHERE anchored_block_hash = ?1 AND consensus_hash = ?2 AND orphaned = 0 AND processed = 0".to_string();
        let args: &[&dyn ToSql] = &[&block_hash, &consensus_hash];
        let mut rows =
            query_rows::<StagingBlock, _>(block_conn, &sql, args).map_err(Error::DBError)?;
        let len = rows.len();
        match len {
            0 => Ok(None),
            1 => {
                let mut staging_block = rows.pop().unwrap();

                // load up associated block data
                staging_block.block_data =
                    StacksChainState::load_block_bytes(blocks_path, consensus_hash, block_hash)?
                        .unwrap_or(vec![]);
                Ok(Some(staging_block))
            }
            _ => {
                // should be impossible since this is the primary key
                panic!("Got two or more block rows with same burn and block hashes");
            }
        }
    }
    
    /// Load up a preprocessed block from the staging DB, regardless of its processed status.
    /// Do not load the associated block.
    pub fn load_staging_block_info(
        block_conn: &DBConn,
        index_block_hash: &StacksBlockId
    ) -> Result<Option<StagingBlock>, Error> {
        let sql = "SELECT * FROM staging_blocks WHERE index_block_hash = ?1 AND orphaned = 0";
        let args: &[&dyn ToSql] = &[&index_block_hash];
        let mut rows =
            query_rows::<StagingBlock, _>(block_conn, sql, args).map_err(Error::DBError)?;
        Ok(rows.pop())
    }

    #[cfg(test)]
    fn load_staging_block_data(
        block_conn: &DBConn,
        blocks_path: &String,
        consensus_hash: &ConsensusHash,
        block_hash: &BlockHeaderHash,
    ) -> Result<Option<StacksBlock>, Error> {
        match StacksChainState::load_staging_block(
            block_conn,
            blocks_path,
            consensus_hash,
            block_hash,
        )? {
            Some(staging_block) => {
                if staging_block.block_data.len() == 0 {
                    return Ok(None);
                }

                match StacksBlock::consensus_deserialize(&mut &staging_block.block_data[..]) {
                    Ok(block) => Ok(Some(block)),
                    Err(e) => Err(Error::NetError(e)),
                }
            }
            None => Ok(None),
        }
    }

    /// Load up the list of users who burned for an unprocessed block.
    fn load_staging_block_user_supports(
        block_conn: &DBConn,
        consensus_hash: &ConsensusHash,
        block_hash: &BlockHeaderHash,
    ) -> Result<Vec<StagingUserBurnSupport>, Error> {
        let sql = "SELECT * FROM staging_user_burn_support WHERE anchored_block_hash = ?1 AND consensus_hash = ?2".to_string();
        let args: &[&dyn ToSql] = &[&block_hash, &consensus_hash];
        let rows = query_rows::<StagingUserBurnSupport, _>(block_conn, &sql, args)
            .map_err(Error::DBError)?;
        Ok(rows)
    }

    /// Load up a queued block's queued pubkey hash
    fn load_staging_block_pubkey_hash(
        block_conn: &DBConn,
        consensus_hash: &ConsensusHash,
        block_hash: &BlockHeaderHash,
    ) -> Result<Option<Hash160>, Error> {
        let sql = format!("SELECT microblock_pubkey_hash FROM staging_blocks WHERE anchored_block_hash = ?1 AND consensus_hash = ?2 AND processed = 0 AND orphaned = 0");
        let args: &[&dyn ToSql] = &[&block_hash, &consensus_hash];
        let rows =
            query_row_columns::<Hash160, _>(block_conn, &sql, args, "microblock_pubkey_hash")
                .map_err(Error::DBError)?;
        match rows.len() {
            0 => Ok(None),
            1 => Ok(Some(rows[0].clone())),
            _ => {
                // should be impossible since this is the primary key
                panic!("Got two or more block rows with same burn and block hashes");
            }
        }
    }

    /// Load up a block's microblock public key hash, staging or not
    fn load_block_pubkey_hash(
        block_conn: &DBConn,
        block_path: &String,
        consensus_hash: &ConsensusHash,
        block_hash: &BlockHeaderHash,
    ) -> Result<Option<Hash160>, Error> {
        let pubkey_hash = match StacksChainState::load_staging_block_pubkey_hash(
            block_conn,
            consensus_hash,
            block_hash,
        )? {
            Some(pubkey_hash) => pubkey_hash,
            None => {
                // maybe it's already processed?
                let header = match StacksChainState::load_block_header(
                    block_path,
                    consensus_hash,
                    block_hash,
                )? {
                    Some(block_header) => block_header,
                    None => {
                        // parent isn't available
                        return Ok(None);
                    }
                };
                header.microblock_pubkey_hash.clone()
            }
        };
        Ok(Some(pubkey_hash))
    }
    
    /// Load up a preprocessed microblock's staging info (processed or not), but via 
    /// its parent anchored block's index block hash.
    /// Don't load the microblock itself.
    /// Ignores orphaned microblocks.
    pub fn load_staging_microblock_info(
        blocks_conn: &DBConn,
        parent_index_block_hash: &StacksBlockId,
        microblock_hash: &BlockHeaderHash,
    ) -> Result<Option<StagingMicroblock>, Error> {
        let sql = "SELECT * FROM staging_microblocks WHERE index_block_hash = ?1 AND microblock_hash = ?2 AND orphaned = 0 LIMIT 1".to_string();
        let args: &[&dyn ToSql] = &[&parent_index_block_hash, &microblock_hash];
        let mut rows =
            query_rows::<StagingMicroblock, _>(blocks_conn, &sql, args).map_err(Error::DBError)?;

        Ok(rows.pop())
    }
    
    /// Load up a preprocessed microblock's staging info (processed or not), via its index
    /// microblock hash.
    /// Don't load the microblock itself.
    /// Ignores orphaned microblocks.
    pub fn load_staging_microblock_info_indexed(
        blocks_conn: &DBConn,
        index_microblock_hash: &StacksBlockId,
    ) -> Result<Option<StagingMicroblock>, Error> {
        let sql = "SELECT * FROM staging_microblocks WHERE index_microblock_hash = ?1 AND orphaned = 0 LIMIT 1".to_string();
        let args: &[&dyn ToSql] = &[&index_microblock_hash];
        let mut rows =
            query_rows::<StagingMicroblock, _>(blocks_conn, &sql, args).map_err(Error::DBError)?;

        Ok(rows.pop())
    }

    /// Load up a preprocessed microblock (processed or not)
    pub fn load_staging_microblock(
        blocks_conn: &DBConn,
        parent_consensus_hash: &ConsensusHash,
        parent_block_hash: &BlockHeaderHash,
        microblock_hash: &BlockHeaderHash,
    ) -> Result<Option<StagingMicroblock>, Error> {
        let parent_index_hash = StacksBlockHeader::make_index_block_hash(parent_consensus_hash, parent_block_hash);
        match StacksChainState::load_staging_microblock_info(
            blocks_conn,
            &parent_index_hash,
            microblock_hash
        )? {
            Some(mut staging_microblock) => {
                // load associated block data
                staging_microblock.block_data =
                    StacksChainState::load_staging_microblock_bytes(blocks_conn, microblock_hash)?
                        .unwrap_or(vec![]);
                Ok(Some(staging_microblock))
            }
            None => {
                // not present
                Ok(None)
            }
        }
    }

    /// Load up a microblock stream fork, given its parent block hash and burn header hash.
    /// Only returns Some(..) if the stream is contiguous.
    /// If processed_only is true, then only processed microblocks are loaded
    fn inner_load_microblock_stream_fork(
        blocks_conn: &DBConn,
        parent_consensus_hash: &ConsensusHash,
        parent_anchored_block_hash: &BlockHeaderHash,
        tip_microblock_hash: &BlockHeaderHash,
        processed_only: bool
    ) -> Result<Option<Vec<StacksMicroblock>>, Error> {
        let mut ret = vec![];
        let mut mblock_hash = tip_microblock_hash.clone();
        let mut last_seq = u16::MAX;

        loop {
            let microblock = match StacksChainState::load_staging_microblock_bytes(blocks_conn, &mblock_hash)? {
                Some(mblock_data) => StacksMicroblock::consensus_deserialize(&mut &mblock_data[..])
                    .expect(&format!(
                        "CORRUPTION: failed to parse microblock data for {}/{}-{}",
                        parent_consensus_hash,
                        parent_anchored_block_hash,
                        &mblock_hash,
                    )),
                None => {
                    debug!(
                        "No such microblock (processed={}): {}/{}-{} ({})", 
                        processed_only,
                        parent_consensus_hash,
                        parent_anchored_block_hash,
                        &mblock_hash,
                        last_seq
                    );
                    return Ok(None);
                }
            };
            
            test_debug!("Loaded microblock {}/{}-{} (parent={}, expect_seq={})", &parent_consensus_hash, &parent_anchored_block_hash, &microblock.block_hash(), &microblock.header.prev_block, last_seq.saturating_sub(1));
            
            if last_seq < u16::MAX && microblock.header.sequence < u16::MAX && microblock.header.sequence > 0 {
                // should always decrease by 1
                assert_eq!(microblock.header.sequence + 1, last_seq, "BUG: stored microblock {:?} ({}) with sequence {} (expected {})", &microblock, microblock.block_hash(), microblock.header.sequence, last_seq.saturating_sub(1));
            }
            assert_eq!(mblock_hash, microblock.block_hash());

            mblock_hash = microblock.header.prev_block.clone();
            last_seq = microblock.header.sequence;
            ret.push(microblock);

            if mblock_hash == *parent_anchored_block_hash {
                break;
            }
        }
        ret.reverse();
        Ok(Some(ret))
    }
    
    /// Load up a microblock stream fork, even if its microblocks blocks aren't processed.
    pub fn load_microblock_stream_fork(
        blocks_conn: &DBConn,
        parent_consensus_hash: &ConsensusHash,
        parent_anchored_block_hash: &BlockHeaderHash,
        tip_microblock_hash: &BlockHeaderHash,
    ) -> Result<Option<Vec<StacksMicroblock>>, Error> {
        StacksChainState::inner_load_microblock_stream_fork(
            blocks_conn,
            parent_consensus_hash,
            parent_anchored_block_hash,
            tip_microblock_hash,
            false
        )
    }
    
    /// Load up a microblock stream fork, but only if its microblocks are processed.
    pub fn load_processed_microblock_stream_fork(
        blocks_conn: &DBConn,
        parent_consensus_hash: &ConsensusHash,
        parent_anchored_block_hash: &BlockHeaderHash,
        tip_microblock_hash: &BlockHeaderHash,
    ) -> Result<Option<Vec<StacksMicroblock>>, Error> {
        StacksChainState::inner_load_microblock_stream_fork(
            blocks_conn,
            parent_consensus_hash,
            parent_anchored_block_hash,
            tip_microblock_hash,
            true
        )
    }
    
    pub fn load_descendant_staging_microblock_stream(
        blocks_conn: &DBConn,
        parent_index_block_hash: &StacksBlockId,
        start_seq: u16,
        last_seq: u16,
    ) -> Result<Option<Vec<StacksMicroblock>>, Error> {
        let res = StacksChainState::load_descendant_staging_microblock_stream_with_poison(
            blocks_conn,
            parent_index_block_hash,
            start_seq,
            last_seq
        )?;
        Ok(res.map(|(microblocks, _)| microblocks))
    }

    /// Load up a block's longest non-forked descendant microblock stream, given its block hash and burn header hash.
    /// Loads microblocks until a fork junction is found (if any), and drops all microblocks after
    /// it if found.  Ties are broken arbitrarily.
    ///
    /// DO NOT USE IN CONSENSUS CODE.
    pub fn load_descendant_staging_microblock_stream_with_poison(
        blocks_conn: &DBConn,
        parent_index_block_hash: &StacksBlockId,
        start_seq: u16,
        last_seq: u16,
    ) -> Result<Option<(Vec<StacksMicroblock>, Option<TransactionPayload>)>, Error> {
        assert!(last_seq >= start_seq);

        let sql = 
            if start_seq == last_seq {
                // takes the same arguments as the range case below, but will 
                "SELECT * FROM staging_microblocks WHERE index_block_hash = ?1 AND sequence == ?2 AND sequence == ?3 AND orphaned = 0 ORDER BY sequence ASC".to_string()
            }
            else {
                "SELECT * FROM staging_microblocks WHERE index_block_hash = ?1 AND sequence >= ?2 AND sequence < ?3 AND orphaned = 0 ORDER BY sequence ASC".to_string()
            };

        let args: &[&dyn ToSql] = &[parent_index_block_hash, &start_seq, &last_seq];
        let staging_microblocks =
            query_rows::<StagingMicroblock, _>(blocks_conn, &sql, args).map_err(Error::DBError)?;

        if staging_microblocks.len() == 0 {
            // haven't seen any microblocks that descend from this block yet
            test_debug!(
                "No microblocks built on {} up to {}",
                &parent_index_block_hash,
                last_seq
            );
            return Ok(None);
        }

        let mut ret = vec![];
        let mut tip : Option<StacksMicroblock> = None;
        let mut fork_poison = None;

        // load associated staging microblock data, but best-effort.
        // Stop loading once we find a fork juncture.
        for i in 0..staging_microblocks.len() {
            let mblock_data = StacksChainState::load_staging_microblock_bytes(
                blocks_conn,
                &staging_microblocks[i].microblock_hash,
            )?.expect(&format!("BUG: have record for {}-{} but no data", &parent_index_block_hash, &staging_microblocks[i].microblock_hash));

            let mblock = match StacksMicroblock::consensus_deserialize(&mut &mblock_data[..]) {
                Ok(mb) => mb,
                Err(e) => {
                    // found an unparseable microblock. abort load
                    warn!("Failed to load {}-{} ({}): {:?}", &parent_index_block_hash, &staging_microblocks[i].microblock_hash, staging_microblocks[i].sequence, &e);
                    break;
                }
            };

            if let Some(tip_mblock) = tip {
                if mblock.header.sequence == tip_mblock.header.sequence {
                    debug!("Microblock fork found off of {} at sequence {}", &parent_index_block_hash, mblock.header.sequence);
                    fork_poison = Some(TransactionPayload::PoisonMicroblock(mblock.header.clone(), tip_mblock.header.clone()));
                    ret.pop();      // last microblock pushed (i.e. the tip) conflicts with mblock
                    break;
                }
            }

            tip = Some(mblock.clone());
            ret.push(mblock);
        }
        if fork_poison.is_none() && ret.len() == 0 {
            // just as if there were no blocks loaded
            Ok(None)
        }
        else {
            Ok(Some((ret, fork_poison)))
        }
    }
    
    /// Load up the next block in a microblock stream, assuming there is only one child.
    /// If there are zero children, or more than one child, then returns None.
    ///
    /// DO NOT USE IN CONSENSUS CODE.
    pub fn load_next_descendant_microblock(
        blocks_conn: &DBConn,
        parent_index_block_hash: &StacksBlockId,
        seq: u16
    ) -> Result<Option<StacksMicroblock>, Error> {
        StacksChainState::load_descendant_staging_microblock_stream(blocks_conn, parent_index_block_hash, seq, seq)
            .and_then(|list_opt| {
                match list_opt {
                    Some(mut list) => Ok(list.pop()),
                    None => Ok(None)
                }
            })
    }

    /// stacks_block _must_ have been committed, or this will return an error
    pub fn get_parent(&self, stacks_block: &StacksBlockId) -> Result<StacksBlockId, Error> {
        let sql = "SELECT parent_block_id FROM block_headers WHERE index_block_hash = ?";
        self.db()
            .query_row(sql, &[stacks_block], |row| row.get(0))
            .map_err(|e| Error::from(db_error::from(e)))
    }

    pub fn get_parent_consensus_hash(
        sort_ic: &SortitionDBConn,
        parent_block_hash: &BlockHeaderHash,
        my_consensus_hash: &ConsensusHash,
    ) -> Result<Option<ConsensusHash>, Error> {
        let sort_handle = SortitionHandleConn::open_reader_consensus(sort_ic, my_consensus_hash)?;

        // find all blocks that we have that could be this block's parent
        let sql = "SELECT * FROM snapshots WHERE winning_stacks_block_hash = ?1";
        let possible_parent_snapshots =
            query_rows::<BlockSnapshot, _>(&sort_handle, &sql, &[parent_block_hash])?;
        for possible_parent in possible_parent_snapshots.into_iter() {
            let burn_ancestor =
                sort_handle.get_block_snapshot(&possible_parent.burn_header_hash)?;
            if let Some(_ancestor) = burn_ancestor {
                // found!
                return Ok(Some(possible_parent.consensus_hash));
            }
        }
        return Ok(None);
    }

    /// Get an anchored block's parent block header.
    /// Doesn't matter if it's staging or not.
    pub fn load_parent_block_header(
        sort_ic: &SortitionDBConn,
        blocks_path: &String,
        consensus_hash: &ConsensusHash,
        anchored_block_hash: &BlockHeaderHash,
    ) -> Result<Option<(StacksBlockHeader, ConsensusHash)>, Error> {
        let header = match StacksChainState::load_block_header(
            blocks_path,
            consensus_hash,
            anchored_block_hash,
        )? {
            Some(hdr) => hdr,
            None => {
                return Ok(None);
            }
        };

        let sort_handle = SortitionHandleConn::open_reader_consensus(sort_ic, consensus_hash)?;

        // find all blocks that we have that could be this block's parent
        let sql = "SELECT * FROM snapshots WHERE winning_stacks_block_hash = ?1";
        let possible_parent_snapshots =
            query_rows::<BlockSnapshot, _>(&sort_handle, &sql, &[&header.parent_block])?;
        for possible_parent in possible_parent_snapshots.into_iter() {
            let burn_ancestor =
                sort_handle.get_block_snapshot(&possible_parent.burn_header_hash)?;
            if let Some(ancestor) = burn_ancestor {
                // found!
                let ret = StacksChainState::load_block_header(
                    blocks_path,
                    &ancestor.consensus_hash,
                    &ancestor.winning_stacks_block_hash,
                )?
                .map(|header| (header, ancestor.consensus_hash));

                return Ok(ret);
            }
        }
        return Ok(None);
    }

    /// Store a preprocessed block, queuing it up for subsequent processing.
    /// The caller should at least verify that the block is attached to some fork in the burn
    /// chain.
    fn store_staging_block<'a>(
        tx: &mut DBTx<'a>,
        blocks_path: &String,
        consensus_hash: &ConsensusHash,
        block: &StacksBlock,
        parent_consensus_hash: &ConsensusHash,
        commit_burn: u64,
        sortition_burn: u64,
        download_time: u64,
    ) -> Result<(), Error> {
        debug!(
            "Store anchored block {}/{}, parent in {}",
            consensus_hash,
            block.block_hash(),
            parent_consensus_hash
        );
        assert!(commit_burn < i64::max_value() as u64);
        assert!(sortition_burn < i64::max_value() as u64);

        let block_hash = block.block_hash();
        let index_block_hash =
            StacksBlockHeader::make_index_block_hash(&consensus_hash, &block_hash);

        let attachable = {
            // if this block has an unprocessed staging parent, then it's not attachable until its parent is.
            let has_parent_sql = "SELECT anchored_block_hash FROM staging_blocks WHERE anchored_block_hash = ?1 AND consensus_hash = ?2 AND processed = 0 AND orphaned = 0 LIMIT 1".to_string();
            let has_parent_args: &[&dyn ToSql] =
                &[&block.header.parent_block, &parent_consensus_hash];
            let rows = query_row_columns::<BlockHeaderHash, _>(
                &tx,
                &has_parent_sql,
                has_parent_args,
                "anchored_block_hash",
            )
            .map_err(Error::DBError)?;
            if rows.len() > 0 {
                // still have unprocessed parent -- this block is not attachable
                debug!(
                    "Store non-attachable anchored block {}/{}",
                    consensus_hash,
                    block.block_hash()
                );
                0
            } else {
                // no unprocessed parents -- this block is potentially attachable
                1
            }
        };

        // store block metadata
        let sql = "INSERT OR REPLACE INTO staging_blocks \
                   (anchored_block_hash, \
                   parent_anchored_block_hash, \
                   consensus_hash, \
                   parent_consensus_hash, \
                   parent_microblock_hash, \
                   parent_microblock_seq, \
                   microblock_pubkey_hash, \
                   height, \
                   attachable, \
                   processed, \
                   orphaned, \
                   commit_burn, \
                   sortition_burn, \
                   index_block_hash, \
                   arrival_time, \
                   processed_time, \
                   download_time) \
                   VALUES (?1, ?2, ?3, ?4, ?5, ?6, ?7, ?8, ?9, ?10, ?11, ?12, ?13, ?14, ?15, ?16, ?17)";
        let args: &[&dyn ToSql] = &[
            &block_hash,
            &block.header.parent_block,
            &consensus_hash,
            &parent_consensus_hash,
            &block.header.parent_microblock,
            &block.header.parent_microblock_sequence,
            &block.header.microblock_pubkey_hash,
            &u64_to_sql(block.header.total_work.work)?,
            &attachable,
            &0,
            &0,
            &u64_to_sql(commit_burn)?,
            &u64_to_sql(sortition_burn)?,
            &index_block_hash,
            &u64_to_sql(get_epoch_time_secs())?,
            &0,
            &u64_to_sql(download_time)?,
        ];

        tx.execute(&sql, args)
            .map_err(|e| Error::DBError(db_error::SqliteError(e)))?;

        StacksChainState::store_block(blocks_path, consensus_hash, block)?;

        // mark all children of this new block as unattachable -- need to attach this block first!
        // this should be done across all burnchains.
        let children_sql =
            "UPDATE staging_blocks SET attachable = 0 WHERE parent_anchored_block_hash = ?1";
        let children_args = [&block_hash];

        tx.execute(&children_sql, &children_args)
            .map_err(|e| Error::DBError(db_error::SqliteError(e)))?;

        Ok(())
    }

    /// Store a preprocessed microblock, queueing it up for subsequent processing.
    /// The caller should at least verify that this block was signed by the miner of the ancestor
    /// anchored block that this microblock builds off of.  Because microblocks may arrive out of
    /// order, this method does not check that.
    /// The consensus_hash and anchored_block_hash correspond to the _parent_ Stacks block.
    /// Microblocks ought to only be stored if they are first confirmed to have been signed.
    fn store_staging_microblock<'a>(
        tx: &mut DBTx<'a>,
        parent_consensus_hash: &ConsensusHash,
        parent_anchored_block_hash: &BlockHeaderHash,
        microblock: &StacksMicroblock,
    ) -> Result<(), Error> {
        test_debug!(
            "Store staging microblock {}/{}-{}",
            parent_consensus_hash,
            parent_anchored_block_hash,
            microblock.block_hash()
        );

        let mut microblock_bytes = vec![];
        microblock
            .consensus_serialize(&mut microblock_bytes)
            .map_err(Error::NetError)?;

        let index_block_hash =
            StacksBlockHeader::make_index_block_hash(parent_consensus_hash, parent_anchored_block_hash);

        let index_microblock_hash = 
            StacksBlockHeader::make_index_block_hash(parent_consensus_hash, &microblock.block_hash());

        // store microblock metadata
        let sql = "INSERT OR REPLACE INTO staging_microblocks (anchored_block_hash, consensus_hash, index_block_hash, microblock_hash, parent_hash, index_microblock_hash, sequence, processed, orphaned) VALUES (?1, ?2, ?3, ?4, ?5, ?6, ?7, ?8, ?9)";
        let args: &[&dyn ToSql] = &[
            &parent_anchored_block_hash,
            &parent_consensus_hash,
            &index_block_hash,
            &microblock.block_hash(),
            &microblock.header.prev_block,
            &index_microblock_hash,
            &microblock.header.sequence,
            &0,
            &0,
        ];

        tx.execute(&sql, args)
            .map_err(|e| Error::DBError(db_error::SqliteError(e)))?;

        // store microblock bytes
        let block_sql = "INSERT OR REPLACE INTO staging_microblocks_data \
                         (block_hash, block_data)
                         VALUES (?1, ?2)";
        let block_args: &[&dyn ToSql] = &[&microblock.block_hash(), &microblock_bytes];

        tx.execute(&block_sql, block_args)
            .map_err(|e| Error::DBError(db_error::SqliteError(e)))?;

        Ok(())
    }

    /// Store users who burned in support of a block
    fn store_staging_block_user_burn_supports<'a>(
        tx: &mut DBTx<'a>,
        consensus_hash: &ConsensusHash,
        block_hash: &BlockHeaderHash,
        burn_supports: &Vec<UserBurnSupportOp>,
    ) -> Result<(), Error> {
        for burn_support in burn_supports.iter() {
            assert!(burn_support.burn_fee < i64::max_value() as u64);
        }

        for burn_support in burn_supports.iter() {
            let sql = "INSERT OR REPLACE INTO staging_user_burn_support (anchored_block_hash, consensus_hash, address, burn_amount, vtxindex) VALUES (?1, ?2, ?3, ?4, ?5)";
            let args: &[&dyn ToSql] = &[
                &consensus_hash,
                &block_hash,
                &burn_support.address.to_string(),
                &u64_to_sql(burn_support.burn_fee)?,
                &burn_support.vtxindex,
            ];

            tx.execute(&sql, args)
                .map_err(|e| Error::DBError(db_error::SqliteError(e)))?;
        }

        Ok(())
    }

    /// Read all the i64 values from a query (possibly none).
    fn read_i64s(conn: &DBConn, query: &str, args: &[&dyn ToSql]) -> Result<Vec<i64>, Error> {
        let mut stmt = conn
            .prepare(query)
            .map_err(|e| Error::DBError(db_error::SqliteError(e)))?;
        let mut rows = stmt
            .query(args)
            .map_err(|e| Error::DBError(db_error::SqliteError(e)))?;

        // gather
        let mut row_data: Vec<i64> = vec![];
        while let Some(row_res) = rows.next() {
            match row_res {
                Ok(row) => {
                    let val_opt: Option<i64> = row.get(0);
                    match val_opt {
                        Some(val) => {
                            row_data.push(val);
                        }
                        None => {}
                    }
                }
                Err(e) => {
                    return Err(Error::DBError(db_error::SqliteError(e)));
                }
            };
        }
        Ok(row_data)
    }

    /// Do we have a block queued up, and if so, is it being processed?.
    /// Return Some(processed) if the block is queued up -- true if processed, false if not
    /// Return None if the block is not queued up
    fn get_staging_block_status(
        blocks_conn: &DBConn,
        consensus_hash: &ConsensusHash,
        block_hash: &BlockHeaderHash,
    ) -> Result<Option<bool>, Error> {
        StacksChainState::read_i64s(blocks_conn, "SELECT processed FROM staging_blocks WHERE anchored_block_hash = ?1 AND consensus_hash = ?2", &[block_hash, consensus_hash])
            .and_then(|processed| {
                if processed.len() == 0 {
                    Ok(None)
                }
                else if processed.len() == 1 {
                    Ok(Some(processed[0] != 0))
                }
                else {
                    Err(Error::DBError(db_error::Overflow))
                }
            })
    }

    /// Is a block orphaned?
    pub fn is_block_orphaned(
        blocks_conn: &DBConn,
        consensus_hash: &ConsensusHash,
        block_hash: &BlockHeaderHash,
    ) -> Result<bool, Error> {
        StacksChainState::read_i64s(blocks_conn, "SELECT orphaned FROM staging_blocks WHERE anchored_block_hash = ?1 AND consensus_hash = ?2", &[block_hash, consensus_hash])
            .and_then(|orphaned| {
                if orphaned.len() == 0 {
                    Ok(false)
                }
                else if orphaned.len() == 1 {
                    Ok(orphaned[0] != 0)
                }
                else {
                    Err(Error::DBError(db_error::Overflow))
                }
            })
    }

    /// Do we have a microblock in the DB, and if so, has it been processed?
    /// The query takes the consensus hash and block hash of a block that _produced_ this stream.
    /// Return Some(processed) if the microblock is queued up.
    /// Return None if the microblock is not queued up.
    #[cfg(test)]
    pub fn get_microblock_status(
        &self,
        parent_consensus_hash: &ConsensusHash,
        parent_block_hash: &BlockHeaderHash,
        microblock_hash: &BlockHeaderHash,
    ) -> Result<Option<bool>, Error> {
        StacksChainState::read_i64s(&self.db(), "SELECT processed FROM staging_microblocks WHERE anchored_block_hash = ?1 AND microblock_hash = ?2 AND consensus_hash = ?3", &[&parent_block_hash, microblock_hash, &parent_consensus_hash])
            .and_then(|processed| {
                if processed.len() == 0 {
                    Ok(None)
                }
                else if processed.len() == 1 {
                    Ok(Some(processed[0] != 0))
                }
                else {
                    Err(Error::DBError(db_error::Overflow))
                }
            })
    }
    
    /// Given an anchor block's index hash, does it confirm any microblocks?
    /// Due to the way we process microblocks -- i.e. all microblocks between a parent/child anchor
    /// block are processed atomically -- it is sufficient to check that there exists a microblock
    /// that is the parent microblock of this block, and is processed.
    pub fn has_processed_microblocks(&self, child_index_block_hash: &StacksBlockId) -> Result<bool, Error> {
        let (parent_consensus_hash, parent_block_hash) = match StacksChainState::get_parent_block_header_hashes(&self.db(), &child_index_block_hash)? {
            Some(x) => x,
            None => {
                // no parent stored, so no confirmed microblocks
                return Ok(false);
            }
        };
        let parent_index_block_hash = StacksBlockHeader::make_index_block_hash(&parent_consensus_hash, &parent_block_hash);

        let child_info = match StacksChainState::load_staging_block_info(&self.db(), child_index_block_hash)? {
            Some(x) => x,
            None => {
                // no header record for this block, so it cannot have confirmed anything
                return Ok(false);
            }
        };

        let sql = "SELECT 1 FROM staging_microblocks WHERE index_block_hash = ?1 AND microblock_hash = ?2 AND processed = 1 AND orphaned = 0";
        let args : &[&dyn ToSql] = &[&parent_index_block_hash, &child_info.parent_microblock_hash];
        let res = self.db()
            .query_row(sql, args, |_r| ())
            .optional()
            .expect("DB CORRUPTION: staging blocks DB corrupted!")
            .is_some();

        Ok(res)
    }

    /// Generate a blocks inventory message, given the output of
    /// SortitionDB::get_stacks_header_hashes().  Note that header_hashes must be less than or equal to
    /// pox_constants.reward_cycle_length, in order to generate a valid BlocksInvData payload.
    pub fn get_blocks_inventory(
        &self,
        header_hashes: &[(ConsensusHash, Option<BlockHeaderHash>)],
    ) -> Result<BlocksInvData, Error> {
        let mut block_bits = vec![];
        let mut microblock_bits = vec![];

        for (consensus_hash, stacks_header_hash_opt) in header_hashes.iter() {
            match stacks_header_hash_opt {
                None => {
                    test_debug!(
                        "Do not have any block in burn block {} in {}",
                        &consensus_hash,
                        &self.blocks_path
                    );
                    block_bits.push(false);
                    microblock_bits.push(false);
                }
                Some(ref stacks_header_hash) => {
                    let index_block_hash = StacksBlockHeader::make_index_block_hash(
                        consensus_hash,
                        stacks_header_hash,
                    );

                    let mut orphaned = false;

                    // check block
                    if StacksChainState::has_block_indexed(&self.blocks_path, &index_block_hash)? {
                        // it had better _not_ be empty (empty indicates invalid)
                        let block_path = StacksChainState::get_index_block_path(
                            &self.blocks_path,
                            &index_block_hash,
                        )?;
                        let sz = StacksChainState::get_file_size(&block_path)?;
                        if sz > 0 {
                            test_debug!(
                                "Have anchored block {} in {}",
                                &index_block_hash,
                                &self.blocks_path
                            );
                            block_bits.push(true);
                        } else {
                            test_debug!(
                                "Anchored block {} is orphaned; not reporting in inventory",
                                &index_block_hash
                            );
                            block_bits.push(false);
                            orphaned = true;
                        }
                    } else {
                        test_debug!("Do not have {} in {}", &index_block_hash, &self.blocks_path);
                        block_bits.push(false);
                        microblock_bits.push(false);
                        continue;
                    }

                    // check for microblocks that are confirmed by this block, and are already
                    // processed.
                    if !orphaned && self.has_processed_microblocks(&index_block_hash)? {
                        // There exists a confirmed, processed microblock that is the parent of
                        // this block.  This can only be the case if we processed a microblock
                        // stream that connects the parent to this child.
                        test_debug!(
                            "Have processed microblocks confirmed by anchored block {}",
                            &index_block_hash,
                        );
                        microblock_bits.push(true);
                    }
                    else {
                        test_debug!("Do not have processed microblocks confirmed by anchored block {} -- no index hash (orphaned={})", &index_block_hash, orphaned);
                        microblock_bits.push(false);
                    }
                }
            }
        }

        assert_eq!(block_bits.len(), microblock_bits.len());

        let block_bitvec = BlocksInvData::compress_bools(&block_bits);
        let microblocks_bitvec = BlocksInvData::compress_bools(&microblock_bits);

        Ok(BlocksInvData {
            bitlen: block_bits.len() as u16,
            block_bitvec: block_bitvec,
            microblocks_bitvec: microblocks_bitvec,
        })
    }

    /// Do we have a staging block?  Return true if the block is present and marked as unprocessed;
    /// false otherwise
    pub fn has_staging_block(
        blocks_conn: &DBConn,
        consensus_hash: &ConsensusHash,
        block_hash: &BlockHeaderHash,
    ) -> Result<bool, Error> {
        match StacksChainState::get_staging_block_status(blocks_conn, consensus_hash, block_hash)? {
            Some(processed) => Ok(!processed),
            None => Ok(false),
        }
    }

    /// Delete a microblock's data from the DB
    fn delete_microblock_data<'a>(
        tx: &mut DBTx<'a>,
        microblock_hash: &BlockHeaderHash,
    ) -> Result<(), Error> {
        // clear out the block data from staging
        let clear_sql = "DELETE FROM staging_microblocks_data WHERE block_hash = ?1".to_string();
        let clear_args = [&microblock_hash];

        tx.execute(&clear_sql, &clear_args)
            .map_err(|e| Error::DBError(db_error::SqliteError(e)))?;

        Ok(())
    }

    /// Mark an anchored block as orphaned and both orphan and delete its descendant microblock data.
    /// The blocks database will eventually delete all orphaned data.
    fn delete_orphaned_epoch_data<'a>(
        tx: &mut DBTx<'a>,
        blocks_path: &String,
        consensus_hash: &ConsensusHash,
        anchored_block_hash: &BlockHeaderHash,
    ) -> Result<(), Error> {
        // This block is orphaned
        let update_block_sql = "UPDATE staging_blocks SET orphaned = 1, processed = 1, attachable = 0 WHERE consensus_hash = ?1 AND anchored_block_hash = ?2".to_string();
        let update_block_args: &[&dyn ToSql] = &[consensus_hash, anchored_block_hash];

        // All descendants of this processed block are never attachable.
        // Indicate this by marking all children as orphaned (but not procesed), across all burnchain forks.
        let update_children_sql = "UPDATE staging_blocks SET orphaned = 1, processed = 0, attachable = 0 WHERE parent_consensus_hash = ?1 AND parent_anchored_block_hash = ?2".to_string();
        let update_children_args: &[&dyn ToSql] = &[consensus_hash, anchored_block_hash];

        // find all orphaned microblocks, and delete the block data
        let find_orphaned_microblocks_sql = "SELECT microblock_hash FROM staging_microblocks WHERE consensus_hash = ?1 AND anchored_block_hash = ?2".to_string();
        let find_orphaned_microblocks_args: &[&dyn ToSql] = &[consensus_hash, anchored_block_hash];
        let orphaned_microblock_hashes = query_row_columns::<BlockHeaderHash, _>(
            tx,
            &find_orphaned_microblocks_sql,
            find_orphaned_microblocks_args,
            "microblock_hash",
        )
        .map_err(Error::DBError)?;

        // drop microblocks (this processes them)
        let update_microblock_children_sql = "UPDATE staging_microblocks SET orphaned = 1, processed = 1 WHERE consensus_hash = ?1 AND anchored_block_hash = ?2".to_string();
        let update_microblock_children_args: &[&dyn ToSql] = &[consensus_hash, anchored_block_hash];

        tx.execute(&update_block_sql, update_block_args)
            .map_err(|e| Error::DBError(db_error::SqliteError(e)))?;

        tx.execute(&update_children_sql, update_children_args)
            .map_err(|e| Error::DBError(db_error::SqliteError(e)))?;

        tx.execute(
            &update_microblock_children_sql,
            update_microblock_children_args,
        )
        .map_err(|e| Error::DBError(db_error::SqliteError(e)))?;

        for mblock_hash in orphaned_microblock_hashes {
            StacksChainState::delete_microblock_data(tx, &mblock_hash)?;
        }

        // mark the block as empty if we haven't already
        let block_path = StacksChainState::get_block_path(
            blocks_path,
            consensus_hash,
            anchored_block_hash,
        )?;
        match fs::metadata(&block_path) {
            Ok(_) => {
                StacksChainState::free_block(
                    blocks_path,
                    consensus_hash,
                    anchored_block_hash,
                );
            }
            Err(_) => {
                StacksChainState::atomic_file_write(&block_path, &vec![])?;
            }
        }

        Ok(())
    }

    /// Clear out a staging block -- mark it as processed.
    /// Mark its children as attachable.
    /// Idempotent.
    /// sort_tx_opt is required if accept is true
    fn set_block_processed<'a, 'b>(
        tx: &mut DBTx<'a>,
        mut sort_tx_opt: Option<&mut SortitionHandleTx<'b>>,
        blocks_path: &String,
        consensus_hash: &ConsensusHash,
        anchored_block_hash: &BlockHeaderHash,
        accept: bool,
    ) -> Result<(), Error> {
        let sql = "SELECT * FROM staging_blocks WHERE consensus_hash = ?1 AND anchored_block_hash = ?2 AND orphaned = 0".to_string();
        let args: &[&dyn ToSql] = &[&consensus_hash, &anchored_block_hash];

        let has_stored_block = StacksChainState::has_stored_block(
            tx,
            blocks_path,
            consensus_hash,
            anchored_block_hash,
        )?;
        let _block_path = StacksChainState::make_block_dir(
            blocks_path,
            consensus_hash,
            anchored_block_hash,
        )?;

        let rows = query_rows::<StagingBlock, _>(tx, &sql, args).map_err(Error::DBError)?;
        let block = match rows.len() {
            0 => {
                // not an error if this block was already orphaned
                let orphan_sql = "SELECT * FROM staging_blocks WHERE consensus_hash = ?1 AND anchored_block_hash = ?2 AND orphaned = 1".to_string();
                let orphan_args: &[&dyn ToSql] = &[&consensus_hash, &anchored_block_hash];
                let orphan_rows = query_rows::<StagingBlock, _>(tx, &orphan_sql, orphan_args)
                    .map_err(Error::DBError)?;
                if orphan_rows.len() == 1 {
                    return Ok(());
                } else {
                    test_debug!(
                        "No such block at {}/{}",
                        consensus_hash,
                        anchored_block_hash
                    );
                    return Err(Error::DBError(db_error::NotFoundError));
                }
            }
            1 => rows[0].clone(),
            _ => {
                // should never happen
                panic!("Multiple staging blocks with same burn hash and block hash");
            }
        };

        if !block.processed {
            if !has_stored_block {
                if accept {
                    debug!(
                        "Accept block {}/{} as {}",
                        consensus_hash,
                        anchored_block_hash,
                        StacksBlockHeader::make_index_block_hash(
                            &consensus_hash,
                            &anchored_block_hash
                        )
                    );
                } else {
                    debug!("Reject block {}/{}", consensus_hash, anchored_block_hash);
                }
            } else {
                debug!(
                    "Already stored block {}/{} ({})",
                    consensus_hash,
                    anchored_block_hash,
                    StacksBlockHeader::make_index_block_hash(&consensus_hash, &anchored_block_hash)
                );
            }
        } else {
            debug!(
                "Already processed block {}/{} ({})",
                consensus_hash,
                anchored_block_hash,
                StacksBlockHeader::make_index_block_hash(&consensus_hash, &anchored_block_hash)
            );
        }

        let update_sql = "UPDATE staging_blocks SET processed = 1, processed_time = ?1 WHERE consensus_hash = ?2 AND anchored_block_hash = ?3".to_string();
        let update_args: &[&dyn ToSql] = &[
            &u64_to_sql(get_epoch_time_secs())?,
            &consensus_hash,
            &anchored_block_hash,
        ];

        tx.execute(&update_sql, update_args)
            .map_err(|e| Error::DBError(db_error::SqliteError(e)))?;

        if accept {
            // if we accepted this block, then children of this processed block are now attachable.
            // Applies across all burnchain forks
            let update_children_sql =
                "UPDATE staging_blocks SET attachable = 1 WHERE parent_anchored_block_hash = ?1"
                    .to_string();
            let update_children_args = [&anchored_block_hash];

            tx.execute(&update_children_sql, &update_children_args)
                .map_err(|e| Error::DBError(db_error::SqliteError(e)))?;

            // mark this block as processed in the burn db too
            match sort_tx_opt {
                Some(ref mut sort_tx) => {
                    sort_tx.set_stacks_block_accepted(
                        consensus_hash,
                        &block.parent_anchored_block_hash,
                        &block.anchored_block_hash,
                        block.height,
                    )?;
                }
                None => {
                    if !cfg!(test) {
                        // not allowed in production
                        panic!("No burn DB transaction given to block processor");
                    }
                }
            }
        } else {
            // Otherwise, all descendants of this processed block are never attachable.
            // Mark this block's children as orphans, blow away its data, and blow away its descendant microblocks.
            test_debug!("Orphan block {}/{}", consensus_hash, anchored_block_hash);
            StacksChainState::delete_orphaned_epoch_data(tx, blocks_path, consensus_hash, anchored_block_hash)?;
        }

        Ok(())
    }

    /// Drop a trail of staging microblocks.  Mark them as orphaned and delete their data.
    /// Also, orphan any anchored children blocks that build off of the now-orphaned microblocks.
    fn drop_staging_microblocks<'a>(
        tx: &mut DBTx<'a>,
        blocks_path: &String,
        consensus_hash: &ConsensusHash,
        anchored_block_hash: &BlockHeaderHash,
        invalid_block_hash: &BlockHeaderHash,
    ) -> Result<(), Error> {
        // find offending sequence
        let seq_sql = "SELECT sequence FROM staging_microblocks WHERE consensus_hash = ?1 AND anchored_block_hash = ?2 AND microblock_hash = ?3 AND processed = 0 AND orphaned = 0".to_string();
        let seq_args: &[&dyn ToSql] = &[&consensus_hash, &anchored_block_hash, &invalid_block_hash];
        let seq = match query_int::<_>(tx, &seq_sql, seq_args) {
            Ok(seq) => seq,
            Err(e) => match e {
                db_error::NotFoundError => {
                    // no microblocks to delete
                    return Ok(());
                }
                _ => {
                    return Err(Error::DBError(e));
                }
            },
        };

        test_debug!(
            "Drop staging microblocks {}/{} up to {} ({})",
            consensus_hash,
            anchored_block_hash,
            invalid_block_hash,
            seq
        );

        // drop staging children at and beyond the invalid block
        let update_microblock_children_sql = "UPDATE staging_microblocks SET orphaned = 1, processed = 1 WHERE anchored_block_hash = ?1 AND sequence >= ?2".to_string();
        let update_microblock_children_args: &[&dyn ToSql] = &[&anchored_block_hash, &seq];

        tx.execute(
            &update_microblock_children_sql,
            update_microblock_children_args,
        )
        .map_err(|e| Error::DBError(db_error::SqliteError(e)))?;

        // find all orphaned microblocks hashes, and delete the block data
        let find_orphaned_microblocks_sql = "SELECT microblock_hash FROM staging_microblocks WHERE anchored_block_hash = ?1 AND sequence >= ?2".to_string();
        let find_orphaned_microblocks_args: &[&dyn ToSql] = &[&anchored_block_hash, &seq];
        let orphaned_microblock_hashes = query_row_columns::<BlockHeaderHash, _>(
            tx,
            &find_orphaned_microblocks_sql,
            find_orphaned_microblocks_args,
            "microblock_hash",
        )
        .map_err(Error::DBError)?;

        // garbage-collect
        for mblock_hash in orphaned_microblock_hashes.iter() {
            StacksChainState::delete_microblock_data(tx, &mblock_hash)?;
        }

        for mblock_hash in orphaned_microblock_hashes.iter() {
            // orphan any staging blocks that build on the now-invalid microblocks
            let update_block_children_sql = "UPDATE staging_blocks SET orphaned = 1, processed = 0, attachable = 0 WHERE parent_microblock_hash = ?1".to_string();
            let update_block_children_args = [&mblock_hash];

            tx.execute(&update_block_children_sql, &update_block_children_args)
                .map_err(|e| Error::DBError(db_error::SqliteError(e)))?;

            // mark the block as empty if we haven't already
            let block_path = StacksChainState::get_block_path(
                blocks_path,
                consensus_hash,
                anchored_block_hash,
            )?;
            match fs::metadata(&block_path) {
                Ok(_) => {
                    StacksChainState::free_block(
                        blocks_path,
                        consensus_hash,
                        anchored_block_hash,
                    );
                }
                Err(_) => {
                    StacksChainState::atomic_file_write(&block_path, &vec![])?;
                }
            }
        }

        Ok(())
    }

    /// Mark a range of a stream of microblocks as confirmed.
    /// All the corresponding blocks must have been validated and proven contiguous.
    fn set_microblocks_processed<'a>(
        tx: &mut DBTx<'a>,
        child_consensus_hash: &ConsensusHash,
        child_anchored_block_hash: &BlockHeaderHash,
        last_microblock_hash: &BlockHeaderHash,
    ) -> Result<(), Error> {
        let child_index_block_hash = StacksBlockHeader::make_index_block_hash(child_consensus_hash, child_anchored_block_hash);
        let (parent_consensus_hash, parent_block_hash) = match StacksChainState::get_parent_block_header_hashes(tx, &child_index_block_hash)? {
            Some(x) => x,
            None => {
                return Ok(());
            }
        };
        let parent_index_hash = StacksBlockHeader::make_index_block_hash(&parent_consensus_hash, &parent_block_hash);

        let mut mblock_hash = last_microblock_hash.clone();
        let sql = "UPDATE staging_microblocks SET processed = 1 WHERE consensus_hash = ?1 AND anchored_block_hash = ?2 AND microblock_hash = ?3";

        loop {
            test_debug!("Set {}-{} processed", &parent_index_hash, &mblock_hash);

            // confirm this microblock
            let args: &[&dyn ToSql] = &[&parent_consensus_hash, &parent_block_hash, &mblock_hash];
            tx.execute(sql, args)
                .map_err(|e| Error::DBError(db_error::SqliteError(e)))?;

            // find the parent so we can confirm it as well
            let mblock_info_opt = StacksChainState::load_staging_microblock_info(
                tx,
                &parent_index_hash,
                &mblock_hash
            )?;

            if let Some(mblock_info) = mblock_info_opt {
                if mblock_info.parent_hash == parent_block_hash {
                    // at head of stream
                    break;
                }
                else {
                    mblock_hash = mblock_info.parent_hash;
                }
            }
            else {
                // missing parent microblock -- caller should abort this DB transaction
                debug!("No such staging microblock {}/{}-{}", &parent_consensus_hash, &parent_block_hash, &mblock_hash);
                return Err(Error::NoSuchBlockError);
            }
        }

        Ok(())
    }

    /// Is a particular microblock stored in the staging DB, given the index anchored block hash of the block
    /// that confirms it?
    pub fn has_staging_microblock_indexed(
        &self,
        child_index_block_hash: &StacksBlockId,
        seq: u16,
    ) -> Result<bool, Error> {
        let (parent_consensus_hash, parent_block_hash) = match StacksChainState::get_parent_block_header_hashes(&self.db(), &child_index_block_hash)? {
            Some(x) => x,
            None => {
                return Ok(false);
            }
        };
        let parent_index_block_hash = StacksBlockHeader::make_index_block_hash(&parent_consensus_hash, &parent_block_hash);
        StacksChainState::read_i64s(&self.db(), "SELECT processed FROM staging_microblocks WHERE index_block_hash = ?1 AND sequence = ?2", &[&parent_index_block_hash, &seq])
            .and_then(|processed| {
                if processed.len() == 0 {
                    Ok(false)
                }
                else if processed.len() == 1 {
                    Ok(processed[0] == 0)
                }
                else {
                    Err(Error::DBError(db_error::Overflow))
                }
            })
    }

    /// Do we have a particular microblock stream given its indexed tail microblock hash?
    /// Used by the RPC endpoint to determine if we can serve back a stream of microblocks.
    pub fn has_processed_microblocks_indexed(
        &self,
        index_microblock_hash: &StacksBlockId,
    ) -> Result<bool, Error> {
        let sql = "SELECT 1 FROM staging_microblocks WHERE index_microblock_hash = ?1 AND processed = 1 AND orphaned = 0";
        let args : &[&dyn ToSql] = &[index_microblock_hash];
        let res = self.db()
            .query_row(&sql, args, |_r| ())
            .optional()
            .expect("DB CORRUPTION: block header DB corrupted!")
            .is_some();
        Ok(res)
    }

    /// Given an index anchor block hash, get the index microblock hash for a confirmed microblock stream.
    pub fn get_confirmed_microblock_index_hash(
        &self,
        child_index_block_hash: &StacksBlockId,
    ) -> Result<Option<StacksBlockId>, Error> {
        // get parent's consensus hash and block hash
        let (parent_consensus_hash, _) = match StacksChainState::get_parent_block_header_hashes(&self.db(), child_index_block_hash)? {
            Some(x) => x,
            None => {
                test_debug!("No such block: {:?}", &child_index_block_hash);
                return Ok(None);
            }
        };

        // get the child's staging block info
        let child_block_info = match StacksChainState::load_staging_block_info(
            &self.db(),
            child_index_block_hash
        )? {
            Some(hdr) => hdr,
            None => {
                test_debug!("No such block: {:?}", &child_index_block_hash);
                return Ok(None);
            }
        };

        Ok(Some(StacksBlockHeader::make_index_block_hash(&parent_consensus_hash, &child_block_info.parent_microblock_hash)))
    }
    
    /// Do we have any unconfirmed microblocks at or after the given sequence number that descend
    /// from the anchored block identified by the given parent_index_block_hash?
    /// Does not consider whether or not they are valid.
    /// Used mainly for paging through unconfirmed microblocks in the RPC interface.
    pub fn has_any_staging_microblock_indexed(
        &self,
        parent_index_block_hash: &StacksBlockId,
        min_seq: u16,
    ) -> Result<bool, Error> {
        StacksChainState::read_i64s(&self.db(), "SELECT processed FROM staging_microblocks WHERE index_block_hash = ?1 AND sequence >= ?2 LIMIT 1", &[&parent_index_block_hash, &min_seq])
            .and_then(|processed| Ok(processed.len() > 0))
    }
    
    /// Do we have a given microblock as a descendant of a given anchored block?
    /// Does not consider whether or not it has been processed or is orphaned.
    /// Used by the relayer to decide whether or not a microblock should be relayed.
    /// Used by the microblock-preprocessor to decide whether or not to store the microblock.
    pub fn has_descendant_microblock_indexed(
        &self,
        parent_index_block_hash: &StacksBlockId,
        microblock_hash: &BlockHeaderHash,
    ) -> Result<bool, Error> {
        StacksChainState::read_i64s(&self.db(), "SELECT processed FROM staging_microblocks WHERE index_block_hash = ?1 AND microblock_hash = ?2 LIMIT 1", &[parent_index_block_hash, microblock_hash])
            .and_then(|processed| Ok(processed.len() > 0))
    }

    /// Do we have any microblock available to serve in any capacity, given its parent anchored block's
    /// index block hash?
    #[cfg(test)]
    fn has_microblocks_indexed(&self, parent_index_block_hash: &StacksBlockId) -> Result<bool, Error> {
        StacksChainState::read_i64s(
            &self.db(),
            "SELECT processed FROM staging_microblocks WHERE index_block_hash = ?1 LIMIT 1",
            &[&parent_index_block_hash],
        )
        .and_then(|processed| Ok(processed.len() > 0))
    }

    /// Given an index block hash, get the consensus hash and block hash
    fn inner_get_block_header_hashes(
        blocks_db: &DBConn,
        index_block_hash: &StacksBlockId,
        consensus_hash_col: &str,
        anchored_block_col: &str
    ) -> Result<Option<(ConsensusHash, BlockHeaderHash)>, Error> {
        let sql = format!("SELECT {},{} FROM staging_blocks WHERE index_block_hash = ?1", consensus_hash_col, anchored_block_col);
        let args = [index_block_hash as &dyn ToSql];

        let row_data_opt = blocks_db
            .query_row(&sql, &args, |row| {
                let anchored_block_hash = BlockHeaderHash::from_column(row, anchored_block_col)?;
                let consensus_hash = ConsensusHash::from_column(row, consensus_hash_col)?;
                Ok((consensus_hash, anchored_block_hash))
            })
            .optional()
            .map_err(|e| Error::DBError(db_error::SqliteError(e)))?;

        match row_data_opt {
            Some(Ok(x)) => Ok(Some(x)),
            Some(Err(e)) => Err(e),
            None => Ok(None),
        }
    }
    
    /// Given an index block hash, get its consensus hash and block hash if it exists
    pub fn get_block_header_hashes(
        &self,
        index_block_hash: &StacksBlockId,
    ) -> Result<Option<(ConsensusHash, BlockHeaderHash)>, Error> {
        StacksChainState::inner_get_block_header_hashes(&self.db(), index_block_hash, "consensus_hash", "anchored_block_hash")
    }
    
    /// Given an index block hash, get the parent consensus hash and block hash if it exists
    pub fn get_parent_block_header_hashes(
        blocks_conn: &DBConn,
        index_block_hash: &StacksBlockId,
    ) -> Result<Option<(ConsensusHash, BlockHeaderHash)>, Error> {
        StacksChainState::inner_get_block_header_hashes(blocks_conn, index_block_hash, "parent_consensus_hash", "parent_anchored_block_hash")
    }

    /// Given an index microblock hash, get the microblock hash and its anchored block and
    /// consensus hash
    pub fn get_microblock_parent_header_hashes(
        blocks_conn: &DBConn,
        index_microblock_hash: &StacksBlockId,
    ) -> Result<Option<(ConsensusHash, BlockHeaderHash, BlockHeaderHash)>, Error> {
        let sql = format!("SELECT consensus_hash,anchored_block_hash,microblock_hash FROM staging_microblocks WHERE index_microblock_hash = ?1");
        let args = [index_microblock_hash as &dyn ToSql];

        let row_data_opt = blocks_conn
            .query_row(&sql, &args, |row| {
                let consensus_hash = ConsensusHash::from_column(row, "consensus_hash")?;
                let anchored_block_hash = BlockHeaderHash::from_column(row, "anchored_block_hash")?;
                let microblock_hash = BlockHeaderHash::from_column(row, "microblock_hash")?;
                Ok((consensus_hash, anchored_block_hash, microblock_hash))
            })
            .optional()
            .map_err(|e| Error::DBError(db_error::SqliteError(e)))?;

        match row_data_opt {
            Some(Ok(x)) => Ok(Some(x)),
            Some(Err(e)) => Err(e),
            None => Ok(None),
        }
    }

    /// Get the sqlite rowid for a staging microblock, given the hash of the microblock.
    /// Returns None if no such microblock.
    fn stream_microblock_get_rowid(
        blocks_conn: &DBConn,
        parent_index_block_hash: &StacksBlockId,
        microblock_hash: &BlockHeaderHash,
    ) -> Result<Option<i64>, Error> {
        let sql = "SELECT staging_microblocks_data.rowid FROM \
                   staging_microblocks JOIN staging_microblocks_data \
                   ON staging_microblocks.microblock_hash = staging_microblocks_data.block_hash \
                   WHERE staging_microblocks.index_block_hash = ?1 AND staging_microblocks.microblock_hash = ?2";
        let args = [parent_index_block_hash as &dyn ToSql, microblock_hash as &dyn ToSql];
        query_row(blocks_conn, sql, &args).map_err(Error::DBError)
    }

    /// Load up the metadata on a microblock stream (but don't get the data itself)
    /// DO NOT USE IN PRODUCTION -- doesn't work for microblock forks.
    #[cfg(test)]
    fn stream_microblock_get_info(
        blocks_conn: &DBConn,
        parent_index_block_hash: &StacksBlockId,
    ) -> Result<Vec<StagingMicroblock>, Error> {
        let sql = "SELECT * FROM staging_microblocks WHERE index_block_hash = ?1 ORDER BY sequence"
            .to_string();
        let args = [parent_index_block_hash as &dyn ToSql];
        let microblock_info =
            query_rows::<StagingMicroblock, _>(blocks_conn, &sql, &args).map_err(Error::DBError)?;
        Ok(microblock_info)
    }

    /// Stream data from one Read to one Write
    fn stream_data<W: Write, R: Read + Seek>(
        fd: &mut W,
        stream: &mut BlockStreamData,
        input: &mut R,
        count: u64,
    ) -> Result<u64, Error> {
        input
            .seek(SeekFrom::Start(stream.offset))
            .map_err(Error::ReadError)?;

        let mut buf = vec![0u8; count as usize];
        let nr = input.read(&mut buf).map_err(Error::ReadError)?;
        fd.write_all(&buf[0..nr]).map_err(Error::WriteError)?;

        stream.offset += nr as u64;
        stream.total_bytes += nr as u64;

        Ok(nr as u64)
    }

    /// Stream a single microblock's data from the staging database.
    /// If this method returns 0, it's because we're EOF on the blob.
    fn stream_one_microblock<W: Write>(
        blocks_conn: &DBConn,
        fd: &mut W,
        stream: &mut BlockStreamData,
        count: u64,
    ) -> Result<u64, Error> {
        let rowid = match stream.rowid {
            None => {
                // need to get rowid in order to get the blob
                match StacksChainState::stream_microblock_get_rowid(
                    blocks_conn,
                    &stream.parent_index_block_hash,
                    &stream.microblock_hash
                )? {
                    Some(rid) => rid,
                    None => {
                        test_debug!(
                            "Microblock hash={:?} not in DB",
                            &stream.microblock_hash,
                        );
                        return Err(Error::NoSuchBlockError);
                    }
                }
            }
            Some(rid) => rid,
        };

        stream.rowid = Some(rowid);
        let mut blob = blocks_conn
            .blob_open(
                DatabaseName::Main,
                "staging_microblocks_data",
                "block_data",
                rowid,
                true,
            )
            .map_err(|e| {
                match e {
                    sqlite_error::SqliteFailure(_, _) => {
                        // blob got moved out of staging
                        Error::NoSuchBlockError
                    }
                    _ => Error::DBError(db_error::SqliteError(e)),
                }
            })?;

        StacksChainState::stream_data(fd, stream, &mut blob, count)
    }

    /// Stream multiple microblocks from staging, moving in reverse order from the stream tail to the stream head.
    /// Returns total number of bytes written (will be equal to the number of bytes read).
    /// Returns 0 if we run out of microblocks in the staging db
    fn stream_microblocks_confirmed<W: Write>(
        chainstate: &StacksChainState,
        fd: &mut W,
        stream: &mut BlockStreamData,
        count: u64,
    ) -> Result<u64, Error> {
        let mut to_write = count;
        while to_write > 0 {
            let nw = StacksChainState::stream_one_microblock(
                &chainstate.db(),
                fd,
                stream,
                to_write,
            )?;
            if nw == 0 {
                // EOF on microblock blob; move to the next one (its parent)
                let mblock_info = match StacksChainState::load_staging_microblock_info(
                    &chainstate.db(),
                    &stream.parent_index_block_hash,
                    &stream.microblock_hash
                )? {
                    Some(x) => x,
                    None => {
                        // out of mblocks
                        break;
                    }
                };

                let rowid = match StacksChainState::stream_microblock_get_rowid(
                    &chainstate.db(),
                    &stream.parent_index_block_hash,
                    &mblock_info.parent_hash
                )? {
                    Some(rid) => rid,
                    None => {
                        // out of mblocks
                        break;
                    }
                };
                
                stream.offset = 0;
                stream.rowid = Some(rowid);
                stream.microblock_hash = mblock_info.parent_hash;
            } else {
                to_write = to_write
                    .checked_sub(nw)
                    .expect("BUG: wrote more data than called for");
            }
        }
        Ok(count - to_write)
    }

    /// Stream block data from the chunk store.
    /// Also works for a microblock stream.
    fn stream_data_from_chunk_store<W: Write>(
        blocks_path: &String,
        fd: &mut W,
        stream: &mut BlockStreamData,
        count: u64,
    ) -> Result<u64, Error> {
        let block_path = StacksChainState::get_index_block_path(blocks_path, &stream.index_block_hash)?;

        // The reason we open a file on each call to stream data is because we don't want to
        // exhaust the supply of file descriptors.  Maybe a future version of this code will do
        // something like cache the set of open files so we don't have to keep re-opening them.
        let mut file_fd = fs::OpenOptions::new()
            .read(true)
            .write(false)
            .create(false)
            .truncate(false)
            .open(&block_path)
            .map_err(|e| {
                if e.kind() == io::ErrorKind::NotFound {
                    error!("File not found: {:?}", &block_path);
                    Error::NoSuchBlockError
                } else {
                    Error::ReadError(e)
                }
            })?;

        StacksChainState::stream_data(fd, stream, &mut file_fd, count)
    }

    /// Stream block data from the chain state.  Pull from either staging or the chunk store,
    /// wherever it happens to be located.
    /// Returns the number of bytes written, and updates `stream` to point to the next point to
    /// read.  Writes the bytes streamed to `fd`.
    pub fn stream_block<W: Write>(
        &mut self,
        fd: &mut W,
        stream: &mut BlockStreamData,
        count: u64,
    ) -> Result<u64, Error> {
        StacksChainState::stream_data_from_chunk_store(&self.blocks_path, fd, stream, count)
    }

    /// Stream unconfirmed microblocks from the staging DB.  Pull only from the staging DB.
    /// Returns the number of bytes written, and updates `stream` to point to the next point to
    /// read.  Wrties the bytes streamed to `fd`.
    pub fn stream_microblocks_unconfirmed<W: Write>(
        chainstate: &StacksChainState,
        fd: &mut W,
        stream: &mut BlockStreamData,
        count: u64,
    ) -> Result<u64, Error> {
        let mut to_write = count;
        while to_write > 0 {
            let nw = StacksChainState::stream_one_microblock(
                &chainstate.db(),
                fd,
                stream,
                to_write,
            )?;
            if nw == 0 {
                // EOF on microblock blob; move to the next one
                let next_seq = match stream.seq {
                    u16::MAX => {
                        return Err(Error::NoSuchBlockError);
                    }
                    x => x + 1
                };
                let next_mblock_hash = match StacksChainState::load_next_descendant_microblock(&chainstate.db(), &stream.index_block_hash, next_seq)? {
                    Some(mblock) => {
                        test_debug!("Switch to {}-{} ({})", &stream.index_block_hash, &mblock.block_hash(), next_seq);
                        mblock.block_hash()
                    },
                    None => {
                        // EOF on stream
                        break;
                    }
                };
                
                let rowid = match StacksChainState::stream_microblock_get_rowid(
                    &chainstate.db(),
                    &stream.parent_index_block_hash,
                    &next_mblock_hash,
                )? {
                    Some(rid) => rid,
                    None => {
                        // out of mblocks
                        break;
                    }
                };

                stream.offset = 0;
                stream.rowid = Some(rowid);
                stream.microblock_hash = next_mblock_hash;
                stream.seq = next_seq;
            } else {
                to_write = to_write
                    .checked_sub(nw)
                    .expect("BUG: wrote more data than called for");
            }
        }
        Ok(count - to_write)
    }

    fn extract_signed_microblocks(parent_anchored_block_header: &StacksBlockHeader, microblocks: &Vec<StacksMicroblock>) -> Vec<StacksMicroblock> {
        let mut signed_microblocks = vec![];
        for microblock in microblocks.iter() {
            let mut dup = microblock.clone();
            if dup
                .verify(&parent_anchored_block_header.microblock_pubkey_hash)
                .is_err()
            {
                warn!(
                    "Microblock {} not signed by {}",
                    microblock.block_hash(),
                    parent_anchored_block_header.microblock_pubkey_hash
                );
                continue;
            }
            signed_microblocks.push(microblock.clone());
        }
        signed_microblocks
    }

    /// Given a microblock stream, does it connect the parent and child anchored blocks?
    /// * verify that the blocks are a contiguous sequence, with no duplicate sequence numbers
    /// * verify that each microblock is signed by the parent anchor block's key
    /// The stream must be in order by sequence number, and there must be no duplicates.
    /// If the stream connects to the anchored block, then
    /// return the index in the given microblocks vec that corresponds to the highest valid
    /// block -- i.e. the microblock indicated by the anchored header as the parent.
    /// If there was a duplicate sequence number, then also return a poison-microblock
    /// transaction for the two headers with the lowest duplicate sequence number.
    /// Return None if the stream does not connect to this block (e.g. it's incomplete or the like)
    pub fn validate_parent_microblock_stream(
        parent_anchored_block_header: &StacksBlockHeader,
        anchored_block_header: &StacksBlockHeader,
        microblocks: &Vec<StacksMicroblock>,
        verify_signatures: bool,
    ) -> Option<(usize, Option<TransactionPayload>)> {
        if anchored_block_header.is_first_mined() {
            // there had better be zero microblocks
            if anchored_block_header.parent_microblock == EMPTY_MICROBLOCK_PARENT_HASH
                && anchored_block_header.parent_microblock_sequence == 0
            {
                return Some((0, None));
            } else {
                warn!(
                    "Block {} has no ancestor, and should have no microblock parents",
                    anchored_block_header.block_hash()
                );
                return None;
            }
        }

        let signed_microblocks = if verify_signatures {
            StacksChainState::extract_signed_microblocks(&parent_anchored_block_header, microblocks)
        } else {
            microblocks.clone()
        };

        if signed_microblocks.len() == 0 {
            if anchored_block_header.parent_microblock == EMPTY_MICROBLOCK_PARENT_HASH
                && anchored_block_header.parent_microblock_sequence == 0
            {
                // expected empty
                debug!(
                    "No microblocks between {} and {}",
                    parent_anchored_block_header.block_hash(),
                    anchored_block_header.block_hash()
                );
                return Some((0, None));
            } else {
                // did not expect empty
                warn!(
                    "Missing microblocks between {} and {}",
                    parent_anchored_block_header.block_hash(),
                    anchored_block_header.block_hash()
                );
                return None;
            }
        }

        if signed_microblocks[0].header.sequence != 0 {
            // discontiguous -- must start with seq 0
            warn!(
                "Discontiguous stream -- first microblock header sequence is {}",
                signed_microblocks[0].header.sequence
            );
            return None;
        }

        if signed_microblocks[0].header.prev_block != parent_anchored_block_header.block_hash() {
            // discontiguous -- not connected to parent
            warn!("Discontiguous stream -- does not connect to parent");
            return None;
        }

        // sanity check -- in order by sequence and no sequence duplicates
        for i in 1..signed_microblocks.len() {
            if signed_microblocks[i - 1].header.sequence > signed_microblocks[i].header.sequence {
                panic!("BUG: out-of-sequence microblock stream");
            }
            let cur_seq = (signed_microblocks[i - 1].header.sequence as u32) + 1;
            if cur_seq < (signed_microblocks[i].header.sequence as u32) {
                // discontiguous
                warn!(
                    "Discontiguous stream -- {} < {}",
                    cur_seq, signed_microblocks[i].header.sequence
                );
                return None;
            }
        }

        // sanity check -- all parent block hashes are unique.  If there are duplicates, then the
        // miner equivocated.
        let mut parent_hashes: HashMap<BlockHeaderHash, StacksMicroblockHeader> = HashMap::new();
        for i in 0..signed_microblocks.len() {
            let signed_microblock = &signed_microblocks[i];
            if parent_hashes.contains_key(&signed_microblock.header.prev_block) {
                debug!(
                    "Deliberate microblock fork: duplicate parent {}",
                    signed_microblock.header.prev_block
                );
                let conflicting_microblock_header = parent_hashes
                    .get(&signed_microblock.header.prev_block)
                    .unwrap();

                return Some((
                    i - 1,
                    Some(TransactionPayload::PoisonMicroblock(
                        signed_microblock.header.clone(),
                        conflicting_microblock_header.clone(),
                    )),
                ));
            }
            parent_hashes.insert(
                signed_microblock.header.prev_block.clone(),
                signed_microblock.header.clone(),
            );
        }

        // hashes are contiguous enough -- for each seqnum, there is a microblock with seqnum+1 with the
        // microblock at seqnum as its parent.  There may be more than one.
        for i in 1..signed_microblocks.len() {
            if signed_microblocks[i - 1].header.sequence == signed_microblocks[i].header.sequence
                && signed_microblocks[i - 1].block_hash() != signed_microblocks[i].block_hash()
            {
                // deliberate microblock fork
                debug!(
                    "Deliberate microblock fork at sequence {}",
                    signed_microblocks[i - 1].header.sequence
                );
                return Some((
                    i - 1,
                    Some(TransactionPayload::PoisonMicroblock(
                        signed_microblocks[i - 1].header.clone(),
                        signed_microblocks[i].header.clone(),
                    )),
                ));
            }

            if signed_microblocks[i - 1].block_hash() != signed_microblocks[i].header.prev_block {
                // discontiguous
                debug!("Discontinuous stream -- blocks not linked by hash");
                return None;
            }
        }

        if anchored_block_header.parent_microblock == EMPTY_MICROBLOCK_PARENT_HASH
            && anchored_block_header.parent_microblock_sequence == 0
        {
            // expected empty
            debug!(
                "Empty microblock stream between {} and {}",
                parent_anchored_block_header.block_hash(),
                anchored_block_header.block_hash()
            );
            return Some((0, None));
        }

        let mut end = 0;
        let mut connects = false;
        for i in 0..signed_microblocks.len() {
            if signed_microblocks[i].block_hash() == anchored_block_header.parent_microblock {
                end = i + 1;
                connects = true;
                break;
            }
        }

        if !connects {
            // discontiguous
            debug!(
                "Discontiguous stream: block {} does not connect to tail",
                anchored_block_header.block_hash()
            );
            return None;
        }

        return Some((end, None));
    }

    /// Validate an anchored block against the burn chain state.
    /// Returns Some(commit burn, total burn) if valid
    /// Returns None if not valid
    /// * consensus_hash is the PoX history hash of the burnchain block whose sortition
    /// (ostensibly) selected this block for inclusion.
    pub fn validate_anchored_block_burnchain(
        db_handle: &SortitionHandleConn,
        consensus_hash: &ConsensusHash,
        block: &StacksBlock,
        mainnet: bool,
        chain_id: u32,
    ) -> Result<Option<(u64, u64)>, Error> {
        // sortition-winning block commit for this block?
        let block_hash = block.block_hash();
        let (block_commit, stacks_chain_tip) = match db_handle
            .get_block_snapshot_of_parent_stacks_block(consensus_hash, &block_hash)
        {
            Ok(Some(bc)) => bc,
            Ok(None) => {
                // unsoliciated
                warn!(
                    "Received unsolicited block: {}/{}",
                    consensus_hash, block_hash
                );
                return Ok(None);
            }
            Err(db_error::InvalidPoxSortition) => {
                warn!(
                    "Received unsolicited block on non-canonical PoX fork: {}/{}",
                    consensus_hash, block_hash
                );
                return Ok(None);
            }
            Err(e) => {
                return Err(e.into());
            }
        };

        // burn chain tip that selected this commit's block
        let burn_chain_tip = db_handle
            .get_block_snapshot(&block_commit.burn_header_hash)?
            .expect("FATAL: have block commit but no block snapshot");

        // this is the penultimate burnchain snapshot with the VRF seed that this
        // block's miner had to prove on to generate the block-commit and block itself.
        let penultimate_sortition_snapshot = db_handle
            .get_block_snapshot_by_height(block_commit.block_height - 1)?
            .expect("FATAL: have block commit but no sortition snapshot");

        // key of the winning leader
        let leader_key = db_handle
            .get_leader_key_at(
                block_commit.key_block_ptr as u64,
                block_commit.key_vtxindex as u32,
            )?
            .expect("FATAL: have block commit but no leader key");

        // attaches to burn chain
        match block.header.validate_burnchain(
            &burn_chain_tip,
            &penultimate_sortition_snapshot,
            &leader_key,
            &block_commit,
            &stacks_chain_tip,
        ) {
            Ok(_) => {}
            Err(_) => {
                warn!(
                    "Invalid block, could not validate on burnchain: {}/{}",
                    consensus_hash, block_hash
                );

                return Ok(None);
            }
        };

        // static checks on transactions all pass
        let valid = block.validate_transactions_static(mainnet, chain_id);
        if !valid {
            warn!(
                "Invalid block, transactions failed static checks: {}/{}",
                consensus_hash, block_hash
            );
            return Ok(None);
        }

        let sortition_burns =
            SortitionDB::get_block_burn_amount(db_handle, &penultimate_sortition_snapshot)
                .expect("FATAL: have block commit but no total burns in its sortition");

        Ok(Some((block_commit.burn_fee, sortition_burns)))
    }

    /// Pre-process and store an anchored block to staging, queuing it up for
    /// subsequent processing once all of its ancestors have been processed.
    ///
    /// Caller must have called SortitionDB::expects_stacks_block() to determine if this block belongs
    /// to the blockchain.  The consensus_hash is the hash of the burnchain block whose sortition
    /// elected the given Stacks block.
    ///
    /// If we find the same Stacks block in two or more burnchain forks, insert it there too
    ///
    /// sort_ic: an indexed connection to a sortition DB
    /// consensus_hash: this is the consensus hash of the sortition that chose this block
    /// block: the actual block data for this anchored Stacks block
    /// parent_consensus_hash: this the consensus hash of the sortition that chose this Stack's block's parent
    ///
    /// TODO: consider how full the block is (i.e. how much computational budget it consumes) when
    /// deciding whether or not it can be processed.
    pub fn preprocess_anchored_block(
        &mut self,
        sort_ic: &SortitionDBConn,
        consensus_hash: &ConsensusHash,
        block: &StacksBlock,
        parent_consensus_hash: &ConsensusHash,
        download_time: u64,
    ) -> Result<bool, Error> {
        debug!(
            "preprocess anchored block {}/{}",
            consensus_hash,
            block.block_hash()
        );

        let sort_handle = SortitionHandleConn::open_reader_consensus(sort_ic, consensus_hash)?;

        // already in queue or already processed?
        let index_block_hash =
            StacksBlockHeader::make_index_block_hash(consensus_hash, &block.block_hash());
        if StacksChainState::has_stored_block(
            &self.db(),
            &self.blocks_path,
            consensus_hash,
            &block.block_hash(),
        )? {
            debug!(
                "Block already stored and processed: {}/{} ({})",
                consensus_hash,
                &block.block_hash(),
                &index_block_hash
            );
            return Ok(false);
        } else if StacksChainState::has_staging_block(
            &self.db(),
            consensus_hash,
            &block.block_hash(),
        )? {
            debug!(
                "Block already stored (but not processed): {}/{} ({})",
                consensus_hash,
                &block.block_hash(),
                &index_block_hash
            );
            return Ok(false);
        } else if StacksChainState::has_block_indexed(&self.blocks_path, &index_block_hash)? {
            debug!(
                "Block already stored to chunk store: {}/{} ({})",
                consensus_hash,
                &block.block_hash(),
                &index_block_hash
            );
            return Ok(false);
        }

        // find all user burns that supported this block
        let user_burns = sort_handle.get_winning_user_burns_by_block()?;

        let mainnet = self.mainnet;
        let chain_id = self.chain_id;
        let blocks_path = self.blocks_path.clone();
        let mut block_tx = self.db_tx_begin()?;

        // does this block match the burnchain state? skip if not
        let validation_res = StacksChainState::validate_anchored_block_burnchain(
            &sort_handle,
            consensus_hash,
            block,
            mainnet,
            chain_id,
        )?;
        let (commit_burn, sortition_burn) = match validation_res {
            Some((commit_burn, sortition_burn)) => (commit_burn, sortition_burn),
            None => {
                let msg = format!(
                    "Invalid block {}: does not correspond to burn chain state",
                    block.block_hash()
                );
                warn!("{}", &msg);

                // orphan it
                StacksChainState::set_block_processed(
                    &mut block_tx,
                    None,
                    &blocks_path,
                    consensus_hash,
                    &block.block_hash(),
                    false,
                )?;

                block_tx.commit()?;
                return Err(Error::InvalidStacksBlock(msg));
            }
        };

        debug!("Storing staging block");

        // queue block up for processing
        StacksChainState::store_staging_block(
            &mut block_tx,
            &blocks_path,
            consensus_hash,
            &block,
            parent_consensus_hash,
            commit_burn,
            sortition_burn,
            download_time,
        )?;

        // store users who burned for this block so they'll get rewarded if we process it
        StacksChainState::store_staging_block_user_burn_supports(
            &mut block_tx,
            consensus_hash,
            &block.block_hash(),
            &user_burns,
        )?;

        block_tx.commit()?;

        // ready to go
        Ok(true)
    }

    /// Pre-process and store a microblock to staging, queueing it up for subsequent processing
    /// once all of its ancestors have been processed.
    ///
    /// The anchored block this microblock builds off of must have already been stored somewhere,
    /// staging or accepted, so we can verify the signature over this block.
    ///
    /// This method is `&mut self` to ensure that concurrent renames don't corrupt our chain state.
    ///
    /// If we find the same microblock in multiple burnchain forks, insert it into both.
    ///
    /// Return true if we stored the microblock.
    /// Return false if we did not store it (i.e. we already had it, we don't have its parent)
    /// Return Err(..) if the microblock is invalid, or we couldn't process it
    pub fn preprocess_streamed_microblock(
        &mut self,
        parent_consensus_hash: &ConsensusHash,
        parent_anchored_block_hash: &BlockHeaderHash,
        microblock: &StacksMicroblock,
    ) -> Result<bool, Error> {
        debug!(
            "preprocess microblock {}/{}-{}, parent {}",
            parent_consensus_hash,
            parent_anchored_block_hash,
            microblock.block_hash(),
            microblock.header.prev_block
        );

        let parent_index_hash = StacksBlockHeader::make_index_block_hash(parent_consensus_hash, parent_anchored_block_hash);
        
        // already queued or already processed?
        if self.has_descendant_microblock_indexed(
            &parent_index_hash,
            &microblock.block_hash()
        )? {
            debug!(
                "Microblock already stored and/or processed: {}/{} {} {}",
                parent_consensus_hash,
                &parent_anchored_block_hash,
                microblock.block_hash(),
                microblock.header.sequence
            );

            // try to process it nevertheless
            return Ok(false);
        }

        let mainnet = self.mainnet;
        let chain_id = self.chain_id;
        let blocks_path = self.blocks_path.clone();

        let mut blocks_tx = self.db_tx_begin()?;

        let pubkey_hash = 
            if let Some(pubkh) = StacksChainState::load_block_pubkey_hash(
                &blocks_tx,
                &blocks_path,
                parent_consensus_hash,
                parent_anchored_block_hash,
            )?
            {
                pubkh
            }
            else {
                // don't have the parent
                return Ok(false);
            };

        let mut dup = microblock.clone();
        if let Err(e) = dup.verify(&pubkey_hash) {
            let msg = format!(
                "Invalid microblock {}: failed to verify signature with {}: {:?}",
                microblock.block_hash(),
                pubkey_hash,
                &e
            );
            warn!("{}", &msg);
            return Err(Error::InvalidStacksMicroblock(msg, microblock.block_hash()));
        }

        // static checks on transactions all pass
        let valid = microblock.validate_transactions_static(mainnet, chain_id);
        if !valid {
            let msg = format!(
                "Invalid microblock {}: one or more transactions failed static tests",
                microblock.block_hash()
            );
            warn!("{}", &msg);
            return Err(Error::InvalidStacksMicroblock(msg, microblock.block_hash()));
        }

        // add to staging
        StacksChainState::store_staging_microblock(
            &mut blocks_tx,
            parent_consensus_hash,
            parent_anchored_block_hash,
            microblock,
        )?;

        blocks_tx.commit()?;

        Ok(true)
    }

    /// Given a burnchain snapshot, a Stacks block and a microblock stream, preprocess them all.
    /// This does not work when forking
    #[cfg(test)]
    pub fn preprocess_stacks_epoch(
        &mut self,
        sort_ic: &SortitionDBConn,
        snapshot: &BlockSnapshot,
        block: &StacksBlock,
        microblocks: &Vec<StacksMicroblock>,
    ) -> Result<(), Error> {
        let parent_sn = {
            let db_handle = sort_ic.as_handle(&snapshot.sortition_id);
            let sn = match db_handle.get_block_snapshot(&snapshot.parent_burn_header_hash)? {
                Some(sn) => sn,
                None => {
                    return Err(Error::NoSuchBlockError);
                }
            };
            sn
        };

        self.preprocess_anchored_block(
            sort_ic,
            &snapshot.consensus_hash,
            block,
            &parent_sn.consensus_hash,
            5,
        )?;
        let block_hash = block.block_hash();
        for mblock in microblocks.iter() {
            self.preprocess_streamed_microblock(&snapshot.consensus_hash, &block_hash, mblock)?;
        }
        Ok(())
    }

    /// Get the coinbase at this block height, in microSTX
    fn get_coinbase_reward(block_height: u64) -> u128 {
        /*
        From the token whitepaper:

        """
        We expect that once native mining goes live, approximately 4383 blocks will be pro-
        cessed per month, or approximately 52,596 blocks will be processed per year. With our
        design for the adaptive mint and burn mechanism, min mint is equal to 500 tokens per
        block for the first approximately five years (or 262,980 blocks), 400 tokens per block for
        the next approximately five years, and then 300 tokens per block for all years thereafter.
        During these times, a minimum of 500 tokens, 400 tokens, and 300 tokens, respectively,
        will be released per block regardless of Stacks tokens burned on the network.
        """
        */
        let blocks_per_year = 52596;
        if block_height < blocks_per_year * 5 {
            500 * 1_000_000
        } else if block_height < blocks_per_year * 10 {
            400 * 1_000_000
        } else {
            300 * 1_000_000
        }
    }

    /// Create the block reward.
    /// TODO: calculate how full the block was.
    /// TODO: tx_fees needs to be normalized _a priori_ to be equal to the block-determined fee
    /// rate, times the fraction of the block's total utilization.
    fn make_scheduled_miner_reward(
        mainnet: bool,
        parent_block_hash: &BlockHeaderHash,
        parent_consensus_hash: &ConsensusHash,
        block: &StacksBlock,
        block_consensus_hash: &ConsensusHash,
        block_height: u64,
        tx_fees: u128,
        streamed_fees: u128,
        stx_burns: u128,
        burnchain_commit_burn: u64,
        burnchain_sortition_burn: u64,
        fill: u64,
    ) -> Result<MinerPaymentSchedule, Error> {
        let coinbase_tx = block.get_coinbase_tx().ok_or(Error::InvalidStacksBlock(
            "No coinbase transaction".to_string(),
        ))?;
        let miner_auth = coinbase_tx.get_origin();
        let miner_addr = if mainnet {
            miner_auth.address_mainnet()
        } else {
            miner_auth.address_testnet()
        };

        let miner_reward = MinerPaymentSchedule {
            address: miner_addr,
            block_hash: block.block_hash(),
            consensus_hash: block_consensus_hash.clone(),
            parent_block_hash: parent_block_hash.clone(),
            parent_consensus_hash: parent_consensus_hash.clone(),
            coinbase: StacksChainState::get_coinbase_reward(block_height),
            tx_fees_anchored: tx_fees,
            tx_fees_streamed: streamed_fees,
            stx_burns: stx_burns,
            burnchain_commit_burn: burnchain_commit_burn,
            burnchain_sortition_burn: burnchain_sortition_burn,
            fill: fill,
            miner: true,
            stacks_block_height: block_height,
            vtxindex: 0,
        };

        Ok(miner_reward)
    }

    /// Given a staging block, load up its parent microblock stream from staging.
    /// All of the parent anchored block's microblocks will be loaded, if we have them and they're
    /// not orphaned.
    /// Return Ok(Some(microblocks)) if we got microblocks (even if it's an empty stream)
    /// Return Ok(None) if there are no staging microblocks yet
    fn find_parent_microblock_stream(
        blocks_conn: &DBConn,
        staging_block: &StagingBlock,
    ) -> Result<Option<Vec<StacksMicroblock>>, Error> {
        if staging_block.parent_microblock_hash == EMPTY_MICROBLOCK_PARENT_HASH
            && staging_block.parent_microblock_seq == 0
        {
            // no parent microblocks, ever
            return Ok(Some(vec![]));
        }

        // find the microblock stream fork that this block confirms
        match StacksChainState::load_microblock_stream_fork(
            blocks_conn,
            &staging_block.parent_consensus_hash,
            &staging_block.parent_anchored_block_hash,
            &staging_block.parent_microblock_hash,
        )? {
            Some(microblocks) => {
                return Ok(Some(microblocks));
            }
            None => {
                // parent microblocks haven't arrived yet, or there are none
                debug!(
                    "No parent microblock stream for {}: expected a stream with tail {},{}",
                    staging_block.anchored_block_hash,
                    staging_block.parent_microblock_hash,
                    staging_block.parent_microblock_seq
                );
                return Ok(None);
            }
        }
    }

    /// Find a block that we accepted to staging, but had a parent that we ended up
    /// rejecting.  Garbage-collect its data.
    /// Call this method repeatedly to remove long chains of orphaned blocks and microblocks from
    /// staging.
    /// Returns true if an orphan block was processed
    fn process_next_orphaned_staging_block<'a>(
        blocks_tx: &mut DBTx<'a>,
        blocks_path: &String,
    ) -> Result<bool, Error> {
        test_debug!("Find next orphaned block");

        // go through staging blocks and see if any of them have not been processed yet, but are
        // orphaned
        let sql = "SELECT * FROM staging_blocks WHERE processed = 0 AND orphaned = 1 ORDER BY RANDOM() LIMIT 1".to_string();
        let mut rows =
            query_rows::<StagingBlock, _>(blocks_tx, &sql, NO_PARAMS).map_err(Error::DBError)?;
        if rows.len() == 0 {
            test_debug!("No orphans to remove");
            return Ok(false);
        }

        let orphan_block = rows.pop().unwrap();

        test_debug!(
            "Delete orphaned block {}/{} and its microblocks, and orphan its children",
            &orphan_block.consensus_hash,
            &orphan_block.anchored_block_hash
        );

        StacksChainState::delete_orphaned_epoch_data(
            blocks_tx,
            blocks_path,
            &orphan_block.consensus_hash,
            &orphan_block.anchored_block_hash,
        )?;
        Ok(true)
    }

    /// How many attachable staging blocks do we have, up to a limit, at or after the given
    /// timestamp?
    pub fn count_attachable_staging_blocks(
        blocks_conn: &DBConn,
        limit: u64,
        min_arrival_time: u64,
    ) -> Result<u64, Error> {
        let sql = "SELECT COUNT(*) FROM staging_blocks WHERE processed = 0 AND attachable = 1 AND orphaned = 0 AND arrival_time >= ?1 LIMIT ?2".to_string();
        let cnt = query_count(
            blocks_conn,
            &sql,
            &[&u64_to_sql(min_arrival_time)?, &u64_to_sql(limit)?],
        )
        .map_err(Error::DBError)?;
        Ok(cnt as u64)
    }

    /// How many processed staging blocks do we have, up to a limit, at or after the given
    /// timestamp?
    pub fn count_processed_staging_blocks(
        blocks_conn: &DBConn,
        limit: u64,
        min_arrival_time: u64,
    ) -> Result<u64, Error> {
        let sql = "SELECT COUNT(*) FROM staging_blocks WHERE processed = 1 AND orphaned = 0 AND processed_time > 0 AND processed_time >= ?1 LIMIT ?2".to_string();
        let cnt = query_count(
            blocks_conn,
            &sql,
            &[&u64_to_sql(min_arrival_time)?, &u64_to_sql(limit)?],
        )
        .map_err(Error::DBError)?;
        Ok(cnt as u64)
    }

    /// Measure how long a block waited in-between when it arrived and when it got processed.
    /// Includes both orphaned and accepted blocks.
    pub fn measure_block_wait_time(
        blocks_conn: &DBConn,
        start_height: u64,
        end_height: u64,
    ) -> Result<Vec<i64>, Error> {
        let sql = "SELECT processed_time - arrival_time FROM staging_blocks WHERE processed = 1 AND height >= ?1 AND height < ?2";
        let args: &[&dyn ToSql] = &[&u64_to_sql(start_height)?, &u64_to_sql(end_height)?];
        let list = query_rows::<i64, _>(blocks_conn, &sql, args)?;
        Ok(list)
    }

    /// Measure how long a block took to be downloaded (for blocks that we downloaded).
    /// Includes _all_ blocks.
    pub fn measure_block_download_time(
        blocks_conn: &DBConn,
        start_height: u64,
        end_height: u64,
    ) -> Result<Vec<i64>, Error> {
        let sql = "SELECT download_time FROM staging_blocks WHERE height >= ?1 AND height < ?2";
        let args: &[&dyn ToSql] = &[&u64_to_sql(start_height)?, &u64_to_sql(end_height)?];
        let list = query_rows::<i64, _>(blocks_conn, &sql, args)?;
        Ok(list)
    }

    /// Given access to the chain state (headers) and the staging blocks, find a staging block we
    /// can process, as well as its parent microblocks that it confirms
    /// Returns Some(microblocks, staging block) if we found a sequence of blocks to process.
    /// Returns None if not.
    fn find_next_staging_block<'a>(
        blocks_tx: &mut StacksDBTx<'a>,
        blocks_path: &String,
        sort_conn: &DBConn,
    ) -> Result<Option<(Vec<StacksMicroblock>, StagingBlock)>, Error> {
        test_debug!("Find next staging block");

        let mut to_delete = vec![];

        // put this in a block so stmt goes out of scope before we start to delete PoX-orphaned
        // blocks
        {
            // go through staging blocks and see if any of them match headers, are attachable, and are
            // recent (i.e. less than 10 minutes old)
            // pick randomly -- don't allow the network sender to choose the processing order!
            let sql = "SELECT * FROM staging_blocks WHERE processed = 0 AND attachable = 1 AND orphaned = 0 ORDER BY RANDOM()".to_string();
            let mut stmt = blocks_tx
                .prepare(&sql)
                .map_err(|e| Error::DBError(db_error::SqliteError(e)))?;

            let mut rows = stmt
                .query(NO_PARAMS)
                .map_err(|e| Error::DBError(db_error::SqliteError(e)))?;

            while let Some(row_res) = rows.next() {
                match row_res {
                    Ok(row) => {
                        let mut candidate = StagingBlock::from_row(&row).map_err(Error::DBError)?;

                        debug!(
                            "Consider block {}/{} whose parent is {}/{}",
                            &candidate.consensus_hash,
                            &candidate.anchored_block_hash,
                            &candidate.parent_consensus_hash,
                            &candidate.parent_anchored_block_hash
                        );

                        let can_attach = {
                            if candidate.parent_anchored_block_hash == FIRST_STACKS_BLOCK_HASH {
                                // this block's parent is the boot code -- it's the first-ever block,
                                // so it can be processed immediately
                                true
                            } else {
                                // not the first-ever block.  Does this connect to a previously-accepted
                                // block in the headers database?
                                let hdr_sql = "SELECT * FROM block_headers WHERE block_hash = ?1 AND consensus_hash = ?2".to_string();
                                let hdr_args: &[&dyn ToSql] = &[
                                    &candidate.parent_anchored_block_hash,
                                    &candidate.parent_consensus_hash,
                                ];
                                let hdr_row = query_row_panic::<StacksHeaderInfo, _, _>(
                                    blocks_tx,
                                    &hdr_sql,
                                    hdr_args,
                                    || {
                                        format!(
                                            "Stored the same block twice: {}/{}",
                                            &candidate.parent_anchored_block_hash,
                                            &candidate.parent_consensus_hash
                                        )
                                    },
                                )?;
                                match hdr_row {
                                    Some(_) => {
                                        debug!(
                                            "Have parent {}/{} for this block, will process",
                                            &candidate.parent_consensus_hash,
                                            &candidate.parent_anchored_block_hash
                                        );
                                        true
                                    }
                                    None => {
                                        // no parent processed for this block
                                        debug!(
                                            "No such parent {}/{} for block, cannot process",
                                            &candidate.parent_consensus_hash,
                                            &candidate.parent_anchored_block_hash
                                        );
                                        false
                                    }
                                }
                            }
                        };

                        if can_attach {
                            // load up the block data
                            candidate.block_data = match StacksChainState::load_block_bytes(
                                blocks_path,
                                &candidate.consensus_hash,
                                &candidate.anchored_block_hash,
                            )? {
                                Some(bytes) => {
                                    if bytes.len() == 0 {
                                        error!(
                                            "CORRUPTION: No block data for {}/{}",
                                            &candidate.consensus_hash,
                                            &candidate.anchored_block_hash
                                        );
                                        panic!();
                                    }
                                    bytes
                                }
                                None => {
                                    error!(
                                        "CORRUPTION: No block data for {}/{}",
                                        &candidate.consensus_hash, &candidate.anchored_block_hash
                                    );
                                    panic!();
                                }
                            };

                            // find its microblock parent stream
                            match StacksChainState::find_parent_microblock_stream(
                                blocks_tx,
                                &candidate,
                            )? {
                                Some(parent_staging_microblocks) => {
                                    return Ok(Some((parent_staging_microblocks, candidate)));
                                }
                                None => {
                                    // no microblock data yet, so we can't process this block
                                    continue;
                                }
                            }
                        } else {
                            // this can happen if a PoX reorg happens
                            // if this candidate is no longer on the main PoX fork, then delete it
                            let sn_opt = SortitionDB::get_block_snapshot_consensus(
                                sort_conn,
                                &candidate.consensus_hash,
                            )?;
                            if sn_opt.is_none() {
                                to_delete.push((
                                    candidate.consensus_hash.clone(),
                                    candidate.anchored_block_hash.clone(),
                                ));
                            } else if let Some(sn) = sn_opt {
                                if !sn.pox_valid {
                                    to_delete.push((
                                        candidate.consensus_hash.clone(),
                                        candidate.anchored_block_hash.clone(),
                                    ));
                                }
                            }
                        }
                    }
                    Err(e) => {
                        return Err(Error::DBError(db_error::SqliteError(e)));
                    }
                }
            }
        }

        for (consensus_hash, anchored_block_hash) in to_delete.into_iter() {
            debug!("Orphan {}/{}: it does not connect to a previously-accepted block, because its consensus hash does not match an existing snapshot on the valid PoX fork.", &consensus_hash, &anchored_block_hash);
            let _ = StacksChainState::set_block_processed(
                blocks_tx,
                None,
                blocks_path,
                &consensus_hash,
                &anchored_block_hash,
                false,
            )
            .map_err(|e| {
                warn!(
                    "Failed to orphan {}/{}: {:?}",
                    &consensus_hash, &anchored_block_hash, &e
                );
                e
            });
        }

        // no blocks available
        Ok(None)
    }

    /// Process a stream of microblocks
    /// Return the fees and burns.
<<<<<<< HEAD
    pub fn process_microblocks_transactions<'a>(
        clarity_tx: &mut ClarityTx<'a>,
=======
    /// TODO: if we find an invalid Stacks microblock, then punish the miner who produced it
    pub fn process_microblocks_transactions(
        clarity_tx: &mut ClarityTx,
>>>>>>> 12675a29
        microblocks: &Vec<StacksMicroblock>,
    ) -> Result<(u128, u128, Vec<StacksTransactionReceipt>), (Error, BlockHeaderHash)> {
        let mut fees = 0u128;
        let mut burns = 0u128;
        let mut receipts = vec![];
        for microblock in microblocks.iter() {
            debug!("Process microblock {}", &microblock.block_hash());
            for tx in microblock.txs.iter() {
                let (tx_fee, tx_receipt) =
                    StacksChainState::process_transaction(clarity_tx, tx, false)
                        .map_err(|e| (e, microblock.block_hash()))?;

                fees = fees.checked_add(tx_fee as u128).expect("Fee overflow");
                burns = burns
                    .checked_add(tx_receipt.stx_burned as u128)
                    .expect("Burns overflow");
                receipts.push(tx_receipt);
            }
        }
        Ok((fees, burns, receipts))
    }

    /// Process any Stacking-related bitcoin operations
    ///  that haven't been processed in this Stacks fork yet.
    pub fn process_stacking_ops(
        clarity_tx: &mut ClarityTx,
        operations: Vec<StackStxOp>,
    ) -> Vec<StacksTransactionReceipt> {
        let mut all_receipts = vec![];
        let mut cost_so_far = clarity_tx.cost_so_far();
        for stack_stx_op in operations.into_iter() {
            let StackStxOp {
                sender,
                reward_addr,
                stacked_ustx,
                num_cycles,
                block_height,
                txid,
                burn_header_hash,
                ..
            } = stack_stx_op;
            let result = clarity_tx.connection().as_transaction(|tx| {
                tx.run_contract_call(
                    &sender.into(),
                    &QualifiedContractIdentifier::boot_contract("pox"),
                    "stack-stx",
                    &[
                        Value::UInt(stacked_ustx),
                        reward_addr.as_clarity_tuple().into(),
                        Value::UInt(u128::from(block_height)),
                        Value::UInt(u128::from(num_cycles)),
                    ],
                    |_, _| false,
                )
            });
            match result {
                Ok((value, _, events)) => {
                    if let Value::Response(ref resp) = value {
                        if !resp.committed {
                            debug!("StackStx burn op rejected by PoX contract.";
                                   "txid" => %txid,
                                   "burn_block" => %burn_header_hash,
                                   "contract_call_ecode" => %resp.data);
                        }
                        let mut execution_cost = clarity_tx.cost_so_far();
                        execution_cost
                            .sub(&cost_so_far)
                            .expect("BUG: cost declined between executions");
                        cost_so_far = clarity_tx.cost_so_far();

                        let receipt = StacksTransactionReceipt {
                            transaction: TransactionOrigin::Burn(txid),
                            events,
                            result: value,
                            post_condition_aborted: false,
                            stx_burned: 0,
                            contract_analysis: None,
                            execution_cost,
                        };

                        all_receipts.push(receipt);
                    } else {
                        unreachable!(
                            "BUG: Non-response value returned by Stacking STX burnchain op"
                        )
                    }
                }
                Err(e) => {
                    info!("StackStx burn op processing error.";
                           "error" => %format!("{:?}", e),
                           "txid" => %txid,
                           "burn_block" => %burn_header_hash);
                }
            };
        }

        all_receipts
    }

    /// Process a single anchored block.
    /// Return the fees and burns.
    fn process_block_transactions(
        clarity_tx: &mut ClarityTx,
        block: &StacksBlock,
    ) -> Result<(u128, u128, Vec<StacksTransactionReceipt>), Error> {
        let mut fees = 0u128;
        let mut burns = 0u128;
        let mut receipts = vec![];
        for tx in block.txs.iter() {
            let (tx_fee, tx_receipt) =
                StacksChainState::process_transaction(clarity_tx, tx, false)?;
            fees = fees.checked_add(tx_fee as u128).expect("Fee overflow");
            burns = burns
                .checked_add(tx_receipt.stx_burned as u128)
                .expect("Burns overflow");
            receipts.push(tx_receipt);
        }
        Ok((fees, burns, receipts))
    }

    /// Process a single matured miner reward.
    /// Grant it STX tokens.
    fn process_matured_miner_reward<'a>(
        clarity_tx: &mut ClarityTx<'a>,
        miner_reward: &MinerReward,
    ) -> Result<(), Error> {
        let miner_reward_total = miner_reward.total();
        clarity_tx
            .connection()
            .as_transaction(|x| {
                x.with_clarity_db(|ref mut db| {
                    let miner_principal = PrincipalData::Standard(StandardPrincipalData::from(
                        miner_reward.address.clone(),
                    ));
                    let mut snapshot = db.get_stx_balance_snapshot(&miner_principal);
                    snapshot.credit(miner_reward_total);
                    
                    debug!(
                        "Balance available for {} is {} STX",
                        &miner_reward.address,
                        snapshot.get_available_balance();
                    );
                    snapshot.save();

                    Ok(())
                })
            })
            .map_err(Error::ClarityError)?;
        Ok(())
    }

    /// Process matured miner rewards for this block.
    /// Returns the number of liquid uSTX created -- i.e. the coinbase
    pub fn process_matured_miner_rewards<'a>(
        clarity_tx: &mut ClarityTx<'a>,
        miner_share: &MinerReward,
        users_share: &Vec<MinerReward>,
    ) -> Result<u128, Error> {
        let mut coinbase_reward = miner_share.coinbase;
        StacksChainState::process_matured_miner_reward(clarity_tx, miner_share)?;
        for reward in users_share.iter() {
            coinbase_reward += reward.coinbase;
            StacksChainState::process_matured_miner_reward(clarity_tx, reward)?;
        }
        Ok(coinbase_reward)
    }

    /// Process all STX that unlock at this block height.
    /// Return the total number of uSTX unlocked in this block
    pub fn process_stx_unlocks<'a>(_clarity_tx: &mut ClarityTx<'a>) -> Result<u128, Error> {
        // TODO: call into the .lockup contract and get the list of unlocks
        Ok(0)
    }

    /// Process the next pre-processed staging block.
    /// We've already processed parent_chain_tip.  chain_tip refers to a block we have _not_
    /// processed yet.
    /// Returns a StacksHeaderInfo with the microblock stream and chain state index root hash filled in, corresponding to the next block to process.
    /// In addition, returns the list of transaction receipts for both the preceeding microblock
    /// stream that the block confirms, as well as the transaction receipts for the anchored
    /// block's transactions.  Finally, it returns the execution costs for the microblock stream
    /// and for the anchored block (separately).
    /// Returns None if we're out of blocks to process.
    fn append_block(
        chainstate_tx: &mut ChainstateTx,
        clarity_instance: &mut ClarityInstance,
        burn_dbconn: &mut SortitionHandleTx,
        parent_chain_tip: &StacksHeaderInfo,
        chain_tip_consensus_hash: &ConsensusHash,
        chain_tip_burn_header_hash: &BurnchainHeaderHash,
        chain_tip_burn_header_height: u32,
        chain_tip_burn_header_timestamp: u64,
        block: &StacksBlock,
        block_size: u64,
        microblocks: &Vec<StacksMicroblock>, // parent microblocks
        burnchain_commit_burn: u64,
        burnchain_sortition_burn: u64,
        user_burns: &Vec<StagingUserBurnSupport>,
    ) -> Result<StacksEpochReceipt, Error> {
        debug!(
            "Process block {:?} with {} transactions",
            &block.block_hash().to_hex(),
            block.txs.len()
        );

        let mainnet = chainstate_tx.get_config().mainnet;
        let next_block_height = block.header.total_work.work;

        // find matured miner rewards, so we can grant them within the Clarity DB tx.
        let latest_matured_miners = StacksChainState::get_scheduled_block_rewards(
            chainstate_tx.deref_mut(),
            &parent_chain_tip
        )?;

        let (
            scheduled_miner_reward,
            tx_receipts,
            microblock_execution_cost,
            block_execution_cost,
            total_liquid_ustx,
            matured_rewards,
            matured_rewards_info
        ) = {
            let (parent_consensus_hash, parent_block_hash) = if block.is_first_mined() {
                // has to be the sentinal hashes if this block has no parent
                (
                    FIRST_BURNCHAIN_CONSENSUS_HASH.clone(),
                    FIRST_STACKS_BLOCK_HASH.clone(),
                )
            } else {
                (
                    parent_chain_tip.consensus_hash.clone(),
                    parent_chain_tip.anchored_header.block_hash(),
                )
            };

            let (last_microblock_hash, last_microblock_seq) = if microblocks.len() > 0 {
                let _first_mblock_hash = microblocks[0].block_hash();
                let num_mblocks = microblocks.len();
                let last_microblock_hash = microblocks[num_mblocks - 1].block_hash();
                let last_microblock_seq = microblocks[num_mblocks - 1].header.sequence;

                debug!(
                    "\n\nAppend {} microblocks {}/{}-{} off of {}/{}\n",
                    num_mblocks,
                    chain_tip_consensus_hash,
                    _first_mblock_hash,
                    last_microblock_hash,
                    parent_consensus_hash,
                    parent_block_hash
                );
                (last_microblock_hash, last_microblock_seq)
            } else {
                (EMPTY_MICROBLOCK_PARENT_HASH.clone(), 0)
            };

            if last_microblock_hash != block.header.parent_microblock
                || last_microblock_seq != block.header.parent_microblock_sequence
            {
                // the pre-processing step should prevent this from being reached
                panic!("BUG: received discontiguous headers for processing: {} (seq={}) does not connect to {} (microblock parent is {} (seq {}))",
                       last_microblock_hash, last_microblock_seq, block.block_hash(), block.header.parent_microblock, block.header.parent_microblock_sequence);
            }

            // get the burnchain block that precedes this block's sortition
            let parent_burn_hash = SortitionDB::get_block_snapshot_consensus(
                &burn_dbconn.tx(),
                &chain_tip_consensus_hash,
            )?
            .expect(
                "BUG: Failed to load snapshot for block snapshot during Stacks block processing",
            )
            .parent_burn_header_hash;
            let stacking_burn_ops =
                SortitionDB::get_stack_stx_ops(&burn_dbconn.tx(), &parent_burn_hash)?;

            let mut clarity_tx = StacksChainState::chainstate_block_begin(
                chainstate_tx,
                clarity_instance,
                burn_dbconn,
                &parent_consensus_hash,
                &parent_block_hash,
                &MINER_BLOCK_CONSENSUS_HASH,
                &MINER_BLOCK_HEADER_HASH,
            );

            let matured_miner_rewards_opt = match StacksChainState::find_mature_miner_rewards(
                &mut clarity_tx,
                parent_chain_tip,
                latest_matured_miners
            ) { 
                Ok(miner_rewards_opt) => miner_rewards_opt,
                Err(e) => {
                    let msg = format!("Failed to load miner rewards: {:?}", &e);
                    warn!("{}", &msg);

                    clarity_tx.rollback_block();
                    return Err(Error::InvalidStacksBlock(msg));
                }
            };

            // validation check -- is this microblock public key hash new to this fork?  It must
            // be, or this block is invalid.
            match StacksChainState::has_microblock_pubkey_hash(&mut clarity_tx, &block.header.microblock_pubkey_hash) {
                Ok(Some(height)) => {
                    // already used
                    let msg = format!(
                        "Invalid stacks block {}/{} -- already used microblock pubkey hash {} at height {}",
                        chain_tip_consensus_hash,
                        block.block_hash(),
                        &block.header.microblock_pubkey_hash,
                        height
                    );
                    warn!("{}", &msg);

                    clarity_tx.rollback_block();
                    return Err(Error::InvalidStacksBlock(msg));
                },
                Ok(None) => {},
                Err(e) => {
                    let msg = format!(
                        "Failed to determine microblock if public key hash {} is used: {:?}",
                        &block.header.microblock_pubkey_hash,
                        &e
                    );
                    warn!("{}", &msg);

                    clarity_tx.rollback_block();
                    return Err(e);
                }
            }

            // process microblock stream
            let (microblock_fees, microblock_burns, microblock_txs_receipts) =
                match StacksChainState::process_microblocks_transactions(
                    &mut clarity_tx,
                    &microblocks,
                ) {
                    Err((e, offending_mblock_header_hash)) => {
                        let msg = format!(
                            "Invalid Stacks microblocks {},{} (offender {}): {:?}",
                            block.header.parent_microblock,
                            block.header.parent_microblock_sequence,
                            offending_mblock_header_hash,
                            &e
                        );
                        warn!("{}", &msg);

                        clarity_tx.rollback_block();
                        return Err(Error::InvalidStacksMicroblock(
                            msg,
                            offending_mblock_header_hash,
                        ));
                    }
                    Ok((fees, burns, events)) => (fees, burns, events),
                };

            let microblock_cost = clarity_tx.cost_so_far();
            debug!("\n\nAppend block";
                   "block" => %format!("{}/{}", chain_tip_consensus_hash, block.block_hash()),
                   "parent_block" => %format!("{}/{}", parent_consensus_hash, parent_block_hash),
                   "stacks_height" => %block.header.total_work.work,
                   "total_burns" => %block.header.total_work.burn,
                   "microblock_parent" => %last_microblock_hash,
                   "microblock_parent_seq" => %last_microblock_seq,
                   "microblock_parent_count" => %microblocks.len());

            // process stacking operations from bitcoin ops
            let mut receipts =
                StacksChainState::process_stacking_ops(&mut clarity_tx, stacking_burn_ops);

            // process anchored block
            let (block_fees, block_burns, txs_receipts) =
                match StacksChainState::process_block_transactions(&mut clarity_tx, &block) {
                    Err(e) => {
                        let msg = format!("Invalid Stacks block {}: {:?}", block.block_hash(), &e);
                        warn!("{}", &msg);

                        clarity_tx.rollback_block();
                        return Err(Error::InvalidStacksBlock(msg));
                    }
                    Ok((block_fees, block_burns, txs_receipts)) => {
                        (block_fees, block_burns, txs_receipts)
                    }
                };

            receipts.extend(txs_receipts.into_iter());

            let mut block_cost = clarity_tx.cost_so_far();
            block_cost
                .sub(&microblock_cost)
                .expect("BUG: microblock cost + block cost < block cost");

            // grant matured miner rewards
            let new_liquid_miner_ustx =
                if let Some((ref miner_reward, ref user_rewards, _)) = matured_miner_rewards_opt.as_ref() {
                    // grant in order by miner, then users
                    StacksChainState::process_matured_miner_rewards(
                        &mut clarity_tx,
                        miner_reward,
                        user_rewards,
                    )?
                } else {
                    0
                };

            // obtain reward info for receipt
            let (matured_rewards, matured_rewards_info) = 
                if let Some((miner_reward, mut user_rewards, reward_ptr)) = matured_miner_rewards_opt {
                    let mut ret = vec![];
                    ret.push(miner_reward);
                    ret.append(&mut user_rewards);
                    (ret, Some(reward_ptr))
                }
                else {
                    (vec![], None)
                };

            // total burns
            let total_burnt = block_burns
                .checked_add(microblock_burns)
                .expect("Overflow: Too many STX burnt");

            // unlock any uSTX
            let new_unlocked_ustx = StacksChainState::process_stx_unlocks(&mut clarity_tx)?;

            // calculate total liquid uSTX
            let total_liquid_ustx = parent_chain_tip
                .total_liquid_ustx
                .checked_add(new_liquid_miner_ustx)
                .expect("FATAL: uSTX overflow")
                .checked_add(new_unlocked_ustx)
                .expect("FATAL: uSTX overflow")
                .checked_sub(total_burnt)
                .expect("FATAL: uSTX underflow");

            // record that this microblock public key hash was used at this height
            match StacksChainState::insert_microblock_pubkey_hash(&mut clarity_tx, block.header.total_work.work as u32, &block.header.microblock_pubkey_hash) {
                Ok(_) => {
                    debug!("Added microblock public key {} at height {}", &block.header.microblock_pubkey_hash, block.header.total_work.work);
                },
                Err(e) => {
                    let msg = format!("Failed to insert microblock pubkey hash {} at height {}: {:?}", &block.header.microblock_pubkey_hash, block.header.total_work.work, &e);
                    warn!("{}", &msg);

                    clarity_tx.rollback_block();
                    return Err(Error::InvalidStacksBlock(msg));
                }
            };

            let root_hash = clarity_tx.get_root_hash();
            if root_hash != block.header.state_index_root {
                let msg = format!(
                    "Block {} state root mismatch: expected {}, got {}",
                    block.block_hash(),
                    root_hash,
                    block.header.state_index_root
                );
                warn!("{}", &msg);

                clarity_tx.rollback_block();
                return Err(Error::InvalidStacksBlock(msg));
            }

            debug!("Reached state root {}", root_hash);

            // good to go!
            clarity_tx.commit_to_block(chain_tip_consensus_hash, &block.block_hash());

            // calculate reward for this block's miner
            let scheduled_miner_reward = StacksChainState::make_scheduled_miner_reward(
                mainnet,
                &parent_block_hash,
                &parent_consensus_hash,
                &block,
                chain_tip_consensus_hash,
                next_block_height,
                block_fees, // TODO: calculate (STX/compute unit) * (compute used)
                microblock_fees,
                total_burnt,
                burnchain_commit_burn,
                burnchain_sortition_burn,
                0xffffffffffffffff,
            ) // TODO: calculate total compute budget and scale up
            .expect("FATAL: parsed and processed a block without a coinbase");

            receipts.extend(microblock_txs_receipts.into_iter());

            (
                scheduled_miner_reward,
                receipts,
                microblock_cost,
                block_cost,
                total_liquid_ustx,
                matured_rewards,
                matured_rewards_info
            )
        };

        let microblock_tail_opt = match microblocks.len() {
            0 => None,
            x => Some(microblocks[x - 1].header.clone()),
        };

        let new_tip = StacksChainState::advance_tip(
            &mut chainstate_tx.tx,
            &parent_chain_tip.anchored_header,
            &parent_chain_tip.consensus_hash,
            &block.header,
            chain_tip_consensus_hash,
            chain_tip_burn_header_hash,
            chain_tip_burn_header_height,
            chain_tip_burn_header_timestamp,
            microblock_tail_opt,
            &scheduled_miner_reward,
            user_burns,
            total_liquid_ustx,
            &block_execution_cost,
            block_size
        )
        .expect("FATAL: failed to advance chain tip");

        chainstate_tx.log_transactions_processed(&new_tip.index_block_hash(), &tx_receipts);

        let epoch_receipt = StacksEpochReceipt {
            header: new_tip,
            tx_receipts,
            matured_rewards,
            matured_rewards_info,
            parent_microblocks_cost: microblock_execution_cost,
            anchored_block_cost: block_execution_cost,
        };

        Ok(epoch_receipt)
    }

    /// Verify that a Stacks anchored block attaches to its parent anchored block.
    /// * checks .header.total_work.work
    /// * checks .header.parent_block
    fn check_block_attachment(
        parent_block_header: &StacksBlockHeader,
        block_header: &StacksBlockHeader,
    ) -> bool {
        // must have the right height
        if parent_block_header
            .total_work
            .work
            .checked_add(1)
            .expect("Blockchain height overflow")
            != block_header.total_work.work
        {
            return false;
        }

        // must have right hash linkage
        if parent_block_header.block_hash() != block_header.parent_block {
            return false;
        }

        return true;
    }

    /// Get the parent header info for a block we're processing, if it's known.
    /// The header info will be pulled from the headers DB, so this method only succeeds if the
    /// parent block has been processed.
    /// If it's not known, return None.
    fn get_parent_header_info<'a>(chainstate_tx: &mut ChainstateTx<'a>, next_staging_block: &StagingBlock) -> Result<Option<StacksHeaderInfo>, Error> {
        let parent_block_header_info = match StacksChainState::get_anchored_block_header_info(
            &chainstate_tx.tx,
            &next_staging_block.parent_consensus_hash,
            &next_staging_block.parent_anchored_block_hash,
        )? {
            Some(parent_info) => {
                debug!(
                    "Found parent info {}/{}",
                    next_staging_block.parent_consensus_hash,
                    next_staging_block.parent_anchored_block_hash
                );
                parent_info
            }
            None => {
                if next_staging_block.is_first_mined() {
                    // this is the first-ever mined block
                    debug!("This is the first-ever block in this fork.  Parent is 00000000..00000000/00000000..00000000");
                    StacksChainState::get_anchored_block_header_info(
                        &chainstate_tx.tx,
                        &FIRST_BURNCHAIN_CONSENSUS_HASH,
                        &FIRST_STACKS_BLOCK_HASH,
                    )
                    .expect("FATAL: failed to load initial block header")
                    .expect("FATAL: initial block header not found in headers DB")
                } else {
                    // no parent stored
                    debug!(
                        "No parent block for {}/{} processed yet",
                        next_staging_block.consensus_hash,
                        next_staging_block.anchored_block_hash
                    );
                    return Ok(None);
                }
            }
        };
        Ok(Some(parent_block_header_info))
    }

    /// Extract and parse the block from a loaded staging block, and verify its integrity.
    fn extract_stacks_block(next_staging_block: &StagingBlock) -> Result<StacksBlock, Error> {
        let block = {
            StacksBlock::consensus_deserialize(&mut &next_staging_block.block_data[..])
                .map_err(Error::NetError)?
        };

        let block_hash = block.block_hash();
        if block_hash != next_staging_block.anchored_block_hash {
            // database corruption
            error!(
                "Staging DB corruption: expected block {}, got {} from disk",
                next_staging_block.anchored_block_hash, block_hash
            );
            return Err(Error::DBError(db_error::Corruption));
        }
        Ok(block)
    }

    /// Given the list of microblocks produced by the given block's parent (and given the parent's
    /// header info), determine which branch connects to the given block.  If there are multiple
    /// branches, punish the parent.  Return the portion of the branch that actually connects to
    /// the given block.
    fn extract_connecting_microblocks(
        parent_block_header_info: &StacksHeaderInfo,
        next_staging_block: &StagingBlock,
        block: &StacksBlock,
        mut next_microblocks: Vec<StacksMicroblock>
    ) -> Result<Vec<StacksMicroblock>, Error> {
        // NOTE: since we got the microblocks from staging, where their signatures were already
        // validated, we don't need to validate them again.
        let (microblock_terminus, _) =
            match StacksChainState::validate_parent_microblock_stream(
                &parent_block_header_info.anchored_header,
                &block.header,
                &next_microblocks,
                false,
            ) {
                Some((terminus, poison_opt)) => (terminus, poison_opt),
                None => {
                    debug!(
                        "Stopping at block {}/{} -- discontiguous header stream",
                        next_staging_block.consensus_hash, next_staging_block.anchored_block_hash,
                    );
                    return Ok(vec![]);
                }
            };

        // do not consider trailing microblocks that this anchored block does _not_ confirm
        if microblock_terminus < next_microblocks.len() {
            debug!(
                "Truncate microblock stream from parent {}/{} from {} to {} items",
                parent_block_header_info.consensus_hash,
                parent_block_header_info.anchored_header.block_hash(),
                next_microblocks.len(),
                microblock_terminus
            );
            next_microblocks.truncate(microblock_terminus);
        }

        Ok(next_microblocks)
    }

    /// Find and process the next staging block.
    /// Return the next chain tip if we processed this block, or None if we couldn't.
    /// Return a poison microblock transaction payload if the microblock stream contains a
    /// deliberate miner fork (this is NOT consensus-critical information, but is instead meant for
    /// consumption by future miners).
    pub fn process_next_staging_block(
        &mut self,
        sort_tx: &mut SortitionHandleTx,
    ) -> Result<(Option<StacksEpochReceipt>, Option<TransactionPayload>), Error> {
        let blocks_path = self.blocks_path.clone();
        let (mut chainstate_tx, clarity_instance) = self.chainstate_tx_begin()?;

        // this is a transaction against both the headers and staging blocks databases!
        let (next_microblocks, next_staging_block) =
            match StacksChainState::find_next_staging_block(
                &mut chainstate_tx.tx,
                &blocks_path,
                sort_tx,
            )? {
                Some((next_microblocks, next_staging_block)) => {
                    (next_microblocks, next_staging_block)
                }
                None => {
                    // no more work to do!
                    debug!("No staging blocks");
                    return Ok((None, None));
                }
            };

        let (burn_header_hash, burn_header_height, burn_header_timestamp) =
            match SortitionDB::get_block_snapshot_consensus(
                sort_tx,
                &next_staging_block.consensus_hash,
            )? {
                Some(sn) => (
                    sn.burn_header_hash,
                    sn.block_height as u32,
                    sn.burn_header_timestamp,
                ),
                None => {
                    // shouldn't happen
                    panic!(
                        "CORRUPTION: staging block {}/{} does not correspond to a burn block",
                        &next_staging_block.consensus_hash, &next_staging_block.anchored_block_hash
                    );
                }
            };

        debug!(
            "Process staging block {}/{} in burn block {}, parent microblock {}",
            next_staging_block.consensus_hash,
            next_staging_block.anchored_block_hash,
            &burn_header_hash,
            &next_staging_block.parent_microblock_hash,
        );

        let parent_header_info = match StacksChainState::get_parent_header_info(&mut chainstate_tx, &next_staging_block)? {
            Some(hinfo) => hinfo,
            None => {
                return Ok((None, None))
            }
        };

        let block = StacksChainState::extract_stacks_block(&next_staging_block)?;
        let block_size = next_staging_block.block_data.len() as u64;

        // sanity check -- don't process this block again if we already did so
        if StacksChainState::has_stored_block(
            chainstate_tx.tx.deref().deref(),
            &blocks_path,
            &next_staging_block.consensus_hash,
            &next_staging_block.anchored_block_hash,
        )? {
            debug!(
                "Block already processed: {}/{}",
                &next_staging_block.consensus_hash, &next_staging_block.anchored_block_hash
            );

            // clear out
            StacksChainState::set_block_processed(
                chainstate_tx.deref_mut(),
                Some(sort_tx),
                &blocks_path,
                &next_staging_block.consensus_hash,
                &next_staging_block.anchored_block_hash,
                true,
            )?;
            chainstate_tx.commit().map_err(Error::DBError)?;

            return Ok((None, None));
        }

        // validation check -- the block must attach to its accepted parent
        if !StacksChainState::check_block_attachment(
            &parent_header_info.anchored_header,
            &block.header,
        ) {
            let msg = format!(
                "Invalid stacks block {}/{} -- does not attach to parent {}/{}",
                &next_staging_block.consensus_hash,
                block.block_hash(),
                parent_header_info.anchored_header.block_hash(),
                &parent_header_info.consensus_hash
            );
            warn!("{}", &msg);

            // clear out
            StacksChainState::set_block_processed(
                chainstate_tx.deref_mut(),
                None,
                &blocks_path,
                &next_staging_block.consensus_hash,
                &next_staging_block.anchored_block_hash,
                false,
            )?;
            chainstate_tx.commit().map_err(Error::DBError)?;

            return Err(Error::InvalidStacksBlock(msg));
        }

        // validation check -- validate parent microblocks and find the ones that connect the
        // block's parent to this block.
        let next_microblocks = StacksChainState::extract_connecting_microblocks(&parent_header_info, &next_staging_block, &block, next_microblocks)?;
        let (last_microblock_hash, last_microblock_seq) = match next_microblocks.len() {
            0 => (EMPTY_MICROBLOCK_PARENT_HASH.clone(), 0),
            _ => {
                let l = next_microblocks.len();
                (
                    next_microblocks[l - 1].block_hash(),
                    next_microblocks[l - 1].header.sequence,
                )
            }
        };
        assert_eq!(
            next_staging_block.parent_microblock_hash,
            last_microblock_hash
        );
        assert_eq!(
            next_staging_block.parent_microblock_seq,
            last_microblock_seq
        );

        // find users that burned in support of this block, so we can calculate the miner reward
        let user_supports = StacksChainState::load_staging_block_user_supports(
            chainstate_tx.deref().deref(),
            &next_staging_block.consensus_hash,
            &next_staging_block.anchored_block_hash,
        )?;

        // attach the block to the chain state and calculate the next chain tip.
        // Execute the confirmed microblocks' transactions against the chain state, and then
        // execute the anchored block's transactions against the chain state.
        let epoch_receipt = match StacksChainState::append_block(
            &mut chainstate_tx,
            clarity_instance,
            sort_tx,
            &parent_header_info,
            &next_staging_block.consensus_hash,
            &burn_header_hash,
            burn_header_height,
            burn_header_timestamp,
            &block,
            block_size,
            &next_microblocks,
            next_staging_block.commit_burn,
            next_staging_block.sortition_burn,
            &user_supports,
        ) {
            Ok(next_chain_tip_info) => next_chain_tip_info,
            Err(e) => {
                // something's wrong with this epoch -- either a microblock was invalid, or the
                // anchored block was invalid.  Either way, the anchored block will _never be_
                // valid, so we can drop it from the chunk store and orphan all of its descendants.
                test_debug!(
                    "Failed to append {}/{}",
                    &next_staging_block.consensus_hash,
                    &block.block_hash()
                );
                StacksChainState::set_block_processed(
                    chainstate_tx.deref_mut(),
                    None,
                    &blocks_path,
                    &next_staging_block.consensus_hash,
                    &block.header.block_hash(),
                    false,
                )?;
                StacksChainState::free_block_state(
                    &blocks_path,
                    &next_staging_block.consensus_hash,
                    &block.header,
                );

                match e {
                    Error::InvalidStacksMicroblock(ref msg, ref header_hash) => {
                        // specifically, an ancestor microblock was invalid.  Drop any descendant microblocks --
                        // they're never going to be valid in _any_ fork, even if they have a clone
                        // in a neighboring burnchain fork.
                        error!(
                            "Parent microblock stream from {}/{} is invalid at microblock {}: {}",
                            parent_header_info.consensus_hash,
                            parent_header_info.anchored_header.block_hash(),
                            header_hash,
                            msg
                        );
                        StacksChainState::drop_staging_microblocks(
                            chainstate_tx.deref_mut(),
                            &blocks_path,
                            &parent_header_info.consensus_hash,
                            &parent_header_info.anchored_header.block_hash(),
                            header_hash,
                        )?;
                    }
                    _ => {
                        // block was invalid, but this means all the microblocks it confirmed are
                        // still (potentially) valid.  However, they are not confirmed yet, so
                        // leave them in the staging database.
                    }
                }

                chainstate_tx.commit().map_err(Error::DBError)?;

                return Err(e);
            }
        };

        assert_eq!(
            epoch_receipt.header.anchored_header.block_hash(),
            block.block_hash()
        );
        assert_eq!(
            epoch_receipt.header.consensus_hash,
            next_staging_block.consensus_hash
        );
        assert_eq!(
            epoch_receipt.header.anchored_header.parent_microblock,
            last_microblock_hash
        );
        assert_eq!(
            epoch_receipt
                .header
                .anchored_header
                .parent_microblock_sequence,
            last_microblock_seq
        );

        debug!(
            "Reached chain tip {}/{} from {}/{}",
            epoch_receipt.header.consensus_hash,
            epoch_receipt.header.anchored_header.block_hash(),
            next_staging_block.parent_consensus_hash,
            next_staging_block.parent_anchored_block_hash
        );

        if next_staging_block.parent_microblock_hash != EMPTY_MICROBLOCK_PARENT_HASH
            || next_staging_block.parent_microblock_seq != 0
        {
            // confirmed one or more parent microblocks
            StacksChainState::set_microblocks_processed(
                chainstate_tx.deref_mut(),
                &next_staging_block.consensus_hash,
                &next_staging_block.anchored_block_hash,
                &next_staging_block.parent_microblock_hash,
            )?;
        }

        StacksChainState::set_block_processed(
            chainstate_tx.deref_mut(),
            Some(sort_tx),
            &blocks_path,
            &epoch_receipt.header.consensus_hash,
            &epoch_receipt.header.anchored_header.block_hash(),
            true,
        )?;

        chainstate_tx.commit().map_err(Error::DBError)?;

        Ok((Some(epoch_receipt), None))
    }

    /// Process staging blocks at the canonical chain tip,
    ///  this only needs to be used in contexts that aren't
    ///  PoX aware (i.e., unit tests, and old stacks-node loops),
    /// Elsewhere, block processing is invoked by the ChainsCoordinator,
    ///  which handles tracking the chain tip itself
    #[cfg(test)]
    pub fn process_blocks_at_tip(
        &mut self,
        sort_db: &mut SortitionDB,
        max_blocks: usize,
    ) -> Result<Vec<(Option<StacksEpochReceipt>, Option<TransactionPayload>)>, Error> {
        let tx = sort_db.tx_begin_at_tip();
        self.process_blocks(tx, max_blocks)
    }

    /// Process some staging blocks, up to max_blocks.
    /// Return new chain tips, and optionally any poison microblock payloads for each chain tip
    /// found.  For each chain tip produced, return the header info, receipts, parent microblock
    /// stream execution cost, and block execution cost
    pub fn process_blocks(
        &mut self,
        mut sort_tx: SortitionHandleTx,
        max_blocks: usize,
    ) -> Result<Vec<(Option<StacksEpochReceipt>, Option<TransactionPayload>)>, Error> {
        debug!("Process up to {} blocks", max_blocks);

        let mut ret = vec![];

        if max_blocks == 0 {
            // nothing to do
            return Ok(vec![]);
        }

        for i in 0..max_blocks {
            // process up to max_blocks pending blocks
            match self.process_next_staging_block(&mut sort_tx) {
                Ok((next_tip_opt, next_microblock_poison_opt)) => match next_tip_opt {
                    Some(next_tip) => {
                        ret.push((Some(next_tip), next_microblock_poison_opt));
                    }
                    None => match next_microblock_poison_opt {
                        Some(poison) => {
                            ret.push((None, Some(poison)));
                        }
                        None => {
                            debug!("No more staging blocks -- processed {} in total", i);
                            break;
                        }
                    },
                },
                Err(Error::InvalidStacksBlock(msg)) => {
                    warn!("Encountered invalid block: {}", &msg);
                    continue;
                }
                Err(Error::InvalidStacksMicroblock(msg, hash)) => {
                    warn!("Encountered invalid microblock {}: {}", hash, &msg);
                    continue;
                }
                Err(Error::NetError(net_error::DeserializeError(msg))) => {
                    // happens if we load a zero-sized block (i.e. an invalid block)
                    warn!("Encountered invalid block: {}", &msg);
                    continue;
                }
                Err(e) => {
                    error!("Unrecoverable error when processing blocks: {:?}", &e);
                    return Err(e);
                }
            }
        }

        sort_tx.commit()?;

        let blocks_path = self.blocks_path.clone();
        let mut block_tx = self.db_tx_begin()?;
        for _ in 0..max_blocks {
            // delete up to max_blocks blocks
            let deleted = StacksChainState::process_next_orphaned_staging_block(&mut block_tx, &blocks_path)?;
            if !deleted {
                break;
            }
        }
        block_tx.commit()?;

        Ok(ret)
    }

    fn is_valid_address_version(mainnet: bool, version: u8) -> bool {
        if mainnet {
            version == C32_ADDRESS_VERSION_MAINNET_SINGLESIG
                || version == C32_ADDRESS_VERSION_MAINNET_MULTISIG
        } else {
            version == C32_ADDRESS_VERSION_TESTNET_SINGLESIG
                || version == C32_ADDRESS_VERSION_TESTNET_MULTISIG
        }
    }

    /// Get the highest processed block on the canonical burn chain.
    /// Break ties on lexigraphical ordering of the block hash
    /// (i.e. arbitrarily).  The staging block will be returned, but no block data will be filled
    /// in.
    pub fn get_stacks_chain_tip(
        &self,
        sortdb: &SortitionDB,
    ) -> Result<Option<StagingBlock>, Error> {
        let (consensus_hash, block_bhh) =
            SortitionDB::get_canonical_stacks_chain_tip_hash(sortdb.conn())?;
        let sql = "SELECT * FROM staging_blocks WHERE processed = 1 AND orphaned = 0 AND consensus_hash = ?1 AND anchored_block_hash = ?2";
        let args: &[&dyn ToSql] = &[&consensus_hash, &block_bhh];
        query_row(&self.db(), sql, args).map_err(Error::DBError)
    }

    /// Get the height of a staging block
    pub fn get_stacks_block_height(
        &self,
        consensus_hash: &ConsensusHash,
        block_hash: &BlockHeaderHash,
    ) -> Result<Option<u64>, Error> {
        let sql = "SELECT height FROM staging_blocks WHERE consensus_hash = ?1 AND anchored_block_hash = ?2";
        let args: &[&dyn ToSql] = &[consensus_hash, block_hash];
        query_row(&self.db(), sql, args).map_err(Error::DBError)
    }

    /// Check to see if a transaction can be (potentially) appended on top of a given chain tip.
    /// Note that this only checks the transaction against the _anchored chain tip_, not the
    /// unconfirmed microblock stream trailing off of it.
    pub fn will_admit_mempool_tx(
        &mut self,
        mempool_conn: &DBConn,
        current_consensus_hash: &ConsensusHash,
        current_block: &BlockHeaderHash,
        tx: &StacksTransaction,
        tx_size: u64,
    ) -> Result<(), MemPoolRejection> {
        let conf = self.config();
        let staging_height =
            match self.get_stacks_block_height(current_consensus_hash, current_block) {
                Ok(Some(height)) => height,
                Ok(None) => {
                    if *current_consensus_hash == FIRST_BURNCHAIN_CONSENSUS_HASH {
                        0
                    } else {
                        return Err(MemPoolRejection::NoSuchChainTip(
                            current_consensus_hash.clone(),
                            current_block.clone(),
                        ));
                    }
                }
                Err(_e) => {
                    panic!("DB CORRUPTION: failed to query block height");
                }
            };

        let has_microblock_pubk = match tx.payload {
            TransactionPayload::PoisonMicroblock(ref microblock_header_1, _) => {
                let microblock_pkh_1 = microblock_header_1
                    .check_recover_pubkey()
                    .map_err(|_e| MemPoolRejection::InvalidMicroblocks)?;

                StacksChainState::has_blocks_with_microblock_pubkh(
                    &self.db(),
                    &microblock_pkh_1,
                    staging_height as i64,
                )
            }
            _ => false, // unused
        };

        let current_tip =
            StacksChainState::get_parent_index_block(current_consensus_hash, current_block);
        let res = self.with_read_only_clarity_tx(&NULL_BURN_STATE_DB, &current_tip, |conn| {
            StacksChainState::can_include_tx(
                mempool_conn,
                conn,
                &conf,
                has_microblock_pubk,
                tx,
                tx_size,
            )
        });
        match res {
            Ok(x) => {
                Ok(x)
            },
            Err(MemPoolRejection::BadNonces(mismatch_error)) => {
                // try again, but against the _unconfirmed_ chain tip, if we
                // (a) have one, and (b) the expected nonce is less than the given one.
                if self.unconfirmed_state.is_some() && mismatch_error.expected < mismatch_error.actual {
                    debug!("Transaction {} is unminable in the confirmed chain tip due to nonce {} != {}; trying the unconfirmed chain tip",
                           &tx.txid(), mismatch_error.expected, mismatch_error.actual);
                    self.with_read_only_unconfirmed_clarity_tx(&NULL_BURN_STATE_DB, |conn| {
                        StacksChainState::can_include_tx(
                            mempool_conn, 
                            conn,
                            &conf,
                            has_microblock_pubk,
                            tx,
                            tx_size
                        )
                    }).expect("BUG: do not have unconfirmed state, despite being Some(..)")
                }
                else {
                    Err(MemPoolRejection::BadNonces(mismatch_error))
                }
            },
            Err(e) => {
                Err(e)
            }
        }
    }

    /// Given an outstanding clarity connection, can we append the tx to the chain state?
    /// Used when mining transactions.
    pub fn can_include_tx<T: ClarityConnection>(
        mempool: &DBConn,
        clarity_connection: &mut T,
        chainstate_config: &DBConfig,
        has_microblock_pubkey: bool,
        tx: &StacksTransaction,
        tx_size: u64,
    ) -> Result<(), MemPoolRejection> {
        // 1: must parse (done)

        // 2: it must be validly signed.
        StacksChainState::process_transaction_precheck(&chainstate_config, &tx)
            .map_err(|e| MemPoolRejection::FailedToValidate(e))?;

        // 3: it must pay a tx fee
        let fee = tx.get_fee_rate();

        if fee < MINIMUM_TX_FEE || fee / tx_size < MINIMUM_TX_FEE_RATE_PER_BYTE {
            return Err(MemPoolRejection::FeeTooLow(
                fee,
                cmp::max(MINIMUM_TX_FEE, tx_size * MINIMUM_TX_FEE_RATE_PER_BYTE),
            ));
        }

        // 4: the account nonces must be correct
        let (origin, payer) =
            match StacksChainState::check_transaction_nonces(clarity_connection, &tx, true) {
                Ok(x) => x,
                Err((mut e, (origin, payer))) => {
                    // let's see if the tx has matching nonce in the mempool
                    //  ->  you can _only_ replace-by-fee or replace-across-fork
                    //      for nonces that increment the current chainstate's nonce.
                    //      if there are "chained" transactions in the mempool,
                    //      this check won't admit a rbf/raf for those.
                    let origin_addr = tx.origin_address();
                    let origin_nonce = tx.get_origin().nonce();
                    let origin_next_nonce =
                        MemPoolDB::get_next_nonce_for_address(mempool, &origin_addr)?;
                    if origin_next_nonce < origin.nonce {
                        return Err(e.into());
                    }
                    if origin_next_nonce - origin.nonce >= MAXIMUM_MEMPOOL_TX_CHAINING {
                        return Err(MemPoolRejection::TooMuchChaining);
                    }
                    if origin_nonce != origin_next_nonce {
                        e.is_origin = true;
                        e.principal = origin_addr.into();
                        e.expected = origin_next_nonce;
                        e.actual = origin_nonce;
                        return Err(e.into());
                    }

                    if let Some(sponsor_addr) = tx.sponsor_address() {
                        let sponsor_nonce = tx.get_payer().nonce();
                        let sponsor_next_nonce =
                            MemPoolDB::get_next_nonce_for_address(mempool, &sponsor_addr)?;
                        if sponsor_next_nonce < payer.nonce {
                            return Err(e.into());
                        }
                        if sponsor_next_nonce - payer.nonce >= MAXIMUM_MEMPOOL_TX_CHAINING {
                            return Err(MemPoolRejection::TooMuchChaining);
                        }
                        if sponsor_nonce != sponsor_next_nonce {
                            e.is_origin = false;
                            e.principal = sponsor_addr.into();
                            e.expected = sponsor_next_nonce;
                            e.actual = sponsor_nonce;
                            return Err(e.into());
                        }
                    }
                    (origin, payer)
                }
            };

        if !StacksChainState::is_valid_address_version(
            chainstate_config.mainnet,
            origin.principal.version(),
        ) || !StacksChainState::is_valid_address_version(
            chainstate_config.mainnet,
            payer.principal.version(),
        ) {
            return Err(MemPoolRejection::BadAddressVersionByte);
        }

        let block_height = clarity_connection
            .with_clarity_db_readonly(|ref mut db| db.get_current_burnchain_block_height() as u64);

        // 5: the paying account must have enough funds
        if !payer.stx_balance.can_transfer_at_burn_block(fee as u128, block_height) {
            match &tx.payload {
                TransactionPayload::TokenTransfer(..) => {
                    // pass: we'll return a total_spent failure below.
                }
                _ => {
                    return Err(MemPoolRejection::NotEnoughFunds(
                        fee as u128,
                        payer.stx_balance.amount_unlocked,
                    ));
                }
            }
        }

        // 6: payload-specific checks
        match &tx.payload {
            TransactionPayload::TokenTransfer(addr, amount, _memo) => {
                // version byte matches?
                if !StacksChainState::is_valid_address_version(
                    chainstate_config.mainnet,
                    addr.version(),
                ) {
                    return Err(MemPoolRejection::BadAddressVersionByte);
                }

                // got the funds?
                let total_spent = (*amount as u128) + if origin == payer { fee as u128 } else { 0 };
                if !origin.stx_balance.can_transfer_at_burn_block(total_spent, block_height) {
                    return Err(MemPoolRejection::NotEnoughFunds(
                        total_spent,
                        origin
                            .stx_balance
                            .get_available_balance_at_burn_block(block_height),
                    ));
                }
            }
            TransactionPayload::ContractCall(TransactionContractCall {
                address,
                contract_name,
                function_name,
                function_args,
            }) => {
                // version byte matches?
                if !StacksChainState::is_valid_address_version(
                    chainstate_config.mainnet,
                    address.version,
                ) {
                    return Err(MemPoolRejection::BadAddressVersionByte);
                }

                let contract_identifier =
                    QualifiedContractIdentifier::new(address.clone().into(), contract_name.clone());

                clarity_connection.with_analysis_db_readonly(|db| {
                    let function_type = db
                        .get_public_function_type(&contract_identifier, &function_name)
                        .map_err(|_e| MemPoolRejection::NoSuchContract)?
                        .ok_or_else(|| MemPoolRejection::NoSuchPublicFunction)?;
                    function_type
                        .check_args_by_allowing_trait_cast(db, &function_args)
                        .map_err(|e| MemPoolRejection::BadFunctionArgument(e))
                })?;
            }
            TransactionPayload::SmartContract(TransactionSmartContract { name, code_body: _ }) => {
                let contract_identifier =
                    QualifiedContractIdentifier::new(tx.origin_address().into(), name.clone());

                let exists = clarity_connection
                    .with_analysis_db_readonly(|db| db.has_contract(&contract_identifier));

                if exists {
                    return Err(MemPoolRejection::ContractAlreadyExists(contract_identifier));
                }
            }
            TransactionPayload::PoisonMicroblock(microblock_header_1, microblock_header_2) => {
                if microblock_header_1.sequence != microblock_header_2.sequence
                    || microblock_header_1.prev_block != microblock_header_2.prev_block
                    || microblock_header_1.version != microblock_header_2.version
                {
                    return Err(MemPoolRejection::PoisonMicroblocksDoNotConflict);
                }

                let microblock_pkh_1 = microblock_header_1
                    .check_recover_pubkey()
                    .map_err(|_e| MemPoolRejection::InvalidMicroblocks)?;
                let microblock_pkh_2 = microblock_header_2
                    .check_recover_pubkey()
                    .map_err(|_e| MemPoolRejection::InvalidMicroblocks)?;

                if microblock_pkh_1 != microblock_pkh_2 {
                    return Err(MemPoolRejection::PoisonMicroblocksDoNotConflict);
                }

                if !has_microblock_pubkey {
                    return Err(MemPoolRejection::NoAnchorBlockWithPubkeyHash(
                        microblock_pkh_1,
                    ));
                }
            }
            TransactionPayload::Coinbase(_) => return Err(MemPoolRejection::NoCoinbaseViaMempool),
        };

        Ok(())
    }
}

#[cfg(test)]
pub mod test {
    use super::*;
    use chainstate::stacks::db::test::*;
    use chainstate::stacks::db::*;
    use chainstate::stacks::miner::test::*;
    use chainstate::stacks::test::*;
    use chainstate::stacks::Error as chainstate_error;
    use chainstate::stacks::*;

    use burnchains::*;
    use chainstate::burn::db::sortdb::*;
    use chainstate::burn::*;
    use std::fs;
    use util::db::Error as db_error;
    use util::db::*;
    use util::hash::*;
    use util::retry::*;

    use core::mempool::*;
    use net::test::*;

    use rand::Rng;

    pub fn make_empty_coinbase_block(mblock_key: &StacksPrivateKey) -> StacksBlock {
        let privk = StacksPrivateKey::from_hex(
            "59e4d5e18351d6027a37920efe53c2f1cbadc50dca7d77169b7291dff936ed6d01",
        )
        .unwrap();
        let auth = TransactionAuth::from_p2pkh(&privk).unwrap();
        let proof_bytes = hex_bytes("9275df67a68c8745c0ff97b48201ee6db447f7c93b23ae24cdc2400f52fdb08a1a6ac7ec71bf9c9c76e96ee4675ebff60625af28718501047bfd87b810c2d2139b73c23bd69de66360953a642c2a330a").unwrap();
        let proof = VRFProof::from_bytes(&proof_bytes[..].to_vec()).unwrap();

        let mut tx_coinbase = StacksTransaction::new(
            TransactionVersion::Testnet,
            auth,
            TransactionPayload::Coinbase(CoinbasePayload([0u8; 32])),
        );
        tx_coinbase.anchor_mode = TransactionAnchorMode::OnChainOnly;
        let mut tx_signer = StacksTransactionSigner::new(&tx_coinbase);

        tx_signer.sign_origin(&privk).unwrap();

        let tx_coinbase_signed = tx_signer.get_tx().unwrap();
        let txs = vec![tx_coinbase_signed];

        let work_score = StacksWorkScore {
            burn: 123,
            work: 456,
        };

        let parent_header = StacksBlockHeader {
            version: 0x01,
            total_work: StacksWorkScore {
                burn: 234,
                work: 567,
            },
            proof: proof.clone(),
            parent_block: BlockHeaderHash([5u8; 32]),
            parent_microblock: BlockHeaderHash([6u8; 32]),
            parent_microblock_sequence: 4,
            tx_merkle_root: Sha512Trunc256Sum([7u8; 32]),
            state_index_root: TrieHash([8u8; 32]),
            microblock_pubkey_hash: Hash160([9u8; 20]),
        };

        let parent_microblock_header = StacksMicroblockHeader {
            version: 0x12,
            sequence: 0x34,
            prev_block: BlockHeaderHash([0x0au8; 32]),
            tx_merkle_root: Sha512Trunc256Sum([0x0bu8; 32]),
            signature: MessageSignature([0x0cu8; 65]),
        };

        let mblock_pubkey_hash =
            Hash160::from_node_public_key(&StacksPublicKey::from_private(mblock_key));
        let mut block = StacksBlock::from_parent(
            &parent_header,
            &parent_microblock_header,
            txs.clone(),
            &work_score,
            &proof,
            &TrieHash([2u8; 32]),
            &mblock_pubkey_hash,
        );
        block.header.version = 0x24;
        block
    }
    
    pub fn make_sample_microblock_stream_fork(
        privk: &StacksPrivateKey,
        base: &BlockHeaderHash,
        initial_seq: u16
    ) -> Vec<StacksMicroblock> {
        let mut all_txs = vec![];
        let mut microblocks: Vec<StacksMicroblock> = vec![];

        let mut rng = thread_rng();
        for i in 0..49 {
            let random_bytes = rng.gen::<[u8; 8]>();
            let random_bytes_str = to_hex(&random_bytes);
            let auth = TransactionAuth::from_p2pkh(&privk).unwrap();
            let tx_smart_contract = StacksTransaction::new(
                TransactionVersion::Testnet,
                auth.clone(),
                TransactionPayload::new_smart_contract(
                    &format!("hello-microblock-{}", &random_bytes_str),
                    &format!("(begin (+ 1 2))")
                )
                .unwrap(),
            );
            let mut tx_signer = StacksTransactionSigner::new(&tx_smart_contract);
            tx_signer.sign_origin(&privk).unwrap();

            let tx_signed = tx_signer.get_tx().unwrap();
            all_txs.push(tx_signed);
        }

        // make microblocks with 3 transactions each (or fewer)
        for i in 0..(all_txs.len() / 3) {
            let txs = vec![
                all_txs[3 * i].clone(),
                all_txs[3 * i + 1].clone(),
                all_txs[3 * i + 2].clone(),
            ];

            let txid_vecs = txs.iter().map(|tx| tx.txid().as_bytes().to_vec()).collect();

            let merkle_tree = MerkleTree::<Sha512Trunc256Sum>::new(&txid_vecs);
            let tx_merkle_root = merkle_tree.root();

            let prev_block = if i == 0 {
                base.clone()
            } else {
                let l = microblocks.len();
                microblocks[l - 1].block_hash()
            };

            let header = StacksMicroblockHeader {
                version: 0x12,
                sequence: initial_seq + (i as u16),
                prev_block: prev_block,
                tx_merkle_root: tx_merkle_root,
                signature: MessageSignature([0u8; 65]),
            };

            let mut mblock = StacksMicroblock {
                header: header,
                txs: txs,
            };

            mblock.sign(privk).unwrap();
            microblocks.push(mblock);
        }

        microblocks
    }
    
    pub fn make_sample_microblock_stream(
        privk: &StacksPrivateKey,
        anchored_block_hash: &BlockHeaderHash,
    ) -> Vec<StacksMicroblock> {
        make_sample_microblock_stream_fork(privk, anchored_block_hash, 0)
    }

    fn resign_microblocks(
        microblocks: &mut Vec<StacksMicroblock>,
        privk: &StacksPrivateKey,
    ) -> BlockHeaderHash {
        for i in 0..microblocks.len() {
            microblocks[i].header.signature = MessageSignature([0u8; 65]);
            microblocks[i].sign(privk).unwrap();
            if i + 1 < microblocks.len() {
                microblocks[i + 1].header.prev_block = microblocks[i].block_hash();
            }
        }
        let l = microblocks.len();
        microblocks[l - 1].block_hash()
    }

    fn assert_block_staging_not_processed(
        chainstate: &mut StacksChainState,
        consensus_hash: &ConsensusHash,
        block: &StacksBlock,
    ) -> () {
        assert!(StacksChainState::load_staging_block_data(
            &chainstate.db(),
            &chainstate.blocks_path,
            consensus_hash,
            &block.block_hash()
        )
        .unwrap()
        .is_some());
        assert_eq!(
            StacksChainState::load_staging_block_data(
                &chainstate.db(),
                &chainstate.blocks_path,
                consensus_hash,
                &block.block_hash()
            )
            .unwrap()
            .unwrap(),
            *block
        );
        assert_eq!(
            StacksChainState::get_staging_block_status(
                &chainstate.db(),
                consensus_hash,
                &block.block_hash()
            )
            .unwrap()
            .unwrap(),
            false
        );

        let index_block_hash =
            StacksBlockHeader::make_index_block_hash(consensus_hash, &block.block_hash());
        assert!(
            StacksChainState::has_block_indexed(&chainstate.blocks_path, &index_block_hash)
                .unwrap()
        );
    }

    fn assert_block_not_stored(
        chainstate: &mut StacksChainState,
        consensus_hash: &ConsensusHash,
        block: &StacksBlock,
    ) -> () {
        assert!(!StacksChainState::has_stored_block(
            &chainstate.db(),
            &chainstate.blocks_path,
            consensus_hash,
            &block.block_hash()
        )
        .unwrap());
        assert_eq!(
            StacksChainState::load_staging_block_pubkey_hash(
                &chainstate.db(),
                consensus_hash,
                &block.block_hash()
            )
            .unwrap()
            .unwrap(),
            block.header.microblock_pubkey_hash
        );
    }

    fn assert_block_stored_rejected(
        chainstate: &mut StacksChainState,
        consensus_hash: &ConsensusHash,
        block: &StacksBlock,
    ) -> () {
        assert!(StacksChainState::has_stored_block(
            &chainstate.db(),
            &chainstate.blocks_path,
            consensus_hash,
            &block.block_hash()
        )
        .unwrap());
        assert!(StacksChainState::load_block(
            &chainstate.blocks_path,
            consensus_hash,
            &block.block_hash()
        )
        .unwrap()
        .is_none());
        assert!(StacksChainState::load_block_header(
            &chainstate.blocks_path,
            consensus_hash,
            &block.block_hash()
        )
        .unwrap()
        .is_none());
        assert!(StacksChainState::load_staging_block_pubkey_hash(
            &chainstate.db(),
            consensus_hash,
            &block.block_hash()
        )
        .unwrap()
        .is_none());

        assert_eq!(
            StacksChainState::get_staging_block_status(
                &chainstate.db(),
                consensus_hash,
                &block.block_hash()
            )
            .unwrap()
            .unwrap(),
            true
        );
        assert!(StacksChainState::load_staging_block_data(
            &chainstate.db(),
            &chainstate.blocks_path,
            consensus_hash,
            &block.block_hash()
        )
        .unwrap()
        .is_none());

        let index_block_hash =
            StacksBlockHeader::make_index_block_hash(consensus_hash, &block.block_hash());
        assert!(
            StacksChainState::has_block_indexed(&chainstate.blocks_path, &index_block_hash)
                .unwrap()
        );
    }

    fn assert_block_stored_not_staging(
        chainstate: &mut StacksChainState,
        consensus_hash: &ConsensusHash,
        block: &StacksBlock,
    ) -> () {
        assert!(StacksChainState::has_stored_block(
            &chainstate.db(),
            &chainstate.blocks_path,
            consensus_hash,
            &block.block_hash()
        )
        .unwrap());
        assert!(StacksChainState::load_block(
            &chainstate.blocks_path,
            consensus_hash,
            &block.block_hash()
        )
        .unwrap()
        .is_some());
        assert_eq!(
            StacksChainState::load_block(
                &chainstate.blocks_path,
                consensus_hash,
                &block.block_hash()
            )
            .unwrap()
            .unwrap(),
            *block
        );
        assert_eq!(
            StacksChainState::load_block_header(
                &chainstate.blocks_path,
                consensus_hash,
                &block.block_hash()
            )
            .unwrap()
            .unwrap(),
            block.header
        );
        assert!(StacksChainState::load_staging_block_pubkey_hash(
            &chainstate.db(),
            consensus_hash,
            &block.block_hash()
        )
        .unwrap()
        .is_none());

        assert_eq!(
            StacksChainState::get_staging_block_status(
                &chainstate.db(),
                consensus_hash,
                &block.block_hash()
            )
            .unwrap()
            .unwrap(),
            true
        );
        assert!(StacksChainState::load_staging_block_data(
            &chainstate.db(),
            &chainstate.blocks_path,
            consensus_hash,
            &block.block_hash()
        )
        .unwrap()
        .is_none());

        let index_block_hash =
            StacksBlockHeader::make_index_block_hash(consensus_hash, &block.block_hash());
        assert!(
            StacksChainState::has_block_indexed(&chainstate.blocks_path, &index_block_hash)
                .unwrap()
        );
    }

    pub fn store_staging_block(
        chainstate: &mut StacksChainState,
        consensus_hash: &ConsensusHash,
        block: &StacksBlock,
        parent_consensus_hash: &ConsensusHash,
        commit_burn: u64,
        sortition_burn: u64,
    ) {
        let blocks_path = chainstate.blocks_path.clone();
        let mut tx = chainstate.db_tx_begin().unwrap();
        StacksChainState::store_staging_block(
            &mut tx,
            &blocks_path,
            consensus_hash,
            block,
            parent_consensus_hash,
            commit_burn,
            sortition_burn,
            5,
        )
        .unwrap();
        tx.commit().unwrap();

        let index_block_hash =
            StacksBlockHeader::make_index_block_hash(consensus_hash, &block.block_hash());
        assert!(
            StacksChainState::has_block_indexed(&chainstate.blocks_path, &index_block_hash)
                .unwrap()
        );
    }

    pub fn store_staging_microblock(
        chainstate: &mut StacksChainState,
        parent_consensus_hash: &ConsensusHash,
        parent_anchored_block_hash: &BlockHeaderHash,
        microblock: &StacksMicroblock,
    ) {
        let mut tx = chainstate.db_tx_begin().unwrap();
        StacksChainState::store_staging_microblock(
            &mut tx,
            parent_consensus_hash,
            parent_anchored_block_hash,
            microblock,
        )
        .unwrap();
        tx.commit().unwrap();

        let parent_index_block_hash =
            StacksBlockHeader::make_index_block_hash(parent_consensus_hash, parent_anchored_block_hash);
        assert!(chainstate
            .has_microblocks_indexed(&parent_index_block_hash)
            .unwrap());
    }

    pub fn set_block_processed(
        chainstate: &mut StacksChainState,
        consensus_hash: &ConsensusHash,
        anchored_block_hash: &BlockHeaderHash,
        accept: bool,
    ) {
        let index_block_hash =
            StacksBlockHeader::make_index_block_hash(consensus_hash, anchored_block_hash);
        assert!(
            StacksChainState::has_block_indexed(&chainstate.blocks_path, &index_block_hash)
                .unwrap()
        );
        let blocks_path = chainstate.blocks_path.clone();

        let mut tx = chainstate.db_tx_begin().unwrap();
        StacksChainState::set_block_processed(
            &mut tx,
            None,
            &blocks_path,
            consensus_hash,
            anchored_block_hash,
            accept,
        )
        .unwrap();
        tx.commit().unwrap();

        assert!(
            StacksChainState::has_block_indexed(&chainstate.blocks_path, &index_block_hash)
                .unwrap()
        );
    }

    pub fn set_microblocks_processed(
        chainstate: &mut StacksChainState,
        child_consensus_hash: &ConsensusHash,
        child_anchored_block_hash: &BlockHeaderHash,
        tail_microblock_hash: &BlockHeaderHash
    ) {
       
        let child_index_block_hash = StacksBlockHeader::make_index_block_hash(child_consensus_hash, child_anchored_block_hash);
        let (parent_consensus_hash, parent_block_hash) = StacksChainState::get_parent_block_header_hashes(&chainstate.db(), &child_index_block_hash).unwrap().unwrap();
        let parent_index_block_hash = StacksBlockHeader::make_index_block_hash(&parent_consensus_hash, &parent_block_hash);

        let parent_microblock_index_hash = StacksBlockHeader::make_index_block_hash(&parent_consensus_hash, &tail_microblock_hash);

        let mut tx = chainstate.db_tx_begin().unwrap();
        
        StacksChainState::set_microblocks_processed(
            &mut tx,
            child_consensus_hash,
            child_anchored_block_hash,
            &tail_microblock_hash,
        )
        .unwrap();
        tx.commit().unwrap();

        assert!(chainstate
            .has_microblocks_indexed(&parent_index_block_hash)
            .unwrap());
        assert!(chainstate
            .has_processed_microblocks_indexed(&parent_microblock_index_hash)
            .unwrap());
    }

    fn process_next_orphaned_staging_block(chainstate: &mut StacksChainState) -> bool {
        let blocks_path = chainstate.blocks_path.clone();
        let mut tx = chainstate.db_tx_begin().unwrap();
        let res = StacksChainState::process_next_orphaned_staging_block(&mut tx, &blocks_path).unwrap();
        tx.commit().unwrap();
        res
    }

    fn drop_staging_microblocks(
        chainstate: &mut StacksChainState,
        consensus_hash: &ConsensusHash,
        anchored_block_hash: &BlockHeaderHash,
        invalid_microblock: &BlockHeaderHash,
    ) {
        let blocks_path = chainstate.blocks_path.clone();
        let mut tx = chainstate.db_tx_begin().unwrap();
        StacksChainState::drop_staging_microblocks(
            &mut tx,
            &blocks_path,
            consensus_hash,
            anchored_block_hash,
            invalid_microblock,
        )
        .unwrap();
        tx.commit().unwrap();
    }

    #[test]
    fn stacks_db_block_load_store_empty() {
        let chainstate =
            instantiate_chainstate(false, 0x80000000, "stacks_db_block_load_store_empty");

        let path = StacksChainState::get_block_path(
            &chainstate.blocks_path,
            &ConsensusHash([1u8; 20]),
            &BlockHeaderHash([2u8; 32]),
        )
        .unwrap();
        assert!(fs::metadata(&path).is_err());
        assert!(!StacksChainState::has_stored_block(
            &chainstate.db(),
            &chainstate.blocks_path,
            &ConsensusHash([1u8; 20]),
            &BlockHeaderHash([2u8; 32])
        )
        .unwrap());

        StacksChainState::store_empty_block(
            &chainstate.blocks_path,
            &ConsensusHash([1u8; 20]),
            &BlockHeaderHash([2u8; 32]),
        )
        .unwrap();
        assert!(fs::metadata(&path).is_ok());
        assert!(StacksChainState::has_stored_block(
            &chainstate.db(),
            &chainstate.blocks_path,
            &ConsensusHash([1u8; 20]),
            &BlockHeaderHash([2u8; 32])
        )
        .unwrap());
        assert!(StacksChainState::load_block(
            &chainstate.blocks_path,
            &ConsensusHash([1u8; 20]),
            &BlockHeaderHash([2u8; 32])
        )
        .unwrap()
        .is_none());
    }

    #[test]
    fn stacks_db_block_load_store() {
        let chainstate = instantiate_chainstate(false, 0x80000000, "stacks_db_block_load_store");
        let privk = StacksPrivateKey::from_hex(
            "eb05c83546fdd2c79f10f5ad5434a90dd28f7e3acb7c092157aa1bc3656b012c01",
        )
        .unwrap();

        let mut block = make_empty_coinbase_block(&privk);

        // don't worry about freeing microblcok state yet
        block.header.parent_microblock_sequence = 0;
        block.header.parent_microblock = EMPTY_MICROBLOCK_PARENT_HASH.clone();

        let path = StacksChainState::get_block_path(
            &chainstate.blocks_path,
            &ConsensusHash([1u8; 20]),
            &block.block_hash(),
        )
        .unwrap();
        assert!(fs::metadata(&path).is_err());
        assert!(!StacksChainState::has_stored_block(
            &chainstate.db(),
            &chainstate.blocks_path,
            &ConsensusHash([1u8; 20]),
            &block.block_hash()
        )
        .unwrap());

        StacksChainState::store_block(&chainstate.blocks_path, &ConsensusHash([1u8; 20]), &block)
            .unwrap();
        assert!(fs::metadata(&path).is_ok());
        assert!(StacksChainState::has_stored_block(
            &chainstate.db(),
            &chainstate.blocks_path,
            &ConsensusHash([1u8; 20]),
            &block.block_hash()
        )
        .unwrap());
        assert!(StacksChainState::load_block(
            &chainstate.blocks_path,
            &ConsensusHash([1u8; 20]),
            &block.block_hash()
        )
        .unwrap()
        .is_some());
        assert_eq!(
            StacksChainState::load_block(
                &chainstate.blocks_path,
                &ConsensusHash([1u8; 20]),
                &block.block_hash()
            )
            .unwrap()
            .unwrap(),
            block
        );
        assert_eq!(
            StacksChainState::load_block_header(
                &chainstate.blocks_path,
                &ConsensusHash([1u8; 20]),
                &block.block_hash()
            )
            .unwrap()
            .unwrap(),
            block.header
        );

        StacksChainState::free_block_state(
            &chainstate.blocks_path,
            &ConsensusHash([1u8; 20]),
            &block.header,
        );

        assert!(StacksChainState::has_stored_block(
            &chainstate.db(),
            &chainstate.blocks_path,
            &ConsensusHash([1u8; 20]),
            &block.block_hash()
        )
        .unwrap());
        assert!(StacksChainState::load_block(
            &chainstate.blocks_path,
            &ConsensusHash([1u8; 20]),
            &block.block_hash()
        )
        .unwrap()
        .is_none());
        assert!(StacksChainState::load_block_header(
            &chainstate.blocks_path,
            &ConsensusHash([1u8; 20]),
            &block.block_hash()
        )
        .unwrap()
        .is_none());
    }

    #[test]
    fn stacks_db_staging_block_load_store_accept() {
        let mut chainstate = instantiate_chainstate(
            false,
            0x80000000,
            "stacks_db_staging_block_load_store_accept",
        );
        let privk = StacksPrivateKey::from_hex(
            "eb05c83546fdd2c79f10f5ad5434a90dd28f7e3acb7c092157aa1bc3656b012c01",
        )
        .unwrap();

        let block = make_empty_coinbase_block(&privk);

        assert!(StacksChainState::load_staging_block_data(
            &chainstate.db(),
            &chainstate.blocks_path,
            &ConsensusHash([2u8; 20]),
            &block.block_hash()
        )
        .unwrap()
        .is_none());

        store_staging_block(
            &mut chainstate,
            &ConsensusHash([2u8; 20]),
            &block,
            &ConsensusHash([1u8; 20]),
            1,
            2,
        );

        assert_block_staging_not_processed(&mut chainstate, &ConsensusHash([2u8; 20]), &block);
        assert_block_not_stored(&mut chainstate, &ConsensusHash([2u8; 20]), &block);

        set_block_processed(
            &mut chainstate,
            &ConsensusHash([2u8; 20]),
            &block.block_hash(),
            true,
        );

        assert_block_stored_not_staging(&mut chainstate, &ConsensusHash([2u8; 20]), &block);

        // should be idempotent
        set_block_processed(
            &mut chainstate,
            &ConsensusHash([2u8; 20]),
            &block.block_hash(),
            true,
        );

        assert_block_stored_not_staging(&mut chainstate, &ConsensusHash([2u8; 20]), &block);
    }

    #[test]
    fn stacks_db_staging_block_load_store_reject() {
        let mut chainstate = instantiate_chainstate(
            false,
            0x80000000,
            "stacks_db_staging_block_load_store_reject",
        );
        let privk = StacksPrivateKey::from_hex(
            "eb05c83546fdd2c79f10f5ad5434a90dd28f7e3acb7c092157aa1bc3656b012c01",
        )
        .unwrap();

        let block = make_empty_coinbase_block(&privk);

        assert!(StacksChainState::load_staging_block_data(
            &chainstate.db(),
            &chainstate.blocks_path,
            &ConsensusHash([2u8; 20]),
            &block.block_hash()
        )
        .unwrap()
        .is_none());

        store_staging_block(
            &mut chainstate,
            &ConsensusHash([2u8; 20]),
            &block,
            &ConsensusHash([1u8; 20]),
            1,
            2,
        );

        assert_block_staging_not_processed(&mut chainstate, &ConsensusHash([2u8; 20]), &block);
        assert_block_not_stored(&mut chainstate, &ConsensusHash([2u8; 20]), &block);

        set_block_processed(
            &mut chainstate,
            &ConsensusHash([2u8; 20]),
            &block.block_hash(),
            false,
        );

        assert_block_stored_rejected(&mut chainstate, &ConsensusHash([2u8; 20]), &block);

        // should be idempotent
        set_block_processed(
            &mut chainstate,
            &ConsensusHash([2u8; 20]),
            &block.block_hash(),
            false,
        );

        assert_block_stored_rejected(&mut chainstate, &ConsensusHash([2u8; 20]), &block);
    }

    #[test]
    fn stacks_db_load_store_microblock_stream() {
        let mut chainstate =
            instantiate_chainstate(false, 0x80000000, "stacks_db_load_store_microblock_stream");
        let privk = StacksPrivateKey::from_hex(
            "eb05c83546fdd2c79f10f5ad5434a90dd28f7e3acb7c092157aa1bc3656b012c01",
        )
        .unwrap();

        let block = make_empty_coinbase_block(&privk);
        let microblocks = make_sample_microblock_stream(&privk, &block.block_hash());

        assert!(!StacksChainState::has_stored_block(
            &chainstate.db(),
            &chainstate.blocks_path,
            &ConsensusHash([2u8; 20]),
            &microblocks[0].block_hash()
        )
        .unwrap());

        assert!(
            StacksChainState::load_microblock_stream_fork(
                &chainstate.db(),
                &ConsensusHash([2u8; 20]),
                &block.block_hash(),
                &microblocks.last().as_ref().unwrap().block_hash(),
            )
            .unwrap()
            .is_none()
        );

        for mblock in microblocks.iter() {
            store_staging_microblock(
                &mut chainstate,
                &ConsensusHash([2u8; 20]),
                &block.block_hash(),
                mblock,
            );
        }

        assert_eq!(
            StacksChainState::load_microblock_stream_fork(
                &chainstate.db(),
                &ConsensusHash([2u8; 20]),
                &block.block_hash(),
                &microblocks.last().as_ref().unwrap().block_hash(),
            )
            .unwrap()
            .unwrap(),
            microblocks
        );
        
        // not processed
        assert!(
            StacksChainState::load_processed_microblock_stream_fork(
                &chainstate.db(),
                &ConsensusHash([2u8; 20]),
                &block.block_hash(),
                &microblocks.last().as_ref().unwrap().block_hash(),
            )
            .unwrap()
            .is_none()
        );
    }

    #[test]
    fn stacks_db_staging_microblock_stream_load_store_confirm_all() {
        let mut chainstate = instantiate_chainstate(
            false,
            0x80000000,
            "stacks_db_staging_microblock_stream_load_store_confirm_all",
        );
        let privk = StacksPrivateKey::from_hex(
            "eb05c83546fdd2c79f10f5ad5434a90dd28f7e3acb7c092157aa1bc3656b012c01",
        )
        .unwrap();

        let block = make_empty_coinbase_block(&privk);
        let microblocks = make_sample_microblock_stream(&privk, &block.block_hash());
        let mut child_block = make_empty_coinbase_block(&privk);

        child_block.header.parent_block = block.block_hash();
        child_block.header.parent_microblock = microblocks.last().as_ref().unwrap().block_hash();
        child_block.header.parent_microblock_sequence = microblocks.last().as_ref().unwrap().header.sequence;

        assert!(StacksChainState::load_staging_microblock(
            &chainstate.db(),
            &ConsensusHash([2u8; 20]),
            &block.block_hash(),
            &microblocks[0].block_hash()
        )
        .unwrap()
        .is_none());

        assert!(StacksChainState::load_descendant_staging_microblock_stream(
            &chainstate.db(),
            &StacksBlockHeader::make_index_block_hash(&ConsensusHash([2u8; 20]), &block.block_hash()),
            0,
            u16::max_value()
        )
        .unwrap()
        .is_none());

        store_staging_block(
            &mut chainstate,
            &ConsensusHash([2u8; 20]),
            &block,
            &ConsensusHash([1u8; 20]),
            1,
            2,
        );
        for mb in microblocks.iter() {
            store_staging_microblock(
                &mut chainstate,
                &ConsensusHash([2u8; 20]),
                &block.block_hash(),
                mb,
            );
        }
        store_staging_block(
            &mut chainstate,
            &ConsensusHash([3u8; 20]),
            &child_block,
            &ConsensusHash([2u8; 20]),
            1,
            2,
        );

        // block should be stored to staging
        assert_block_staging_not_processed(&mut chainstate, &ConsensusHash([2u8; 20]), &block);
        assert_block_staging_not_processed(&mut chainstate, &ConsensusHash([3u8; 20]), &child_block);

        // microblock stream should be stored to staging
        assert!(StacksChainState::load_staging_microblock(
            &chainstate.db(),
            &ConsensusHash([2u8; 20]),
            &block.block_hash(),
            &microblocks[0].block_hash()
        )
        .unwrap()
        .is_some());

        assert_eq!(
            StacksChainState::load_staging_microblock(
                &chainstate.db(),
                &ConsensusHash([2u8; 20]),
                &block.block_hash(),
                &microblocks[0].block_hash()
            )
            .unwrap()
            .unwrap()
            .try_into_microblock()
            .unwrap(),
            microblocks[0]
        );
        assert_eq!(
            StacksChainState::load_descendant_staging_microblock_stream(
                &chainstate.db(),
                &StacksBlockHeader::make_index_block_hash(&ConsensusHash([2u8; 20]), &block.block_hash()),
                0,
                u16::max_value()
            )
            .unwrap()
            .unwrap(),
            microblocks
        );

        // block should _not_ be in the chunk store
        assert_block_not_stored(&mut chainstate, &ConsensusHash([2u8; 20]), &block);

        // microblocks present
        assert_eq!(
            StacksChainState::load_microblock_stream_fork(
                &chainstate.db(),
                &ConsensusHash([2u8; 20]),
                &block.block_hash(),
                &microblocks.last().as_ref().unwrap().block_hash(),
            )
            .unwrap()
            .unwrap(),
            microblocks
        );
        
        // microblocks not processed yet
        assert!(
            StacksChainState::load_processed_microblock_stream_fork(
                &chainstate.db(),
                &ConsensusHash([2u8; 20]),
                &block.block_hash(),
                &microblocks.last().as_ref().unwrap().block_hash(),
            )
            .unwrap()
            .is_none()
        );

        set_block_processed(
            &mut chainstate,
            &ConsensusHash([2u8; 20]),
            &block.block_hash(),
            true,
        );
        set_block_processed(
            &mut chainstate,
            &ConsensusHash([3u8; 20]),
            &child_block.block_hash(),
            true,
        );
        set_microblocks_processed(
            &mut chainstate,
            &ConsensusHash([3u8; 20]),
            &child_block.block_hash(),
            &microblocks.last().as_ref().unwrap().block_hash()
        );

        // block should be stored to chunk store now
        assert_block_stored_not_staging(&mut chainstate, &ConsensusHash([2u8; 20]), &block);
        assert_block_stored_not_staging(&mut chainstate, &ConsensusHash([3u8; 20]), &child_block);

        assert_eq!(
            StacksChainState::load_microblock_stream_fork(
                &chainstate.db(),
                &ConsensusHash([2u8; 20]),
                &block.block_hash(),
                &microblocks.last().as_ref().unwrap().block_hash(),
            )
            .unwrap()
            .unwrap(),
            microblocks
        );

        // microblocks should be absent from staging
        for mb in microblocks.iter() {
            assert!(chainstate.get_microblock_status(
                &ConsensusHash([2u8; 20]),
                &block.block_hash(),
                &mb.block_hash()
            )
            .unwrap()
            .is_some());
            assert_eq!(
                chainstate.get_microblock_status(
                    &ConsensusHash([2u8; 20]),
                    &block.block_hash(),
                    &mb.block_hash()
                )
                .unwrap()
                .unwrap(),
                true
            );
        }

        // but we should still load the full stream if asked
        assert!(StacksChainState::load_descendant_staging_microblock_stream(
            &chainstate.db(),
            &StacksBlockHeader::make_index_block_hash(&ConsensusHash([2u8; 20]), &block.block_hash()),
            0,
            u16::max_value()
        )
        .unwrap()
        .is_some());
        assert_eq!(
            StacksChainState::load_descendant_staging_microblock_stream(
                &chainstate.db(),
                &StacksBlockHeader::make_index_block_hash(&ConsensusHash([2u8; 20]), &block.block_hash()),
                0,
                u16::max_value()
            )
            .unwrap()
            .unwrap(),
            microblocks
        );
    }

    #[test]
    fn stacks_db_staging_microblock_stream_load_store_partial_confirm() {
        let mut chainstate = instantiate_chainstate(
            false,
            0x80000000,
            "stacks_db_staging_microblock_stream_load_store_partial_confirm",
        );
        let privk = StacksPrivateKey::from_hex(
            "eb05c83546fdd2c79f10f5ad5434a90dd28f7e3acb7c092157aa1bc3656b012c01",
        )
        .unwrap();

        let block = make_empty_coinbase_block(&privk);
        let microblocks = make_sample_microblock_stream(&privk, &block.block_hash());
        let mut child_block = make_empty_coinbase_block(&privk);

        child_block.header.parent_block = block.block_hash();
        child_block.header.parent_microblock = microblocks.first().as_ref().unwrap().block_hash();
        child_block.header.parent_microblock_sequence = microblocks.first().as_ref().unwrap().header.sequence;

        assert!(StacksChainState::load_staging_microblock(
            &chainstate.db(),
            &ConsensusHash([2u8; 20]),
            &block.block_hash(),
            &microblocks[0].block_hash()
        )
        .unwrap()
        .is_none());
        assert!(StacksChainState::load_descendant_staging_microblock_stream(
            &chainstate.db(),
            &StacksBlockHeader::make_index_block_hash(&ConsensusHash([2u8; 20]), &block.block_hash()),
            0,
            u16::max_value()
        )
        .unwrap()
        .is_none());

        store_staging_block(
            &mut chainstate,
            &ConsensusHash([2u8; 20]),
            &block,
            &ConsensusHash([1u8; 20]),
            1,
            2,
        );
        for mb in microblocks.iter() {
            store_staging_microblock(
                &mut chainstate,
                &ConsensusHash([2u8; 20]),
                &block.block_hash(),
                mb,
            );
        }
        store_staging_block(
            &mut chainstate,
            &ConsensusHash([3u8; 20]),
            &child_block,
            &ConsensusHash([2u8; 20]),
            1,
            2,
        );

        // block should be stored to staging
        assert_block_staging_not_processed(&mut chainstate, &ConsensusHash([2u8; 20]), &block);
        assert_block_staging_not_processed(&mut chainstate, &ConsensusHash([3u8; 20]), &child_block);
        assert_block_not_stored(&mut chainstate, &ConsensusHash([2u8; 20]), &block);
        assert_block_not_stored(&mut chainstate, &ConsensusHash([3u8; 20]), &child_block);

        // microblock stream should be stored to staging
        assert!(StacksChainState::load_staging_microblock(
            &chainstate.db(),
            &ConsensusHash([2u8; 20]),
            &block.block_hash(),
            &microblocks[0].block_hash()
        )
        .unwrap()
        .is_some());
        assert_eq!(
            StacksChainState::load_staging_microblock(
                &chainstate.db(),
                &ConsensusHash([2u8; 20]),
                &block.block_hash(),
                &microblocks[0].block_hash()
            )
            .unwrap()
            .unwrap()
            .try_into_microblock()
            .unwrap(),
            microblocks[0]
        );
        assert_eq!(
            StacksChainState::load_descendant_staging_microblock_stream(
                &chainstate.db(),
                &StacksBlockHeader::make_index_block_hash(&ConsensusHash([2u8; 20]), &block.block_hash()),
                0,
                u16::max_value()
            )
            .unwrap()
            .unwrap(),
            microblocks
        );
        assert_eq!(
            StacksChainState::load_microblock_stream_fork(
                &chainstate.db(),
                &ConsensusHash([2u8; 20]),
                &block.block_hash(),
                &microblocks.last().as_ref().unwrap().block_hash(),
            )
            .unwrap()
            .unwrap(),
            microblocks
        );

        // not processed
        assert!(StacksChainState::load_processed_microblock_stream_fork(
            &chainstate.db(),
            &ConsensusHash([2u8; 20]),
            &block.block_hash(),
            &microblocks.last().as_ref().unwrap().block_hash(),
        )
        .unwrap()
        .is_none());

        // confirm the 0th microblock, but not the 1st or later.
        // do not confirm the block.
        set_block_processed(
            &mut chainstate,
            &ConsensusHash([2u8; 20]),
            &block.block_hash(),
            true,
        );
        set_block_processed(
            &mut chainstate,
            &ConsensusHash([3u8; 20]),
            &child_block.block_hash(),
            true,
        );
        set_microblocks_processed(
            &mut chainstate,
            &ConsensusHash([3u8; 20]),
            &child_block.block_hash(),
            &microblocks[0].block_hash()
        );

        // block should be processed in staging, but the data should not be in the staging DB
        assert_block_stored_not_staging(&mut chainstate, &ConsensusHash([2u8; 20]), &block);
        assert_block_stored_not_staging(&mut chainstate, &ConsensusHash([3u8; 20]), &child_block);

        // microblocks should not be in the chunk store, except for block 0 which was confirmed
        assert_eq!(StacksChainState::load_microblock_stream_fork(
            &chainstate.db(),
            &ConsensusHash([2u8; 20]),
            &block.block_hash(),
            &microblocks.last().as_ref().unwrap().block_hash(),
        )
        .unwrap()
        .unwrap(),
        microblocks);

        assert_eq!(
            StacksChainState::load_processed_microblock_stream_fork(
                &chainstate.db(),
                &ConsensusHash([2u8; 20]),
                &block.block_hash(),
                &microblocks.first().as_ref().unwrap().block_hash(),
            )
            .unwrap()
            .unwrap(),
            vec![microblocks[0].clone()]
        );
        
        assert_eq!(
            StacksChainState::load_processed_microblock_stream_fork(
                &chainstate.db(),
                &ConsensusHash([2u8; 20]),
                &block.block_hash(),
                &microblocks[1].block_hash(),
            )
            .unwrap(),
            None
        );

        // microblocks should be present in staging, except for block 0
        for mb in microblocks.iter() {
            assert!(chainstate.get_microblock_status(
                &ConsensusHash([2u8; 20]),
                &block.block_hash(),
                &mb.block_hash()
            )
            .unwrap()
            .is_some());

            if mb.header.sequence == 0 {
                assert_eq!(
                    chainstate.get_microblock_status(
                        &ConsensusHash([2u8; 20]),
                        &block.block_hash(),
                        &mb.block_hash()
                    )
                    .unwrap()
                    .unwrap(),
                    true
                );
            } else {
                // not processed since seq=0 was the last block to be accepted
                assert_eq!(
                    chainstate.get_microblock_status(
                        &ConsensusHash([2u8; 20]),
                        &block.block_hash(),
                        &mb.block_hash()
                    )
                    .unwrap()
                    .unwrap(),
                    false
                );
            }
        }

        // can load the entire stream still
        assert!(StacksChainState::load_descendant_staging_microblock_stream(
            &chainstate.db(),
            &StacksBlockHeader::make_index_block_hash(&ConsensusHash([2u8; 20]), &block.block_hash()),
            0,
            u16::max_value()
        )
        .unwrap()
        .is_some());
        assert_eq!(
            StacksChainState::load_descendant_staging_microblock_stream(
                &chainstate.db(),
                &StacksBlockHeader::make_index_block_hash(&ConsensusHash([2u8; 20]), &block.block_hash()),
                0,
                u16::max_value()
            )
            .unwrap()
            .unwrap(),
            microblocks
        );
    }

    #[test]
    fn stacks_db_validate_parent_microblock_stream() {
        let privk = StacksPrivateKey::from_hex(
            "eb05c83546fdd2c79f10f5ad5434a90dd28f7e3acb7c092157aa1bc3656b012c01",
        )
        .unwrap();
        let block = make_empty_coinbase_block(&privk);
        let microblocks = make_sample_microblock_stream(&privk, &block.block_hash());
        let num_mblocks = microblocks.len();

        let proof_bytes = hex_bytes("9275df67a68c8745c0ff97b48201ee6db447f7c93b23ae24cdc2400f52fdb08a1a6ac7ec71bf9c9c76e96ee4675ebff60625af28718501047bfd87b810c2d2139b73c23bd69de66360953a642c2a330a").unwrap();
        let proof = VRFProof::from_bytes(&proof_bytes[..].to_vec()).unwrap();

        let child_block_header = StacksBlockHeader {
            version: 0x01,
            total_work: StacksWorkScore {
                burn: 234,
                work: 567,
            },
            proof: proof.clone(),
            parent_block: block.block_hash(),
            parent_microblock: microblocks[num_mblocks - 1].block_hash(),
            parent_microblock_sequence: microblocks[num_mblocks - 1].header.sequence,
            tx_merkle_root: Sha512Trunc256Sum([7u8; 32]),
            state_index_root: TrieHash([8u8; 32]),
            microblock_pubkey_hash: Hash160([9u8; 20]),
        };

        // contiguous, non-empty stream
        {
            let res = StacksChainState::validate_parent_microblock_stream(
                &block.header,
                &child_block_header,
                &microblocks,
                true,
            );
            assert!(res.is_some());

            let (cutoff, poison_opt) = res.unwrap();
            assert!(poison_opt.is_none());
            assert_eq!(cutoff, num_mblocks);
        }

        // empty stream
        {
            let mut child_block_header_empty = child_block_header.clone();
            child_block_header_empty.parent_microblock = EMPTY_MICROBLOCK_PARENT_HASH.clone();
            child_block_header_empty.parent_microblock_sequence = 0;

            let res = StacksChainState::validate_parent_microblock_stream(
                &block.header,
                &child_block_header_empty,
                &vec![],
                true,
            );
            assert!(res.is_some());

            let (cutoff, poison_opt) = res.unwrap();
            assert!(poison_opt.is_none());
            assert_eq!(cutoff, 0);
        }

        // non-empty stream, but child drops all microblocks
        {
            let mut child_block_header_empty = child_block_header.clone();
            child_block_header_empty.parent_microblock = EMPTY_MICROBLOCK_PARENT_HASH.clone();
            child_block_header_empty.parent_microblock_sequence = 0;

            let res = StacksChainState::validate_parent_microblock_stream(
                &block.header,
                &child_block_header_empty,
                &microblocks,
                true,
            );
            assert!(res.is_some());

            let (cutoff, poison_opt) = res.unwrap();
            assert!(poison_opt.is_none());
            assert_eq!(cutoff, 0);
        }

        // non-empty stream, but child drops some microblocks
        {
            for i in 0..num_mblocks - 1 {
                let mut child_block_header_trunc = child_block_header.clone();
                child_block_header_trunc.parent_microblock = microblocks[i].block_hash();
                child_block_header_trunc.parent_microblock_sequence =
                    microblocks[i].header.sequence;

                let res = StacksChainState::validate_parent_microblock_stream(
                    &block.header,
                    &child_block_header_trunc,
                    &microblocks,
                    true,
                );
                assert!(res.is_some());

                let (cutoff, poison_opt) = res.unwrap();
                assert!(poison_opt.is_none());
                assert_eq!(cutoff, i + 1);
            }
        }

        // non-empty stream, but child does not identify any block as its parent
        {
            let mut child_block_header_broken = child_block_header.clone();
            child_block_header_broken.parent_microblock = BlockHeaderHash([1u8; 32]);
            child_block_header_broken.parent_microblock_sequence = 5;

            let res = StacksChainState::validate_parent_microblock_stream(
                &block.header,
                &child_block_header_broken,
                &microblocks,
                true,
            );
            assert!(res.is_none());
        }

        // non-empty stream, but missing first microblock
        {
            let mut broken_microblocks = vec![];
            for i in 1..num_mblocks {
                broken_microblocks.push(microblocks[i].clone());
            }

            let mut new_child_block_header = child_block_header.clone();
            new_child_block_header.parent_microblock =
                resign_microblocks(&mut broken_microblocks, &privk);

            let res = StacksChainState::validate_parent_microblock_stream(
                &block.header,
                &new_child_block_header,
                &broken_microblocks,
                true,
            );
            assert!(res.is_none());
        }

        // non-empty stream, but missing intermediate microblock
        {
            let mut broken_microblocks = vec![];
            let missing = num_mblocks / 2;
            for i in 0..num_mblocks {
                if i != missing {
                    broken_microblocks.push(microblocks[i].clone());
                }
            }

            let mut new_child_block_header = child_block_header.clone();
            new_child_block_header.parent_microblock =
                resign_microblocks(&mut broken_microblocks, &privk);

            let res = StacksChainState::validate_parent_microblock_stream(
                &block.header,
                &new_child_block_header,
                &broken_microblocks,
                true,
            );
            assert!(res.is_none());
        }

        // nonempty stream, but discontiguous first microblock (doesn't connect to parent block)
        {
            let mut broken_microblocks = microblocks.clone();
            broken_microblocks[0].header.prev_block = BlockHeaderHash([1u8; 32]);

            let mut new_child_block_header = child_block_header.clone();
            new_child_block_header.parent_microblock =
                resign_microblocks(&mut broken_microblocks, &privk);

            let res = StacksChainState::validate_parent_microblock_stream(
                &block.header,
                &new_child_block_header,
                &broken_microblocks,
                true,
            );
            assert!(res.is_none());
        }

        // nonempty stream, but discontiguous first microblock (wrong sequence)
        {
            let mut broken_microblocks = microblocks.clone();
            broken_microblocks[0].header.sequence = 1;

            let mut new_child_block_header = child_block_header.clone();
            new_child_block_header.parent_microblock =
                resign_microblocks(&mut broken_microblocks, &privk);

            let res = StacksChainState::validate_parent_microblock_stream(
                &block.header,
                &new_child_block_header,
                &broken_microblocks,
                true,
            );
            assert!(res.is_none());
        }

        // nonempty stream, but discontiguous hash chain
        {
            let mut broken_microblocks = microblocks.clone();

            let mut new_child_block_header = child_block_header.clone();

            for i in 0..broken_microblocks.len() {
                broken_microblocks[i].header.signature = MessageSignature([0u8; 65]);
                broken_microblocks[i].sign(&privk).unwrap();
                if i + 1 < broken_microblocks.len() {
                    if i != num_mblocks / 2 {
                        broken_microblocks[i + 1].header.prev_block =
                            broken_microblocks[i].block_hash();
                    } else {
                        broken_microblocks[i + 1].header.prev_block = BlockHeaderHash([1u8; 32]);
                    }
                }
            }
            let l = broken_microblocks.len();
            new_child_block_header.parent_microblock = broken_microblocks[l - 1].block_hash();

            let res = StacksChainState::validate_parent_microblock_stream(
                &block.header,
                &new_child_block_header,
                &broken_microblocks,
                true,
            );
            assert!(res.is_none());
        }

        // nonempty string, but bad signature
        {
            let mut broken_microblocks = microblocks.clone();
            broken_microblocks[num_mblocks / 2].header.signature = MessageSignature([1u8; 65]);

            let res = StacksChainState::validate_parent_microblock_stream(
                &block.header,
                &child_block_header,
                &broken_microblocks,
                true,
            );
            assert!(res.is_none());
        }

        // deliberate miner fork
        {
            let mut broken_microblocks = microblocks.clone();
            let mut forked_microblocks = vec![];

            let mut new_child_block_header = child_block_header.clone();
            let mut conflicting_microblock = microblocks[0].clone();

            for i in 0..broken_microblocks.len() {
                broken_microblocks[i].header.signature = MessageSignature([0u8; 65]);
                broken_microblocks[i].sign(&privk).unwrap();
                if i + 1 < broken_microblocks.len() {
                    broken_microblocks[i + 1].header.prev_block =
                        broken_microblocks[i].block_hash();
                }

                forked_microblocks.push(broken_microblocks[i].clone());
                if i == num_mblocks / 2 {
                    conflicting_microblock = broken_microblocks[i].clone();

                    let extra_tx = {
                        let auth = TransactionAuth::from_p2pkh(&privk).unwrap();
                        let tx_smart_contract = StacksTransaction::new(
                            TransactionVersion::Testnet,
                            auth.clone(),
                            TransactionPayload::new_smart_contract(
                                &"name-contract".to_string(),
                                &format!("conflicting smart contract {}", i),
                            )
                            .unwrap(),
                        );
                        let mut tx_signer = StacksTransactionSigner::new(&tx_smart_contract);
                        tx_signer.sign_origin(&privk).unwrap();
                        tx_signer.get_tx().unwrap()
                    };

                    conflicting_microblock.txs.push(extra_tx);

                    let txid_vecs = conflicting_microblock
                        .txs
                        .iter()
                        .map(|tx| tx.txid().as_bytes().to_vec())
                        .collect();

                    let merkle_tree = MerkleTree::<Sha512Trunc256Sum>::new(&txid_vecs);

                    conflicting_microblock.header.tx_merkle_root = merkle_tree.root();

                    conflicting_microblock.sign(&privk).unwrap();
                    forked_microblocks.push(conflicting_microblock.clone());
                }
            }

            let l = broken_microblocks.len();
            new_child_block_header.parent_microblock = broken_microblocks[l - 1].block_hash();

            let res = StacksChainState::validate_parent_microblock_stream(
                &block.header,
                &child_block_header,
                &forked_microblocks,
                true,
            );
            assert!(res.is_some());

            let (cutoff, poison_opt) = res.unwrap();
            assert_eq!(cutoff, num_mblocks / 2);
            assert!(poison_opt.is_some());

            let poison = poison_opt.unwrap();
            match poison {
                TransactionPayload::PoisonMicroblock(ref h1, ref h2) => {
                    assert_eq!(*h2, forked_microblocks[num_mblocks / 2].header);
                    assert_eq!(*h1, conflicting_microblock.header);
                }
                _ => {
                    assert!(false);
                }
            }
        }
    }

    #[test]
    fn stacks_db_staging_block_load_store_accept_attachable() {
        let mut chainstate = instantiate_chainstate(
            false,
            0x80000000,
            "stacks_db_staging_block_load_store_accept_attachable",
        );
        let privk = StacksPrivateKey::from_hex(
            "eb05c83546fdd2c79f10f5ad5434a90dd28f7e3acb7c092157aa1bc3656b012c01",
        )
        .unwrap();

        let block_1 = make_empty_coinbase_block(&privk);
        let mut block_2 = make_empty_coinbase_block(&privk);
        let mut block_3 = make_empty_coinbase_block(&privk);
        let mut block_4 = make_empty_coinbase_block(&privk);

        block_2.header.parent_block = block_1.block_hash();
        block_3.header.parent_block = block_2.block_hash();
        block_4.header.parent_block = block_3.block_hash();

        let consensus_hashes = vec![
            ConsensusHash([2u8; 20]),
            ConsensusHash([3u8; 20]),
            ConsensusHash([4u8; 20]),
            ConsensusHash([5u8; 20]),
        ];

        let parent_consensus_hashes = vec![
            ConsensusHash([1u8; 20]),
            ConsensusHash([2u8; 20]),
            ConsensusHash([3u8; 20]),
            ConsensusHash([4u8; 20]),
        ];

        let blocks = &[&block_1, &block_2, &block_3, &block_4];

        // store each block
        for ((block, consensus_hash), parent_consensus_hash) in blocks
            .iter()
            .zip(&consensus_hashes)
            .zip(&parent_consensus_hashes)
        {
            assert!(StacksChainState::load_staging_block_data(
                &chainstate.db(),
                &chainstate.blocks_path,
                consensus_hash,
                &block.block_hash()
            )
            .unwrap()
            .is_none());
            store_staging_block(
                &mut chainstate,
                consensus_hash,
                block,
                parent_consensus_hash,
                1,
                2,
            );
            assert_block_staging_not_processed(&mut chainstate, consensus_hash, block);
        }

        // first block is attachable, but all the rest are not
        assert_eq!(
            StacksChainState::load_staging_block(
                &chainstate.db(),
                &chainstate.blocks_path,
                &consensus_hashes[0],
                &block_1.block_hash()
            )
            .unwrap()
            .unwrap()
            .attachable,
            true
        );

        for (block, consensus_hash) in blocks[1..].iter().zip(&consensus_hashes[1..]) {
            assert_eq!(
                StacksChainState::load_staging_block(
                    &chainstate.db(),
                    &chainstate.blocks_path,
                    consensus_hash,
                    &block.block_hash()
                )
                .unwrap()
                .unwrap()
                .attachable,
                false
            );
        }

        // process all blocks, and check that processing a parent makes the child attachable
        for (i, (block, consensus_hash)) in blocks.iter().zip(&consensus_hashes).enumerate() {
            // child block is not attachable
            if i + 1 < consensus_hashes.len() {
                let child_consensus_hash = &consensus_hashes[i + 1];
                let child_block = &blocks[i + 1];
                assert_eq!(
                    StacksChainState::load_staging_block(
                        &chainstate.db(),
                        &chainstate.blocks_path,
                        child_consensus_hash,
                        &child_block.block_hash()
                    )
                    .unwrap()
                    .unwrap()
                    .attachable,
                    false
                );
            }

            // block not stored yet
            assert_block_not_stored(&mut chainstate, consensus_hash, block);

            set_block_processed(&mut chainstate, consensus_hash, &block.block_hash(), true);

            // block is now stored
            assert_block_stored_not_staging(&mut chainstate, consensus_hash, block);

            // child block is attachable
            if i + 1 < consensus_hashes.len() {
                let child_consensus_hash = &consensus_hashes[i + 1];
                let child_block = &blocks[i + 1];
                assert_eq!(
                    StacksChainState::load_staging_block(
                        &chainstate.db(),
                        &chainstate.blocks_path,
                        child_consensus_hash,
                        &child_block.block_hash()
                    )
                    .unwrap()
                    .unwrap()
                    .attachable,
                    true
                );
            }
        }
    }

    #[test]
    fn stacks_db_staging_block_load_store_accept_attachable_reversed() {
        let mut chainstate = instantiate_chainstate(
            false,
            0x80000000,
            "stx_db_staging_block_load_store_accept_attachable_r",
        );
        let privk = StacksPrivateKey::from_hex(
            "eb05c83546fdd2c79f10f5ad5434a90dd28f7e3acb7c092157aa1bc3656b012c01",
        )
        .unwrap();

        let block_1 = make_empty_coinbase_block(&privk);
        let mut block_2 = make_empty_coinbase_block(&privk);
        let mut block_3 = make_empty_coinbase_block(&privk);
        let mut block_4 = make_empty_coinbase_block(&privk);

        block_2.header.parent_block = block_1.block_hash();
        block_3.header.parent_block = block_2.block_hash();
        block_4.header.parent_block = block_3.block_hash();

        let consensus_hashes = vec![
            ConsensusHash([2u8; 20]),
            ConsensusHash([3u8; 20]),
            ConsensusHash([4u8; 20]),
            ConsensusHash([5u8; 20]),
        ];

        let parent_consensus_hashes = vec![
            ConsensusHash([1u8; 20]),
            ConsensusHash([2u8; 20]),
            ConsensusHash([3u8; 20]),
            ConsensusHash([4u8; 20]),
        ];

        let blocks = &[&block_1, &block_2, &block_3, &block_4];

        // store each block, in reverse order!
        for ((block, consensus_hash), parent_consensus_hash) in blocks
            .iter()
            .zip(&consensus_hashes)
            .zip(&parent_consensus_hashes)
            .rev()
        {
            assert!(StacksChainState::load_staging_block_data(
                &chainstate.db(),
                &chainstate.blocks_path,
                consensus_hash,
                &block.block_hash()
            )
            .unwrap()
            .is_none());
            store_staging_block(
                &mut chainstate,
                consensus_hash,
                block,
                parent_consensus_hash,
                1,
                2,
            );
            assert_block_staging_not_processed(&mut chainstate, consensus_hash, block);
        }

        // first block is accepted, but all the rest are not
        assert_eq!(
            StacksChainState::load_staging_block(
                &chainstate.db(),
                &chainstate.blocks_path,
                &consensus_hashes[0],
                &block_1.block_hash()
            )
            .unwrap()
            .unwrap()
            .attachable,
            true
        );

        for (block, consensus_hash) in blocks[1..].iter().zip(&consensus_hashes[1..]) {
            assert_eq!(
                StacksChainState::load_staging_block(
                    &chainstate.db(),
                    &chainstate.blocks_path,
                    consensus_hash,
                    &block.block_hash()
                )
                .unwrap()
                .unwrap()
                .attachable,
                false
            );
        }

        // process all blocks, and check that processing a parent makes the child attachable
        for (i, (block, consensus_hash)) in blocks.iter().zip(&consensus_hashes).enumerate() {
            // child block is not attachable
            if i + 1 < consensus_hashes.len() {
                let child_consensus_hash = &consensus_hashes[i + 1];
                let child_block = &blocks[i + 1];
                assert_eq!(
                    StacksChainState::load_staging_block(
                        &chainstate.db(),
                        &chainstate.blocks_path,
                        child_consensus_hash,
                        &child_block.block_hash()
                    )
                    .unwrap()
                    .unwrap()
                    .attachable,
                    false
                );
            }

            // block not stored yet
            assert_block_not_stored(&mut chainstate, consensus_hash, block);

            set_block_processed(&mut chainstate, consensus_hash, &block.block_hash(), true);

            // block is now stored
            assert_block_stored_not_staging(&mut chainstate, consensus_hash, block);

            // child block is attachable
            if i + 1 < consensus_hashes.len() {
                let child_consensus_hash = &consensus_hashes[i + 1];
                let child_block = &blocks[i + 1];
                assert_eq!(
                    StacksChainState::load_staging_block(
                        &chainstate.db(),
                        &chainstate.blocks_path,
                        child_consensus_hash,
                        &child_block.block_hash()
                    )
                    .unwrap()
                    .unwrap()
                    .attachable,
                    true
                );
            }
        }
    }

    #[test]
    fn stacks_db_staging_block_load_store_accept_attachable_fork() {
        let mut chainstate = instantiate_chainstate(
            false,
            0x80000000,
            "stx_db_staging_block_load_store_accept_attachable_f",
        );
        let privk = StacksPrivateKey::from_hex(
            "eb05c83546fdd2c79f10f5ad5434a90dd28f7e3acb7c092157aa1bc3656b012c01",
        )
        .unwrap();

        let block_1 = make_empty_coinbase_block(&privk);
        let mut block_2 = make_empty_coinbase_block(&privk);
        let mut block_3 = make_empty_coinbase_block(&privk);
        let mut block_4 = make_empty_coinbase_block(&privk);

        //            block_3 -- block_4
        // block_1 --/
        //           \
        //            block_2
        //
        // storing block_1 to staging renders block_2 and block_3 unattachable
        // processing and accepting block_1 renders both block_2 and block_3 attachable again

        block_2.header.parent_block = block_1.block_hash();
        block_3.header.parent_block = block_1.block_hash();
        block_4.header.parent_block = block_3.block_hash();

        let consensus_hashes = vec![
            ConsensusHash([2u8; 20]),
            ConsensusHash([3u8; 20]),
            ConsensusHash([4u8; 20]),
            ConsensusHash([5u8; 20]),
        ];

        let parent_consensus_hashes = vec![
            ConsensusHash([1u8; 20]),
            ConsensusHash([2u8; 20]),
            ConsensusHash([3u8; 20]),
            ConsensusHash([4u8; 20]),
        ];

        let blocks = &[&block_1, &block_2, &block_3, &block_4];

        // store each block in reverse order, except for block_1
        for ((block, consensus_hash), parent_consensus_hash) in blocks[1..]
            .iter()
            .zip(&consensus_hashes[1..])
            .zip(&parent_consensus_hashes[1..])
            .rev()
        {
            assert!(StacksChainState::load_staging_block_data(
                &chainstate.db(),
                &chainstate.blocks_path,
                consensus_hash,
                &block.block_hash()
            )
            .unwrap()
            .is_none());
            store_staging_block(
                &mut chainstate,
                consensus_hash,
                block,
                parent_consensus_hash,
                1,
                2,
            );
            assert_block_staging_not_processed(&mut chainstate, consensus_hash, block);
        }

        // block 4 is not attachable
        assert_eq!(
            StacksChainState::load_staging_block(
                &chainstate.db(),
                &chainstate.blocks_path,
                &consensus_hashes[3],
                &block_4.block_hash()
            )
            .unwrap()
            .unwrap()
            .attachable,
            false
        );

        // blocks 2 and 3 are attachable
        for (block, consensus_hash) in [&block_2, &block_3]
            .iter()
            .zip(&[&consensus_hashes[1], &consensus_hashes[2]])
        {
            assert_eq!(
                StacksChainState::load_staging_block(
                    &chainstate.db(),
                    &chainstate.blocks_path,
                    consensus_hash,
                    &block.block_hash()
                )
                .unwrap()
                .unwrap()
                .attachable,
                true
            );
        }

        // store block 1
        assert!(StacksChainState::load_staging_block_data(
            &chainstate.db(),
            &chainstate.blocks_path,
            &consensus_hashes[0],
            &block_1.block_hash()
        )
        .unwrap()
        .is_none());
        store_staging_block(
            &mut chainstate,
            &consensus_hashes[0],
            &block_1,
            &parent_consensus_hashes[0],
            1,
            2,
        );
        assert_block_staging_not_processed(&mut chainstate, &consensus_hashes[0], &block_1);

        // first block is attachable
        assert_eq!(
            StacksChainState::load_staging_block(
                &chainstate.db(),
                &chainstate.blocks_path,
                &consensus_hashes[0],
                &block_1.block_hash()
            )
            .unwrap()
            .unwrap()
            .attachable,
            true
        );

        // blocks 2 and 3 are no longer attachable
        for (block, consensus_hash) in [&block_2, &block_3]
            .iter()
            .zip(&[&consensus_hashes[1], &consensus_hashes[2]])
        {
            assert_eq!(
                StacksChainState::load_staging_block(
                    &chainstate.db(),
                    &chainstate.blocks_path,
                    consensus_hash,
                    &block.block_hash()
                )
                .unwrap()
                .unwrap()
                .attachable,
                false
            );
        }

        // process block 1, and confirm that it makes block 2 and 3 attachable
        assert_block_not_stored(&mut chainstate, &consensus_hashes[0], &block_1);
        set_block_processed(
            &mut chainstate,
            &consensus_hashes[0],
            &block_1.block_hash(),
            true,
        );
        assert_block_stored_not_staging(&mut chainstate, &consensus_hashes[0], &block_1);

        // now block 2 and 3 are attachable
        for (block, consensus_hash) in blocks[1..3].iter().zip(&consensus_hashes[1..3]) {
            assert_eq!(
                StacksChainState::load_staging_block(
                    &chainstate.db(),
                    &chainstate.blocks_path,
                    consensus_hash,
                    &block.block_hash()
                )
                .unwrap()
                .unwrap()
                .attachable,
                true
            );
        }

        // and block 4 is still not
        assert_eq!(
            StacksChainState::load_staging_block(
                &chainstate.db(),
                &chainstate.blocks_path,
                &consensus_hashes[3],
                &block_4.block_hash()
            )
            .unwrap()
            .unwrap()
            .attachable,
            false
        );
    }

    #[test]
    fn stacks_db_staging_microblocks_multiple_descendants() {
        // multiple anchored blocks build off of different microblock parents
        let mut chainstate = instantiate_chainstate(
            false,
            0x80000000,
            "stacks_db_staging_microblocks_multiple_descendants",
        );
        let privk = StacksPrivateKey::from_hex(
            "eb05c83546fdd2c79f10f5ad5434a90dd28f7e3acb7c092157aa1bc3656b012c01",
        )
        .unwrap();

        let block_1 = make_empty_coinbase_block(&privk);
        let mut block_2 = make_empty_coinbase_block(&privk);
        let mut block_3 = make_empty_coinbase_block(&privk);
        let mut block_4 = make_empty_coinbase_block(&privk);

        let mut mblocks = make_sample_microblock_stream(&privk, &block_1.block_hash());
        mblocks.truncate(3);

        //
        //
        // block_1 --> mblocks[0] --> mblocks[1] --> mblocks[2] --> block_4
        //             \              \
        //              block_2        block_3
        //

        block_2.header.parent_block = block_1.block_hash();
        block_3.header.parent_block = block_1.block_hash();
        block_4.header.parent_block = block_1.block_hash();

        block_2.header.parent_microblock = mblocks[0].block_hash();
        block_2.header.parent_microblock_sequence = mblocks[0].header.sequence;

        block_3.header.parent_microblock = mblocks[1].block_hash();
        block_3.header.parent_microblock_sequence = mblocks[1].header.sequence;

        block_4.header.parent_microblock = mblocks[2].block_hash();
        block_4.header.parent_microblock_sequence = mblocks[2].header.sequence;

        let consensus_hashes = vec![
            ConsensusHash([2u8; 20]),
            ConsensusHash([3u8; 20]),
            ConsensusHash([4u8; 20]),
            ConsensusHash([5u8; 20]),
        ];

        let parent_consensus_hash = ConsensusHash([1u8; 20]);

        let blocks = &[&block_1, &block_2, &block_3, &block_4];

        // store all microblocks to staging
        for mblock in mblocks.iter() {
            store_staging_microblock(
                &mut chainstate,
                &consensus_hashes[0],
                &blocks[0].block_hash(),
                mblock,
            );
        }

        // store block 1 to staging
        assert!(StacksChainState::load_staging_block_data(
            &chainstate.db(),
            &chainstate.blocks_path,
            &consensus_hashes[0],
            &blocks[0].block_hash()
        )
        .unwrap()
        .is_none());
        store_staging_block(
            &mut chainstate,
            &consensus_hashes[0],
            &blocks[0],
            &parent_consensus_hash,
            1,
            2,
        );
        assert_block_staging_not_processed(&mut chainstate, &consensus_hashes[0], &blocks[0]);

        set_block_processed(
            &mut chainstate,
            &consensus_hashes[0],
            &blocks[0].block_hash(),
            true,
        );
        assert_block_stored_not_staging(&mut chainstate, &consensus_hashes[0], &blocks[0]);

        // process and store blocks 1 and N, as well as microblocks in-between
        let len = blocks.len();
        for i in 1..len {
            // this is what happens at the end of append_block()
            // store block to staging and process it
            assert!(StacksChainState::load_staging_block_data(
                &chainstate.db(),
                &chainstate.blocks_path,
                &consensus_hashes[i],
                &blocks[i].block_hash()
            )
            .unwrap()
            .is_none());
            store_staging_block(
                &mut chainstate,
                &consensus_hashes[i],
                &blocks[i],
                &consensus_hashes[0],
                1,
                2,
            );
            assert_block_staging_not_processed(&mut chainstate, &consensus_hashes[i], &blocks[i]);

            set_block_processed(
                &mut chainstate,
                &consensus_hashes[i],
                &blocks[i].block_hash(),
                true,
            );

            // set different parts of this stream as confirmed
            set_microblocks_processed(
                &mut chainstate,
                &consensus_hashes[i],
                &blocks[i].block_hash(),
                &blocks[i].header.parent_microblock
            );

            assert_block_stored_not_staging(&mut chainstate, &consensus_hashes[i], &blocks[i]);

            let mblocks_confirmed = StacksChainState::load_processed_microblock_stream_fork(
                &chainstate.db(),
                &consensus_hashes[0],
                &blocks[0].block_hash(),
                &blocks[i].header.parent_microblock
            )
            .unwrap()
            .unwrap();
            assert_eq!(mblocks_confirmed.as_slice(), &mblocks[0..i]);
        }
    }

    #[test]
    fn stacks_db_staging_blocks_orphaned() {
        let mut chainstate =
            instantiate_chainstate(false, 0x80000000, "stacks_db_staging_blocks_orphaned");
        let privk = StacksPrivateKey::from_hex(
            "eb05c83546fdd2c79f10f5ad5434a90dd28f7e3acb7c092157aa1bc3656b012c01",
        )
        .unwrap();

        let block_1 = make_empty_coinbase_block(&privk);
        let block_2 = make_empty_coinbase_block(&privk);
        let block_3 = make_empty_coinbase_block(&privk);
        let block_4 = make_empty_coinbase_block(&privk);

        let mut blocks = vec![block_1, block_2, block_3, block_4];

        let mut microblocks = vec![];

        for i in 0..blocks.len() {
            // make a sample microblock stream for block i
            let mut mblocks = make_sample_microblock_stream(&privk, &blocks[i].block_hash());
            mblocks.truncate(3);

            if i + 1 < blocks.len() {
                blocks[i + 1].header.parent_block = blocks[i].block_hash();
                blocks[i + 1].header.parent_microblock = mblocks[2].block_hash();
                blocks[i + 1].header.parent_microblock_sequence = mblocks[2].header.sequence;
            }

            microblocks.push(mblocks);
        }

        let consensus_hashes = vec![
            ConsensusHash([2u8; 20]),
            ConsensusHash([3u8; 20]),
            ConsensusHash([4u8; 20]),
            ConsensusHash([5u8; 20]),
        ];

        let parent_consensus_hashes = vec![
            ConsensusHash([1u8; 20]),
            ConsensusHash([2u8; 20]),
            ConsensusHash([3u8; 20]),
            ConsensusHash([4u8; 20]),
        ];

        // store all microblocks to staging
        for ((block, consensus_hash), mblocks) in
            blocks.iter().zip(&consensus_hashes).zip(&microblocks)
        {
            for mblock in mblocks {
                store_staging_microblock(
                    &mut chainstate,
                    consensus_hash,
                    &block.block_hash(),
                    mblock,
                );
                assert!(StacksChainState::load_staging_microblock(
                    &chainstate.db(),
                    consensus_hash,
                    &block.block_hash(),
                    &mblock.block_hash()
                )
                .unwrap()
                .is_some());
            }
        }

        // store blocks to staging
        for i in 0..blocks.len() {
            assert!(StacksChainState::load_staging_block_data(
                &chainstate.db(),
                &chainstate.blocks_path,
                &consensus_hashes[i],
                &blocks[i].block_hash()
            )
            .unwrap()
            .is_none());
            store_staging_block(
                &mut chainstate,
                &consensus_hashes[i],
                &blocks[i],
                &parent_consensus_hashes[i],
                1,
                2,
            );
            assert_block_staging_not_processed(&mut chainstate, &consensus_hashes[i], &blocks[i]);
        }

        // reject block 1
        set_block_processed(
            &mut chainstate,
            &consensus_hashes[0],
            &blocks[0].block_hash(),
            false,
        );

        // destroy all descendants
        for i in 0..blocks.len() {
            // confirm that block i is deleted, as are its microblocks
            assert_block_stored_rejected(&mut chainstate, &consensus_hashes[i], &blocks[i]);

            // block i's microblocks should all be marked as processed, orphaned, and deleted
            for mblock in microblocks[i].iter() {
                assert!(StacksChainState::load_staging_microblock(
                    &chainstate.db(),
                    &consensus_hashes[i],
                    &blocks[i].block_hash(),
                    &mblock.block_hash()
                )
                .unwrap()
                .is_none());
                assert!(StacksChainState::load_staging_microblock_bytes(
                    &chainstate.db(),
                    &mblock.block_hash()
                )
                .unwrap()
                .is_none());
            }

            if i + 1 < blocks.len() {
                // block i+1 should be marked as an orphan, but its data should still be there
                assert!(StacksChainState::load_staging_block(
                    &chainstate.db(),
                    &chainstate.blocks_path,
                    &consensus_hashes[i + 1],
                    &blocks[i + 1].block_hash()
                )
                .unwrap()
                .is_none());
                assert!(
                    StacksChainState::load_block_bytes(
                        &chainstate.blocks_path,
                        &consensus_hashes[i + 1],
                        &blocks[i + 1].block_hash()
                    )
                    .unwrap()
                    .unwrap()
                    .len()
                        > 0
                );

                for mblock in microblocks[i + 1].iter() {
                    let staging_mblock = StacksChainState::load_staging_microblock(
                        &chainstate.db(),
                        &consensus_hashes[i + 1],
                        &blocks[i + 1].block_hash(),
                        &mblock.block_hash(),
                    )
                    .unwrap()
                    .unwrap();
                    assert!(!staging_mblock.processed);
                    assert!(!staging_mblock.orphaned);
                    assert!(staging_mblock.block_data.len() > 0);
                }
            }

            // process next orphan block (should be block i+1)
            let res = process_next_orphaned_staging_block(&mut chainstate);

            if i < blocks.len() - 1 {
                // have more to do
                assert!(res);
            } else {
                // should be done
                assert!(!res);
            }
        }
    }

    #[test]
    fn stacks_db_drop_staging_microblocks() {
        let mut chainstate =
            instantiate_chainstate(false, 0x80000000, "stacks_db_drop_staging_microblocks_1");
        let privk = StacksPrivateKey::from_hex(
            "eb05c83546fdd2c79f10f5ad5434a90dd28f7e3acb7c092157aa1bc3656b012c01",
        )
        .unwrap();

        let block = make_empty_coinbase_block(&privk);
        let mut mblocks = make_sample_microblock_stream(&privk, &block.block_hash());
        mblocks.truncate(3);

        let consensus_hash = ConsensusHash([2u8; 20]);
        let parent_consensus_hash = ConsensusHash([1u8; 20]);

        // store microblocks to staging
        for mblock in mblocks.iter() {
            store_staging_microblock(
                &mut chainstate,
                &consensus_hash,
                &block.block_hash(),
                mblock,
            );
            assert!(StacksChainState::load_staging_microblock(
                &chainstate.db(),
                &consensus_hash,
                &block.block_hash(),
                &mblock.block_hash()
            )
            .unwrap()
            .is_some());
        }

        // store block to staging
        assert!(StacksChainState::load_staging_block_data(
            &chainstate.db(),
            &chainstate.blocks_path,
            &consensus_hash,
            &block.block_hash()
        )
        .unwrap()
        .is_none());
        store_staging_block(
            &mut chainstate,
            &consensus_hash,
            &block,
            &parent_consensus_hash,
            1,
            2,
        );
        assert_block_staging_not_processed(&mut chainstate, &consensus_hash, &block);

        // drop microblocks
        let len = mblocks.len();
        for i in 0..len {
            drop_staging_microblocks(
                &mut chainstate,
                &consensus_hash,
                &block.block_hash(),
                &mblocks[len - i - 1].block_hash(),
            );
            if i < len - 1 {
                assert_eq!(
                    StacksChainState::load_descendant_staging_microblock_stream(
                        &chainstate.db(),
                        &StacksBlockHeader::make_index_block_hash(&consensus_hash, &block.block_hash()),
                        0,
                        u16::max_value()
                    )
                    .unwrap()
                    .unwrap()
                    .as_slice(),
                    &mblocks[0..len - i - 1]
                );
            } else {
                // last time we do this, there will be no more stream
                assert!(StacksChainState::load_descendant_staging_microblock_stream(
                    &chainstate.db(),
                    &StacksBlockHeader::make_index_block_hash(&consensus_hash, &block.block_hash()),
                    0,
                    u16::max_value()
                )
                .unwrap()
                .is_none());
            }
        }
    }

    #[test]
    fn stacks_db_has_blocks_and_microblocks() {
        let mut chainstate =
            instantiate_chainstate(false, 0x80000000, "stacks_db_has_blocks_and_microblocks");
        let privk = StacksPrivateKey::from_hex(
            "eb05c83546fdd2c79f10f5ad5434a90dd28f7e3acb7c092157aa1bc3656b012c01",
        )
        .unwrap();

        let block = make_empty_coinbase_block(&privk);
        let mut mblocks = make_sample_microblock_stream(&privk, &block.block_hash());
        mblocks.truncate(3);

        let mut child_block = make_empty_coinbase_block(&privk);

        child_block.header.parent_block = block.block_hash();
        child_block.header.parent_microblock = mblocks.last().as_ref().unwrap().block_hash();
        child_block.header.parent_microblock_sequence = mblocks.last().as_ref().unwrap().header.sequence;

        let consensus_hash = ConsensusHash([2u8; 20]);
        let parent_consensus_hash = ConsensusHash([1u8; 20]);
        let child_consensus_hash = ConsensusHash([3u8; 20]);

        let index_block_header =
            StacksBlockHeader::make_index_block_hash(&consensus_hash, &block.block_hash());
        assert!(
            !StacksChainState::has_block_indexed(&chainstate.blocks_path, &index_block_header)
                .unwrap()
        );
        assert!(!chainstate
            .has_microblocks_indexed(&index_block_header)
            .unwrap());
        
        let child_index_block_header =
            StacksBlockHeader::make_index_block_hash(&child_consensus_hash, &child_block.block_hash());
        assert!(
            !StacksChainState::has_block_indexed(&chainstate.blocks_path, &child_index_block_header)
                .unwrap()
        );
        assert!(!chainstate
            .has_microblocks_indexed(&child_index_block_header)
            .unwrap());

        assert_eq!(
            StacksChainState::stream_microblock_get_info(
                &chainstate.db(),
                &index_block_header
            )
            .unwrap()
            .len(),
            0
        );

        // store microblocks to staging
        for (i, mblock) in mblocks.iter().enumerate() {
            assert!(StacksChainState::stream_microblock_get_rowid(
                &chainstate.db(),
                &index_block_header,
                &mblock.header.block_hash(),
            )
            .unwrap()
            .is_none());

            store_staging_microblock(
                &mut chainstate,
                &consensus_hash,
                &block.block_hash(),
                mblock,
            );
            assert!(StacksChainState::load_staging_microblock(
                &chainstate.db(),
                &consensus_hash,
                &block.block_hash(),
                &mblock.block_hash()
            )
            .unwrap()
            .is_some());

            assert!(chainstate
                .has_microblocks_indexed(&index_block_header)
                .unwrap());
            assert!(StacksChainState::stream_microblock_get_rowid(
                &chainstate.db(),
                &index_block_header,
                &mblock.header.block_hash(),
            )
            .unwrap()
            .is_some());

            assert!(!StacksChainState::has_block_indexed(
                &chainstate.blocks_path,
                &index_block_header
            )
            .unwrap());

            let mblock_info = StacksChainState::stream_microblock_get_info(
                &chainstate.db(),
                &index_block_header,
            )
            .unwrap();
            assert_eq!(mblock_info.len(), i + 1);

            let last_mblock_info = mblock_info.last().unwrap();
            assert_eq!(last_mblock_info.consensus_hash, consensus_hash);
            assert_eq!(last_mblock_info.anchored_block_hash, block.block_hash());
            assert_eq!(last_mblock_info.microblock_hash, mblock.block_hash());
            assert_eq!(last_mblock_info.sequence, mblock.header.sequence);
            assert!(!last_mblock_info.processed);
            assert!(!last_mblock_info.orphaned);
            assert_eq!(last_mblock_info.block_data.len(), 0);
        }

        // store block to staging
        store_staging_block(
            &mut chainstate,
            &consensus_hash,
            &block,
            &parent_consensus_hash,
            1,
            2,
        );
        store_staging_block(
            &mut chainstate,
            &child_consensus_hash,
            &child_block,
            &consensus_hash,
            1,
            2,
        );

        assert!(
            StacksChainState::has_block_indexed(&chainstate.blocks_path, &index_block_header)
                .unwrap()
        );
        assert!(
            StacksChainState::has_block_indexed(&chainstate.blocks_path, &child_index_block_header)
                .unwrap()
        );

        // accept it
        set_block_processed(&mut chainstate, &consensus_hash, &block.block_hash(), true);
        assert!(
            StacksChainState::has_block_indexed(&chainstate.blocks_path, &index_block_header)
                .unwrap()
        );
        set_block_processed(&mut chainstate, &child_consensus_hash, &child_block.block_hash(), true);
        assert!(
            StacksChainState::has_block_indexed(&chainstate.blocks_path, &child_index_block_header)
                .unwrap()
        );

        for i in 0..mblocks.len() {
            assert!(StacksChainState::stream_microblock_get_rowid(
                &chainstate.db(),
                &index_block_header,
                &mblocks[i].block_hash(),
            )
            .unwrap()
            .is_some());

            // set different parts of this stream as confirmed
            set_microblocks_processed(
                &mut chainstate,
                &child_consensus_hash,
                &child_block.block_hash(),
                &mblocks[i].block_hash()
            );
            assert!(chainstate
                .has_microblocks_indexed(&index_block_header)
                .unwrap());

            let mblock_info = StacksChainState::stream_microblock_get_info(
                &chainstate.db(),
                &index_block_header,
            )
            .unwrap();
            assert_eq!(mblock_info.len(), mblocks.len());

            let this_mblock_info = &mblock_info[i];
            test_debug!("Pass {} (seq {})", &i, &this_mblock_info.sequence);

            assert_eq!(this_mblock_info.consensus_hash, consensus_hash);
            assert_eq!(this_mblock_info.anchored_block_hash, block.block_hash());
            assert_eq!(this_mblock_info.microblock_hash, mblocks[i].block_hash());
            assert_eq!(this_mblock_info.sequence, mblocks[i].header.sequence);
            assert!(this_mblock_info.processed);
            assert!(!this_mblock_info.orphaned);
            assert_eq!(this_mblock_info.block_data.len(), 0);
        }
    }

    fn stream_one_staging_microblock_to_vec(
        blocks_conn: &DBConn,
        stream: &mut BlockStreamData,
        count: u64,
    ) -> Result<Vec<u8>, chainstate_error> {
        let mut bytes = vec![];
        StacksChainState::stream_one_microblock(blocks_conn, &mut bytes, stream, count)
            .map(|nr| {
                assert_eq!(bytes.len(), nr as usize);
                bytes
            })
    }

    fn stream_chunk_to_vec(
        blocks_path: &String,
        stream: &mut BlockStreamData,
        count: u64,
    ) -> Result<Vec<u8>, chainstate_error> {
        let mut bytes = vec![];
        StacksChainState::stream_data_from_chunk_store(blocks_path, &mut bytes, stream, count).map(
            |nr| {
                assert_eq!(bytes.len(), nr as usize);
                bytes
            },
        )
    }

    fn stream_unconfirmed_microblocks_to_vec(
        chainstate: &mut StacksChainState,
        stream: &mut BlockStreamData,
        count: u64,
    ) -> Result<Vec<u8>, chainstate_error> {
        let mut bytes = vec![];
        stream.stream_to(chainstate, &mut bytes, count).map(
            |nr| {
                assert_eq!(bytes.len(), nr as usize);
                bytes
            },
        )
    }

    fn stream_confirmed_microblocks_to_vec(
        chainstate: &mut StacksChainState,
        stream: &mut BlockStreamData,
        count: u64,
    ) -> Result<Vec<u8>, chainstate_error> {
        let mut bytes = vec![];
        stream.stream_to(chainstate, &mut bytes, count).map(
            |nr| {
                assert_eq!(bytes.len(), nr as usize);
                bytes
            },
        )
    }

    fn decode_microblock_stream(mblock_bytes: &Vec<u8>) -> Vec<StacksMicroblock> {
        // decode stream
        let mut mblock_ptr = mblock_bytes.as_slice();
        let mut mblocks = vec![];
        loop {
            test_debug!("decoded {}", mblocks.len());
            {
                let mut debug_reader = LogReader::from_reader(&mut mblock_ptr);
                let next_mblock = StacksMicroblock::consensus_deserialize(&mut debug_reader)
                    .map_err(|e| {
                        eprintln!("Failed to decode microblock {}: {:?}", mblocks.len(), &e);
                        eprintln!("Bytes consumed:");
                        for buf in debug_reader.log().iter() {
                            eprintln!("  {}", to_hex(buf));
                        }
                        assert!(false);
                        unreachable!();
                    })
                    .unwrap();
                mblocks.push(next_mblock);
            }
            if mblock_ptr.len() == 0 {
                break;
            }
        }
        mblocks
    }

    #[test]
    fn stacks_db_stream_blocks() {
        let mut chainstate = instantiate_chainstate(false, 0x80000000, "stacks_db_stream_blocks");
        let privk = StacksPrivateKey::from_hex(
            "eb05c83546fdd2c79f10f5ad5434a90dd28f7e3acb7c092157aa1bc3656b012c01",
        )
        .unwrap();

        let block = make_empty_coinbase_block(&privk);

        let consensus_hash = ConsensusHash([2u8; 20]);
        let parent_consensus_hash = ConsensusHash([1u8; 20]);
        let index_block_header =
            StacksBlockHeader::make_index_block_hash(&consensus_hash, &block.block_hash());

        // can't stream a non-existant block
        let mut stream = BlockStreamData::new_block(index_block_header.clone());
        assert!(stream_chunk_to_vec(&chainstate.blocks_path, &mut stream, 123).is_err());

        // stream unmodified
        let stream_2 = BlockStreamData::new_block(index_block_header.clone());
        assert_eq!(stream, stream_2);

        // store block to staging
        store_staging_block(
            &mut chainstate,
            &consensus_hash,
            &block,
            &parent_consensus_hash,
            1,
            2,
        );

        // stream it back
        let mut all_block_bytes = vec![];
        loop {
            let mut next_bytes =
                stream_chunk_to_vec(&chainstate.blocks_path, &mut stream, 16).unwrap();
            if next_bytes.len() == 0 {
                break;
            }
            test_debug!(
                "Got {} more bytes from staging; add to {} total",
                next_bytes.len(),
                all_block_bytes.len()
            );
            all_block_bytes.append(&mut next_bytes);
        }

        // should decode back into the block
        let staging_block = StacksBlock::consensus_deserialize(&mut &all_block_bytes[..]).unwrap();
        assert_eq!(staging_block, block);

        // accept it
        set_block_processed(&mut chainstate, &consensus_hash, &block.block_hash(), true);

        // can still stream it
        let mut stream = BlockStreamData::new_block(index_block_header.clone());

        // stream from chunk store
        let mut all_block_bytes = vec![];
        loop {
            let mut next_bytes =
                stream_chunk_to_vec(&chainstate.blocks_path, &mut stream, 16).unwrap();
            if next_bytes.len() == 0 {
                break;
            }
            test_debug!(
                "Got {} more bytes from chunkstore; add to {} total",
                next_bytes.len(),
                all_block_bytes.len()
            );
            all_block_bytes.append(&mut next_bytes);
        }

        // should decode back into the block
        let staging_block = StacksBlock::consensus_deserialize(&mut &all_block_bytes[..]).unwrap();
        assert_eq!(staging_block, block);
    }

    #[test]
    fn stacks_db_stream_staging_microblocks() {
        let mut chainstate =
            instantiate_chainstate(false, 0x80000000, "stacks_db_stream_staging_microblocks");
        let privk = StacksPrivateKey::from_hex(
            "eb05c83546fdd2c79f10f5ad5434a90dd28f7e3acb7c092157aa1bc3656b012c01",
        )
        .unwrap();

        let block = make_empty_coinbase_block(&privk);
        let mut mblocks = make_sample_microblock_stream(&privk, &block.block_hash());
        mblocks.truncate(15);

        let consensus_hash = ConsensusHash([2u8; 20]);
        let parent_consensus_hash = ConsensusHash([1u8; 20]);
        let index_block_header =
            StacksBlockHeader::make_index_block_hash(&consensus_hash, &block.block_hash());

        // can't stream a non-existant microblock
        let mut stream = BlockStreamData::new_block(index_block_header.clone());
        assert!(StacksChainState::stream_one_microblock(
            &chainstate.db(),
            &mut vec![],
            &mut stream,
            123
        )
        .is_err());
        assert!(stream.rowid.is_none());

        // store microblocks to staging and stream them back
        for (i, mblock) in mblocks.iter().enumerate() {
            store_staging_microblock(
                &mut chainstate,
                &consensus_hash,
                &block.block_hash(),
                mblock,
            );

            // read back all the data we have so far, block-by-block
            let mut staging_mblocks = vec![];
            for j in 0..(i + 1) {
                let mut next_mblock_bytes = vec![];
                let mut stream = BlockStreamData::new_microblock_unconfirmed(
                    &chainstate,
                    index_block_header.clone(),
                    j as u16,
                ).unwrap();
                loop {
                    let mut next_bytes = stream_one_staging_microblock_to_vec(
                        &chainstate.db(),
                        &mut stream,
                        4096,
                    )
                    .unwrap();
                    if next_bytes.len() == 0 {
                        break;
                    }
                    test_debug!(
                        "Got {} more bytes from staging; add to {} total",
                        next_bytes.len(),
                        next_mblock_bytes.len()
                    );
                    next_mblock_bytes.append(&mut next_bytes);
                }
                test_debug!("Got {} total bytes", next_mblock_bytes.len());

                // should deserialize to a microblock
                let staging_mblock =
                    StacksMicroblock::consensus_deserialize(&mut &next_mblock_bytes[..]).unwrap();
                staging_mblocks.push(staging_mblock);
            }

            assert_eq!(staging_mblocks.len(), mblocks[0..(i + 1)].len());
            for j in 0..(i + 1) {
                test_debug!("check {}", j);
                assert_eq!(staging_mblocks[j], mblocks[j])
            }

            // can also read partial stream in one shot, from any seq
            for k in 0..(i + 1) {
                test_debug!("start at seq {}", k);
                let mut staging_mblock_bytes = vec![];
                let mut stream = BlockStreamData::new_microblock_unconfirmed(
                    &chainstate,
                    index_block_header.clone(),
                    k as u16,
                ).unwrap();
                loop {
                    let mut next_bytes =
                        stream_unconfirmed_microblocks_to_vec(&mut chainstate, &mut stream, 4096)
                            .unwrap();
                    if next_bytes.len() == 0 {
                        break;
                    }
                    test_debug!(
                        "Got {} more bytes from staging; add to {} total",
                        next_bytes.len(),
                        staging_mblock_bytes.len()
                    );
                    staging_mblock_bytes.append(&mut next_bytes);
                }

                test_debug!("Got {} total bytes", staging_mblock_bytes.len());

                // decode stream
                let staging_mblocks = decode_microblock_stream(&staging_mblock_bytes);

                assert_eq!(staging_mblocks.len(), mblocks[k..(i + 1)].len());
                for j in 0..staging_mblocks.len() {
                    test_debug!("check {}", j);
                    assert_eq!(staging_mblocks[j], mblocks[k + j])
                }
            }
        }
    }

    #[test]
    fn stacks_db_stream_confirmed_microblocks() {
        let mut chainstate =
            instantiate_chainstate(false, 0x80000000, "stacks_db_stream_confirmed_microblocks");
        let privk = StacksPrivateKey::from_hex(
            "eb05c83546fdd2c79f10f5ad5434a90dd28f7e3acb7c092157aa1bc3656b012c01",
        )
        .unwrap();

        let block = make_empty_coinbase_block(&privk);
        let mut mblocks = make_sample_microblock_stream(&privk, &block.block_hash());
        mblocks.truncate(5);
        
        let mut child_block = make_empty_coinbase_block(&privk);
        child_block.header.parent_block = block.block_hash();
        child_block.header.parent_microblock = mblocks.last().as_ref().unwrap().block_hash();
        child_block.header.parent_microblock_sequence = mblocks.last().as_ref().unwrap().header.sequence;

        let consensus_hash = ConsensusHash([2u8; 20]);
        let parent_consensus_hash = ConsensusHash([1u8; 20]);
        let child_consensus_hash = ConsensusHash([3u8; 20]);

        let index_block_header =
            StacksBlockHeader::make_index_block_hash(&consensus_hash, &block.block_hash());

        // store microblocks to staging
        for (i, mblock) in mblocks.iter().enumerate() {
            store_staging_microblock(
                &mut chainstate,
                &consensus_hash,
                &block.block_hash(),
                mblock,
            );
        }

        // store block to staging
        store_staging_block(
            &mut chainstate,
            &consensus_hash,
            &block,
            &parent_consensus_hash,
            1,
            2,
        );
        
        // store child block to staging
        store_staging_block(
            &mut chainstate,
            &child_consensus_hash,
            &child_block,
            &consensus_hash,
            1,
            2,
        );

        // accept it
        set_block_processed(&mut chainstate, &consensus_hash, &block.block_hash(), true);
        set_block_processed(&mut chainstate, &child_consensus_hash, &child_block.block_hash(), true);

        for i in 0..mblocks.len() {
            // set different parts of this stream as confirmed
            set_microblocks_processed(
                &mut chainstate,
                &child_consensus_hash,
                &child_block.block_hash(),
                &mblocks[i].block_hash()
            );

            // verify that we can stream everything
            let microblock_index_header =
                StacksBlockHeader::make_index_block_hash(&consensus_hash, &mblocks[i].block_hash());
            let mut stream =
                BlockStreamData::new_microblock_confirmed(&chainstate, microblock_index_header.clone()).unwrap();

            let mut confirmed_mblock_bytes = vec![];
            loop {
                let mut next_bytes =
                    stream_confirmed_microblocks_to_vec(&mut chainstate, &mut stream, 16).unwrap();
                if next_bytes.len() == 0 {
                    break;
                }
                test_debug!(
                    "Got {} more bytes from staging; add to {} total",
                    next_bytes.len(),
                    confirmed_mblock_bytes.len()
                );
                confirmed_mblock_bytes.append(&mut next_bytes);
            }

            // decode stream (should be length-prefixed)
            let mut confirmed_mblocks =
                Vec::<StacksMicroblock>::consensus_deserialize(&mut &confirmed_mblock_bytes[..])
                    .unwrap();

            confirmed_mblocks.reverse();

            assert_eq!(confirmed_mblocks.len(), mblocks[0..(i + 1)].len());
            for j in 0..(i + 1) {
                test_debug!("check {}", j);
                assert_eq!(confirmed_mblocks[j], mblocks[j])
            }
        }
    }

    #[test]
    fn stacks_db_get_blocks_inventory() {
        let mut chainstate =
            instantiate_chainstate(false, 0x80000000, "stacks_db_get_blocks_inventory");

        let mut blocks = vec![];
        let mut privks = vec![];
        let mut microblocks = vec![];
        let mut consensus_hashes = vec![];
        let mut parent_consensus_hashes = vec![];

        for i in 0..32 {
            test_debug!("Making block {}", i);
            let privk = StacksPrivateKey::new();
            let block = make_empty_coinbase_block(&privk);

            blocks.push(block);
            privks.push(privk);

            let bhh = ConsensusHash([((i + 1) as u8); 20]);
            consensus_hashes.push(bhh);

            let parent_bhh = ConsensusHash([(i as u8); 20]);
            parent_consensus_hashes.push(parent_bhh);
        }

        for i in 0..blocks.len() {
            test_debug!("Making microblock stream {}", i);
            // make a sample microblock stream for block i
            let mut mblocks = make_sample_microblock_stream(&privks[i], &blocks[i].block_hash());
            mblocks.truncate(3);

            if i + 1 < blocks.len() {
                blocks[i + 1].header.parent_block = blocks[i].block_hash();
                blocks[i + 1].header.parent_microblock = mblocks[2].block_hash();
                blocks[i + 1].header.parent_microblock_sequence = mblocks[2].header.sequence;
            }

            microblocks.push(mblocks);
        }

        let block_hashes: Vec<BlockHeaderHash> =
            blocks.iter().map(|ref b| b.block_hash()).collect();
        let header_hashes_all: Vec<(ConsensusHash, Option<BlockHeaderHash>)> = consensus_hashes
            .iter()
            .zip(block_hashes.iter())
            .map(|(ref burn, ref block)| ((*burn).clone(), Some((*block).clone())))
            .collect();

        // nothing is stored, so our inventory should be empty
        let block_inv_all = chainstate.get_blocks_inventory(&header_hashes_all).unwrap();

        assert_eq!(block_inv_all.bitlen as usize, block_hashes.len());
        for i in 0..blocks.len() {
            assert!(!block_inv_all.has_ith_block(i as u16));
            assert!(!block_inv_all.has_ith_microblock_stream(i as u16));
        }

        // store all microblocks to staging
        for (i, ((block, consensus_hash), mblocks)) in blocks
            .iter()
            .zip(&consensus_hashes)
            .zip(&microblocks)
            .enumerate()
        {
            test_debug!("Store microblock stream {} to staging", i);
            for mblock in mblocks.iter() {
                store_staging_microblock(
                    &mut chainstate,
                    consensus_hash,
                    &block.block_hash(),
                    mblock,
                );
            }
        }

        // no anchored blocks are stored, so our block inventory should _still_ be empty
        let block_inv_all = chainstate.get_blocks_inventory(&header_hashes_all).unwrap();

        assert_eq!(block_inv_all.bitlen as usize, block_hashes.len());
        for i in 0..blocks.len() {
            assert!(!block_inv_all.has_ith_block(i as u16));
            assert!(!block_inv_all.has_ith_microblock_stream(i as u16)); // because anchord blocks are missing, microblocks won't be reported either
        }

        // store blocks to staging
        for i in 0..blocks.len() {
            test_debug!("Store block {} to staging", i);
            assert!(StacksChainState::load_staging_block_data(
                &chainstate.db(),
                &chainstate.blocks_path,
                &consensus_hashes[i],
                &blocks[i].block_hash()
            )
            .unwrap()
            .is_none());

            store_staging_block(
                &mut chainstate,
                &consensus_hashes[i],
                &blocks[i],
                &parent_consensus_hashes[i],
                1,
                2,
            );
            assert_block_staging_not_processed(&mut chainstate, &consensus_hashes[i], &blocks[i]);

            // some anchored blocks are stored (to staging)
            let block_inv_all = chainstate.get_blocks_inventory(&header_hashes_all).unwrap();
            assert_eq!(block_inv_all.bitlen as usize, block_hashes.len());
            for j in 0..(i + 1) {
                assert!(
                    block_inv_all.has_ith_block(j as u16),
                    format!(
                        "Missing block {} from bitvec {}",
                        j,
                        to_hex(&block_inv_all.block_bitvec)
                    )
                );

                // microblocks not stored yet, so they should be marked absent
                assert!(
                    !block_inv_all.has_ith_microblock_stream(j as u16),
                    format!(
                        "Have microblock {} from bitvec {}",
                        j,
                        to_hex(&block_inv_all.microblocks_bitvec)
                    )
                );
            }
            for j in i + 1..blocks.len() {
                assert!(!block_inv_all.has_ith_block(j as u16));
                assert!(!block_inv_all.has_ith_microblock_stream(j as u16));
            }
        }

        // confirm blocks and microblocks
        for i in 0..blocks.len() {
            test_debug!("Confirm block {} and its microblock stream", i);
            set_block_processed(
                &mut chainstate,
                &consensus_hashes[i],
                &block_hashes[i],
                true,
            );

            // have block, but stream is still empty
            let block_inv_all = chainstate.get_blocks_inventory(&header_hashes_all).unwrap();
            assert!(!block_inv_all.has_ith_microblock_stream((i+1) as u16));

            if i < blocks.len() - 1 {
                for k in 0..3 {
                    set_microblocks_processed(
                        &mut chainstate,
                        &consensus_hashes[i+1],
                        &block_hashes[i+1],
                        &microblocks[i][k].block_hash()
                    );

                    let block_inv_all = chainstate.get_blocks_inventory(&header_hashes_all).unwrap();
                    test_debug!("Inv: {:?}", &block_inv_all);
                    for j in 0..blocks.len() {
                        // still have all the blocks
                        assert!(block_inv_all.has_ith_block(j as u16));

                        // all prior microblock streams remain present
                        test_debug!("Test microblock bit {} ({})", j, i);
                        if j == 0 {
                            assert!(!block_inv_all.has_ith_microblock_stream(j as u16));
                        } 
                        else if j <= i + 1 {
                            if k == 2 || j < i + 1 {
                                // all blocks prior to i+1 confirmed a microblock stream, except for
                                // the first.
                                // If k == 2, then block i+1 confirmed its stream fully.
                                assert!(block_inv_all.has_ith_microblock_stream(j as u16));
                            }
                            else {
                                // only some microblocks processed in stream (k != 2 && j == i + 1)
                                assert!(!block_inv_all.has_ith_microblock_stream(j as u16));
                            }
                        } else {
                            assert!(!block_inv_all.has_ith_microblock_stream(j as u16));
                        }
                    }
                }
            }
        }

        // mark blocks as empty.  Should also orphan its descendant microblock stream
        for i in 0..blocks.len() {
            test_debug!("Mark block {} as invalid", i);
            StacksChainState::free_block(
                &chainstate.blocks_path,
                &consensus_hashes[i],
                &blocks[i].block_hash(),
            );

            // some anchored blocks are stored (to staging)
            let block_inv_all = chainstate.get_blocks_inventory(&header_hashes_all).unwrap();
            test_debug!("Blocks inv: {:?}", &block_inv_all);

            assert_eq!(block_inv_all.bitlen as usize, block_hashes.len());
            for j in 1..(i + 1) {
                test_debug!("Test bit {} ({})", j, i);
                assert!(
                    !block_inv_all.has_ith_block(j as u16),
                    format!(
                        "Have orphaned block {} from bitvec {}",
                        j,
                        to_hex(&block_inv_all.block_bitvec)
                    )
                );
                assert!(
                    !block_inv_all.has_ith_microblock_stream(j as u16),
                    format!(
                        "Still have microblock {} from bitvec {}",
                        j,
                        to_hex(&block_inv_all.microblocks_bitvec)
                    )
                );
            }
            for j in (i + 1)..blocks.len() {
                assert!(block_inv_all.has_ith_block(j as u16));
                assert!(block_inv_all.has_ith_microblock_stream(j as u16));
            }
        }
    }

    #[test]
    fn test_get_parent_block_header() {
        let peer_config = TestPeerConfig::new("test_get_parent_block_header", 21313, 21314);
        let mut peer = TestPeer::new(peer_config);

        let chainstate_path = peer.chainstate_path.clone();

        let num_blocks = 10;
        let first_stacks_block_height = {
            let sn =
                SortitionDB::get_canonical_burn_chain_tip(&peer.sortdb.as_ref().unwrap().conn())
                    .unwrap();
            sn.block_height
        };

        let mut last_block_ch: Option<ConsensusHash> = None;
        let mut last_parent_opt: Option<StacksBlock> = None;
        for tenure_id in 0..num_blocks {
            let tip =
                SortitionDB::get_canonical_burn_chain_tip(&peer.sortdb.as_ref().unwrap().conn())
                    .unwrap();

            assert_eq!(
                tip.block_height,
                first_stacks_block_height + (tenure_id as u64)
            );

            let (burn_ops, stacks_block, microblocks) = peer.make_tenure(
                |ref mut miner,
                 ref mut sortdb,
                 ref mut chainstate,
                 vrf_proof,
                 ref parent_opt,
                 ref parent_microblock_header_opt| {
                    last_parent_opt = parent_opt.cloned();
                    let parent_tip = match parent_opt {
                        None => StacksChainState::get_genesis_header_info(chainstate.db())
                            .unwrap(),
                        Some(block) => {
                            let ic = sortdb.index_conn();
                            let snapshot =
                                SortitionDB::get_block_snapshot_for_winning_stacks_block(
                                    &ic,
                                    &tip.sortition_id,
                                    &block.block_hash(),
                                )
                                .unwrap()
                                .unwrap(); // succeeds because we don't fork
                            StacksChainState::get_anchored_block_header_info(
                                chainstate.db(),
                                &snapshot.consensus_hash,
                                &snapshot.winning_stacks_block_hash,
                            )
                            .unwrap()
                            .unwrap()
                        }
                    };

                    let mempool = MemPoolDB::open(false, 0x80000000, &chainstate_path).unwrap();
                    let coinbase_tx = make_coinbase(miner, tenure_id);

                    let anchored_block = StacksBlockBuilder::build_anchored_block(
                        chainstate,
                        &sortdb.index_conn(),
                        &mempool,
                        &parent_tip,
                        tip.total_burn,
                        vrf_proof,
                        Hash160([tenure_id as u8; 20]),
                        &coinbase_tx,
                        ExecutionCost::max_value(),
                    )
                    .unwrap();
                    (anchored_block.0, vec![])
                },
            );

            let (_, burn_header_hash, consensus_hash) = peer.next_burnchain_block(burn_ops.clone());

            peer.process_stacks_epoch_at_tip(&stacks_block, &microblocks);

            let blocks_path = peer.chainstate().blocks_path.clone();

            if tenure_id == 0 {
                let parent_header_opt = StacksChainState::load_parent_block_header(
                    &peer.sortdb.as_ref().unwrap().index_conn(),
                    &blocks_path,
                    &consensus_hash,
                    &stacks_block.block_hash(),
                );
                assert!(parent_header_opt.is_err());
            } else {
                let parent_header_opt = StacksChainState::load_parent_block_header(
                    &peer.sortdb.as_ref().unwrap().index_conn(),
                    &blocks_path,
                    &consensus_hash,
                    &stacks_block.block_hash(),
                )
                .unwrap();
                let (parent_header, parent_ch) = parent_header_opt.unwrap();

                assert_eq!(last_parent_opt.as_ref().unwrap().header, parent_header);
                assert_eq!(parent_ch, last_block_ch.clone().unwrap());
            }

            last_block_ch = Some(consensus_hash.clone());
        }
    }
    
    #[test]
    fn stacks_db_staging_microblocks_fork() {
        // multiple anchored blocks build off of a forked microblock stream
        let mut chainstate = instantiate_chainstate(
            false,
            0x80000000,
            "stacks_db_staging_microblocks_fork",
        );
        let privk = StacksPrivateKey::from_hex(
            "eb05c83546fdd2c79f10f5ad5434a90dd28f7e3acb7c092157aa1bc3656b012c01",
        )
        .unwrap();

        let block_1 = make_empty_coinbase_block(&privk);

        let mut mblocks_1 = make_sample_microblock_stream(&privk, &block_1.block_hash());
        mblocks_1.truncate(3);

        let mut mblocks_2 = make_sample_microblock_stream(&privk, &block_1.block_hash()); 
        mblocks_2.truncate(3);

        let mut block_2 = make_empty_coinbase_block(&privk);
        let mut block_3 = make_empty_coinbase_block(&privk);
        
        block_2.header.parent_block = block_1.block_hash();
        block_3.header.parent_block = block_1.block_hash();

        block_2.header.parent_microblock = mblocks_1[2].block_hash();
        block_2.header.parent_microblock_sequence = mblocks_2[2].header.sequence;

        block_3.header.parent_microblock = mblocks_2[2].block_hash();
        block_3.header.parent_microblock_sequence = mblocks_2[2].header.sequence;
        
        let consensus_hashes = vec![
            ConsensusHash([2u8; 20]),
            ConsensusHash([3u8; 20]),
            ConsensusHash([4u8; 20]),
        ];

        let parent_consensus_hash = ConsensusHash([1u8; 20]);

        // store both microblock forks to staging
        for mblock in mblocks_1.iter() {
            store_staging_microblock(
                &mut chainstate,
                &consensus_hashes[0],
                &block_1.block_hash(),
                mblock,
            );
        }
        
        for mblock in mblocks_2.iter() {
            store_staging_microblock(
                &mut chainstate,
                &consensus_hashes[0],
                &block_1.block_hash(),
                mblock,
            );
        }
        
        store_staging_block(
            &mut chainstate,
            &consensus_hashes[0],
            &block_1,
            &parent_consensus_hash,
            1,
            2,
        );
        
        store_staging_block(
            &mut chainstate,
            &consensus_hashes[1],
            &block_2,
            &consensus_hashes[0],
            1,
            2,
        );
        
        store_staging_block(
            &mut chainstate,
            &consensus_hashes[2],
            &block_3,
            &consensus_hashes[0],
            1,
            2,
        );
        
        set_block_processed(&mut chainstate, &consensus_hashes[0], &block_1.block_hash(), true);
        set_block_processed(&mut chainstate, &consensus_hashes[1], &block_2.block_hash(), true);
        set_block_processed(&mut chainstate, &consensus_hashes[2], &block_3.block_hash(), true);

        set_microblocks_processed(
            &mut chainstate,
            &consensus_hashes[1],
            &block_2.block_hash(),
            &mblocks_1[2].block_hash()
        );
        
        set_microblocks_processed(
            &mut chainstate,
            &consensus_hashes[2],
            &block_3.block_hash(),
            &mblocks_2[2].block_hash()
        );

        // both streams should be present
        assert_eq!(
            StacksChainState::load_microblock_stream_fork(
                &chainstate.db(),
                &consensus_hashes[0],
                &block_1.block_hash(),
                &mblocks_1.last().as_ref().unwrap().block_hash(),
            )
            .unwrap()
            .unwrap(),
            mblocks_1
        );
        
        assert_eq!(
            StacksChainState::load_microblock_stream_fork(
                &chainstate.db(),
                &consensus_hashes[0],
                &block_1.block_hash(),
                &mblocks_2.last().as_ref().unwrap().block_hash(),
            )
            .unwrap()
            .unwrap(),
            mblocks_2
        );

        // loading a descendant stream should fail to load any microblocks, since the fork is at
        // seq 0
        assert_eq!(
            StacksChainState::load_descendant_staging_microblock_stream(
                &chainstate.db(),
                &StacksBlockHeader::make_index_block_hash(&consensus_hashes[0], &block_1.block_hash()),
                0,
                u16::MAX
            ).unwrap().unwrap(),
            vec![]
        );
    }
    
    #[test]
    fn stacks_db_staging_microblocks_multiple_forks() {
        // multiple anchored blocks build off of a microblock stream that gets forked multiple
        // times
        let mut chainstate = instantiate_chainstate(
            false,
            0x80000000,
            "stacks_db_staging_microblocks_fork",
        );
        let privk = StacksPrivateKey::from_hex(
            "eb05c83546fdd2c79f10f5ad5434a90dd28f7e3acb7c092157aa1bc3656b012c01",
        )
        .unwrap();

        let block_1 = make_empty_coinbase_block(&privk);
        let mut blocks = vec![];

        let mut mblocks = make_sample_microblock_stream(&privk, &block_1.block_hash());
        mblocks.truncate(5);

        let mut mblocks_branches = vec![];
        let mut consensus_hashes = vec![
            ConsensusHash([2u8; 20])
        ];

        for i in 1..4 {
            let mut mblocks_branch = make_sample_microblock_stream_fork(&privk, &mblocks[i].block_hash(), mblocks[i].header.sequence + 1);
            mblocks_branch.truncate(3);
        
            let mut block = make_empty_coinbase_block(&privk);
            block.header.parent_block = block_1.block_hash();
            block.header.parent_microblock = mblocks_branch[2].block_hash();
            block.header.parent_microblock_sequence = mblocks_branch[2].header.sequence;
            
            mblocks_branches.push(mblocks_branch);
            blocks.push(block);
            consensus_hashes.push(ConsensusHash([(i + 2) as u8; 20]));
        }

        let parent_consensus_hash = ConsensusHash([1u8; 20]);

        // store everything
        store_staging_block(
            &mut chainstate,
            &consensus_hashes[0],
            &block_1,
            &parent_consensus_hash,
            1,
            2,
        );
        
        for (i, block) in blocks.iter().enumerate() {
            store_staging_block(
                &mut chainstate,
                &consensus_hashes[i+1],
                &block,
                &consensus_hashes[0],
                1,
                2
            );
        }

        // store both microblock forks to staging
        for mblock in mblocks.iter() {
            store_staging_microblock(
                &mut chainstate,
                &consensus_hashes[0],
                &block_1.block_hash(),
                mblock,
            );
        }

        for mblock_branch in mblocks_branches.iter() {
            for mblock in mblock_branch {
                store_staging_microblock(
                    &mut chainstate,
                    &consensus_hashes[0],
                    &block_1.block_hash(),
                    mblock
                );
            }
        }
        
        set_block_processed(&mut chainstate, &consensus_hashes[0], &block_1.block_hash(), true);
        for (i, block) in blocks.iter().enumerate() {
            set_block_processed(&mut chainstate, &consensus_hashes[i+1], &block.block_hash(), true);
        }

        for (i, mblock_branch) in mblocks_branches.iter().enumerate() {
            set_microblocks_processed(
                &mut chainstate,
                &consensus_hashes[i+1],
                &blocks[i].block_hash(),
                &mblock_branch[2].block_hash()
            );
        }

        // all streams should be present
        assert_eq!(
            StacksChainState::load_microblock_stream_fork(
                &chainstate.db(),
                &consensus_hashes[0],
                &block_1.block_hash(),
                &mblocks.last().as_ref().unwrap().block_hash(),
            )
            .unwrap()
            .unwrap(),
            mblocks
        );

        for (i, mblock_branch) in mblocks_branches.iter().enumerate() {
            let mut expected_mblocks = vec![];
            for j in 0..((mblock_branch[0].header.sequence) as usize) {
                expected_mblocks.push(mblocks[j].clone());
            }
            expected_mblocks.append(&mut mblock_branch.clone());

            assert_eq!(
                StacksChainState::load_microblock_stream_fork(
                    &chainstate.db(),
                    &consensus_hashes[0],
                    &block_1.block_hash(),
                    &mblock_branch.last().as_ref().unwrap().block_hash()
                )
                .unwrap()
                .unwrap(),
                expected_mblocks
            );
        }

        // loading a descendant stream should fail to load any microblocks, since the fork is at
        // seq 1
        assert_eq!(
            StacksChainState::load_descendant_staging_microblock_stream(
                &chainstate.db(),
                &StacksBlockHeader::make_index_block_hash(&consensus_hashes[0], &block_1.block_hash()),
                0,
                u16::MAX
            ).unwrap().unwrap(),
            mblocks[0..2].to_vec()
        );
    }

    // TODO: test multiple anchored blocks confirming the same microblock stream (in the same
    // place, and different places, with/without orphans)
    // TODO: process_next_staging_block
    // TODO: test resource limits -- shouldn't be able to load microblock streams that are too big
}<|MERGE_RESOLUTION|>--- conflicted
+++ resolved
@@ -3604,14 +3604,8 @@
 
     /// Process a stream of microblocks
     /// Return the fees and burns.
-<<<<<<< HEAD
-    pub fn process_microblocks_transactions<'a>(
-        clarity_tx: &mut ClarityTx<'a>,
-=======
-    /// TODO: if we find an invalid Stacks microblock, then punish the miner who produced it
     pub fn process_microblocks_transactions(
         clarity_tx: &mut ClarityTx,
->>>>>>> 12675a29
         microblocks: &Vec<StacksMicroblock>,
     ) -> Result<(u128, u128, Vec<StacksTransactionReceipt>), (Error, BlockHeaderHash)> {
         let mut fees = 0u128;
