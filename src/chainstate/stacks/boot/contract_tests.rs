use std::collections::{HashMap, VecDeque};
use std::convert::TryFrom;
use std::convert::TryInto;

use address::AddressHashMode;
use chainstate::burn::ConsensusHash;
use chainstate::stacks::boot::{
    BOOT_CODE_COST_VOTING_TESTNET as BOOT_CODE_COST_VOTING, BOOT_CODE_POX_TESTNET,
};
use chainstate::stacks::db::{MinerPaymentSchedule, StacksHeaderInfo};
use chainstate::stacks::index::MarfTrieId;
use chainstate::stacks::C32_ADDRESS_VERSION_TESTNET_SINGLESIG;
use chainstate::stacks::*;
use clarity_vm::database::marf::MarfedKV;
use core::{
    BITCOIN_REGTEST_FIRST_BLOCK_HASH, BITCOIN_REGTEST_FIRST_BLOCK_HEIGHT,
    BITCOIN_REGTEST_FIRST_BLOCK_TIMESTAMP, FIRST_BURNCHAIN_CONSENSUS_HASH, FIRST_STACKS_BLOCK_HASH,
    POX_REWARD_CYCLE_LENGTH,
};
use util::db::{DBConn, FromRow};
use util::hash::to_hex;
use util::hash::{Sha256Sum, Sha512Trunc256Sum};
use vm::contexts::OwnedEnvironment;
use vm::contracts::Contract;
use vm::costs::CostOverflowingMath;
use vm::database::*;
use vm::errors::{
    CheckErrors, Error, IncomparableError, InterpreterError, InterpreterResult, RuntimeErrorType,
};
use vm::eval;
use vm::representations::SymbolicExpression;
use vm::tests::{execute, is_committed, is_err_code, symbols_from_values};
use vm::types::Value::Response;
use vm::types::{
    OptionalData, PrincipalData, QualifiedContractIdentifier, ResponseData, StandardPrincipalData,
    TupleData, TupleTypeSignature, TypeSignature, Value, NONE,
};

use crate::{
    burnchains::PoxConstants,
    clarity_vm::{clarity::ClarityBlockConnection, database::marf::WritableMarfStore},
    util::boot::boot_code_id,
};
use crate::{
    core::StacksEpoch,
    types::proof::{ClarityMarfTrieId, TrieMerkleProof},
};
use crate::{
    core::StacksEpochId,
    types::chainstate::{
        BlockHeaderHash, BurnchainHeaderHash, StacksAddress, StacksBlockId, VRFSeed,
    },
};

use clarity_vm::clarity::Error as ClarityError;

const USTX_PER_HOLDER: u128 = 1_000_000;

lazy_static! {
    pub static ref FIRST_INDEX_BLOCK_HASH: StacksBlockId = StacksBlockHeader::make_index_block_hash(
        &FIRST_BURNCHAIN_CONSENSUS_HASH,
        &FIRST_STACKS_BLOCK_HASH
    );
    pub static ref POX_CONTRACT_TESTNET: QualifiedContractIdentifier = boot_code_id("pox", false);
    pub static ref COST_VOTING_CONTRACT_TESTNET: QualifiedContractIdentifier =
        boot_code_id("cost-voting", false);
    pub static ref USER_KEYS: Vec<StacksPrivateKey> =
        (0..50).map(|_| StacksPrivateKey::new()).collect();
    pub static ref POX_ADDRS: Vec<Value> = (0..50u64)
        .map(|ix| execute(&format!(
            "{{ version: 0x00, hashbytes: 0x000000000000000000000000{} }}",
            &to_hex(&ix.to_le_bytes())
        )))
        .collect();
    pub static ref MINER_KEY: StacksPrivateKey = StacksPrivateKey::new();
    pub static ref MINER_ADDR: StacksAddress = StacksAddress::from_public_keys(
        C32_ADDRESS_VERSION_TESTNET_SINGLESIG,
        &AddressHashMode::SerializeP2PKH,
        1,
        &vec![StacksPublicKey::from_private(&MINER_KEY.clone())],
    )
    .unwrap();
    pub static ref LIQUID_SUPPLY: u128 = USTX_PER_HOLDER * (POX_ADDRS.len() as u128);
    pub static ref MIN_THRESHOLD: u128 = *LIQUID_SUPPLY / 480;
}

impl From<&StacksPrivateKey> for StandardPrincipalData {
    fn from(o: &StacksPrivateKey) -> StandardPrincipalData {
        let stacks_addr = StacksAddress::from_public_keys(
            C32_ADDRESS_VERSION_TESTNET_SINGLESIG,
            &AddressHashMode::SerializeP2PKH,
            1,
            &vec![StacksPublicKey::from_private(o)],
        )
        .unwrap();
        StandardPrincipalData::from(stacks_addr)
    }
}

impl From<&StacksPrivateKey> for PrincipalData {
    fn from(o: &StacksPrivateKey) -> PrincipalData {
        PrincipalData::Standard(StandardPrincipalData::from(o))
    }
}

impl From<&StacksPrivateKey> for Value {
    fn from(o: &StacksPrivateKey) -> Value {
        Value::from(StandardPrincipalData::from(o))
    }
}

pub struct ClarityTestSim {
    marf: MarfedKV,
    height: u64,
    fork: u64,
    /// This vec specifies the transitions for each epoch.
    /// It is a list of heights at which the simulated chain transitions
    /// first to Epoch 2.0, then to Epoch 2.1, etc. If the Epoch 2.0 transition
    /// is set to 0, Epoch 1.0 will be skipped. Otherwise, the simulated chain will
    /// begin in Epoch 1.0.
    epoch_bounds: Vec<u64>,
}

pub struct TestSimHeadersDB {
    height: u64,
}

<<<<<<< HEAD
pub struct TestSimBurnStateDB {
=======
struct TestSimBurnStateDB {
    /// This vec specifies the transitions for each epoch.
    /// It is a list of heights at which the simulated chain transitions
    /// first to Epoch 2.0, then to Epoch 2.1, etc. If the Epoch 2.0 transition
    /// is set to 0, Epoch 1.0 will be skipped. Otherwise, the simulated chain will
    /// begin in Epoch 1.0.
>>>>>>> 7f13bffd
    epoch_bounds: Vec<u64>,
    pox_constants: PoxConstants,
}

impl ClarityTestSim {
    pub fn new() -> ClarityTestSim {
        let mut marf = MarfedKV::temporary();
        {
            let mut store = marf.begin(
                &StacksBlockId::sentinel(),
                &StacksBlockId(test_sim_height_to_hash(0, 0)),
            );

            store
                .as_clarity_db(&NULL_HEADER_DB, &NULL_BURN_STATE_DB)
                .initialize();

            let mut owned_env =
                OwnedEnvironment::new(store.as_clarity_db(&NULL_HEADER_DB, &NULL_BURN_STATE_DB));

            for user_key in USER_KEYS.iter() {
                owned_env.stx_faucet(
                    &StandardPrincipalData::from(user_key).into(),
                    USTX_PER_HOLDER,
                );
            }
            store.test_commit();
        }

        ClarityTestSim {
            marf,
            height: 0,
            fork: 0,
            epoch_bounds: vec![0, u64::max_value()],
        }
    }

    pub fn execute_next_block_as_conn<F, R>(&mut self, f: F) -> R
    where
        F: FnOnce(&mut ClarityBlockConnection) -> R,
    {
        let r = {
            let mut store = self.marf.begin(
                &StacksBlockId(test_sim_height_to_hash(self.height, self.fork)),
                &StacksBlockId(test_sim_height_to_hash(self.height + 1, self.fork)),
            );

            let headers_db = TestSimHeadersDB {
                height: self.height + 1,
            };
            let burn_db = TestSimBurnStateDB {
                epoch_bounds: self.epoch_bounds.clone(),
                pox_constants: PoxConstants::test_default(),
            };

            Self::check_and_bump_epoch(&mut store, &headers_db, &burn_db);

            let mut block_conn =
                ClarityBlockConnection::new_test_conn(store, &headers_db, &burn_db);
            let r = f(&mut block_conn);
            block_conn.commit_block();

            r
        };

        self.height += 1;
        r
    }

    pub fn execute_next_block<F, R>(&mut self, f: F) -> R
    where
        F: FnOnce(&mut OwnedEnvironment) -> R,
    {
        let mut store = self.marf.begin(
            &StacksBlockId(test_sim_height_to_hash(self.height, self.fork)),
            &StacksBlockId(test_sim_height_to_hash(self.height + 1, self.fork)),
        );

        let r = {
            let headers_db = TestSimHeadersDB {
                height: self.height + 1,
            };
            let burn_db = TestSimBurnStateDB {
                epoch_bounds: self.epoch_bounds.clone(),
                pox_constants: PoxConstants::test_default(),
            };

            Self::check_and_bump_epoch(&mut store, &headers_db, &burn_db);

            let mut owned_env = OwnedEnvironment::new(store.as_clarity_db(&headers_db, &burn_db));
            f(&mut owned_env)
        };

        store.test_commit();
        self.height += 1;

        r
    }

    fn check_and_bump_epoch(
        store: &mut WritableMarfStore,
        headers_db: &TestSimHeadersDB,
        burn_db: &dyn BurnStateDB,
    ) {
        let mut clarity_db = store.as_clarity_db(headers_db, burn_db);
        clarity_db.begin();
        let parent_epoch = clarity_db.get_clarity_epoch_version();
        let sortition_epoch = clarity_db
            .get_stacks_epoch(headers_db.height as u32)
            .unwrap()
            .epoch_id;

        if parent_epoch != sortition_epoch {
            clarity_db.set_clarity_epoch_version(sortition_epoch);
        }

        clarity_db.commit();
    }

    pub fn execute_block_as_fork<F, R>(&mut self, parent_height: u64, f: F) -> R
    where
        F: FnOnce(&mut OwnedEnvironment) -> R,
    {
        let mut store = self.marf.begin(
            &StacksBlockId(test_sim_height_to_hash(parent_height, self.fork)),
            &StacksBlockId(test_sim_height_to_hash(parent_height + 1, self.fork + 1)),
        );

        let r = {
            let headers_db = TestSimHeadersDB {
                height: parent_height + 1,
            };

            Self::check_and_bump_epoch(&mut store, &headers_db, &NULL_BURN_STATE_DB);

            let mut owned_env =
                OwnedEnvironment::new(store.as_clarity_db(&headers_db, &NULL_BURN_STATE_DB));

            f(&mut owned_env)
        };

        store.test_commit();
        self.height = parent_height + 1;
        self.fork += 1;

        r
    }
}

fn test_sim_height_to_hash(burn_height: u64, fork: u64) -> [u8; 32] {
    let mut out = [0; 32];
    out[0..8].copy_from_slice(&burn_height.to_le_bytes());
    out[8..16].copy_from_slice(&fork.to_le_bytes());
    out
}

fn test_sim_hash_to_height(in_bytes: &[u8; 32]) -> Option<u64> {
    if &in_bytes[8..] != &[0; 24] {
        None
    } else {
        let mut bytes = [0; 8];
        bytes.copy_from_slice(&in_bytes[0..8]);
        Some(u64::from_le_bytes(bytes))
    }
}

impl BurnStateDB for TestSimBurnStateDB {
    fn get_burn_block_height(
        &self,
        sortition_id: &crate::types::chainstate::SortitionId,
    ) -> Option<u32> {
        panic!("Not implemented in TestSim");
    }

    fn get_burn_header_hash(
        &self,
        height: u32,
        sortition_id: &crate::types::chainstate::SortitionId,
    ) -> Option<BurnchainHeaderHash> {
        panic!("Not implemented in TestSim");
    }

    fn get_stacks_epoch(&self, height: u32) -> Option<StacksEpoch> {
        let epoch_begin_index = match self.epoch_bounds.binary_search(&(height as u64)) {
            Ok(index) => index,
            Err(index) => {
                if index == 0 {
                    return Some(StacksEpoch {
                        start_height: 0,
                        end_height: self.epoch_bounds[0],
                        epoch_id: StacksEpochId::Epoch10,
                    });
                } else {
                    index - 1
                }
            }
        };

        let epoch_id = match epoch_begin_index {
            0 => StacksEpochId::Epoch20,
            1 => StacksEpochId::Epoch21,
            _ => panic!("Epoch unknown"),
        };

        Some(StacksEpoch {
            start_height: self.epoch_bounds[epoch_begin_index],
            end_height: self
                .epoch_bounds
                .get(epoch_begin_index + 1)
                .cloned()
                .unwrap_or(u64::max_value()),
            epoch_id,
        })
    }

    fn get_burn_start_height(&self) -> u32 {
        0
    }

    fn get_v1_unlock_height(&self) -> u32 {
        u32::max_value()
    }

    fn get_pox_prepare_length(&self) -> u32 {
        self.pox_constants.prepare_length
    }

    fn get_pox_reward_cycle_length(&self) -> u32 {
        self.pox_constants.reward_cycle_length
    }

    fn get_pox_rejection_fraction(&self) -> u64 {
        self.pox_constants.pox_rejection_fraction
    }
}

impl HeadersDB for TestSimHeadersDB {
    fn get_burn_header_hash_for_block(
        &self,
        id_bhh: &StacksBlockId,
    ) -> Option<BurnchainHeaderHash> {
        if *id_bhh == *FIRST_INDEX_BLOCK_HASH {
            Some(BurnchainHeaderHash::from_hex(BITCOIN_REGTEST_FIRST_BLOCK_HASH).unwrap())
        } else {
            self.get_burn_block_height_for_block(id_bhh)?;
            Some(BurnchainHeaderHash(id_bhh.0.clone()))
        }
    }

    fn get_vrf_seed_for_block(&self, _bhh: &StacksBlockId) -> Option<VRFSeed> {
        None
    }

    fn get_stacks_block_header_hash_for_block(
        &self,
        id_bhh: &StacksBlockId,
    ) -> Option<BlockHeaderHash> {
        if *id_bhh == *FIRST_INDEX_BLOCK_HASH {
            Some(FIRST_STACKS_BLOCK_HASH)
        } else {
            self.get_burn_block_height_for_block(id_bhh)?;
            Some(BlockHeaderHash(id_bhh.0.clone()))
        }
    }

    fn get_burn_block_time_for_block(&self, id_bhh: &StacksBlockId) -> Option<u64> {
        if *id_bhh == *FIRST_INDEX_BLOCK_HASH {
            Some(BITCOIN_REGTEST_FIRST_BLOCK_TIMESTAMP as u64)
        } else {
            let burn_block_height = self.get_burn_block_height_for_block(id_bhh)? as u64;
            Some(
                BITCOIN_REGTEST_FIRST_BLOCK_TIMESTAMP as u64 + burn_block_height
                    - BITCOIN_REGTEST_FIRST_BLOCK_HEIGHT as u64,
            )
        }
    }
    fn get_burn_block_height_for_block(&self, id_bhh: &StacksBlockId) -> Option<u32> {
        if *id_bhh == *FIRST_INDEX_BLOCK_HASH {
            Some(BITCOIN_REGTEST_FIRST_BLOCK_HEIGHT as u32)
        } else {
            let input_height = test_sim_hash_to_height(&id_bhh.0)?;
            if input_height > self.height {
                eprintln!("{} > {}", input_height, self.height);
                None
            } else {
                Some(
                    (BITCOIN_REGTEST_FIRST_BLOCK_HEIGHT as u32 + input_height as u32)
                        .try_into()
                        .unwrap(),
                )
            }
        }
    }
    fn get_miner_address(&self, _id_bhh: &StacksBlockId) -> Option<StacksAddress> {
        Some(MINER_ADDR.clone())
    }
}

#[test]
fn simple_epoch21_test() {
    let mut sim = ClarityTestSim::new();
    sim.epoch_bounds = vec![0, 3];
    let delegator = StacksPrivateKey::new();

    let clarity_2_0_id =
        QualifiedContractIdentifier::new(StandardPrincipalData::transient(), "contract-2-0".into());
    let clarity_2_0_bad_id = QualifiedContractIdentifier::new(
        StandardPrincipalData::transient(),
        "contract-2-0-bad".into(),
    );
    let clarity_2_0_content = "
(define-private (stx-account (a principal)) 1)
(define-public (call-through)
  (ok (stx-account 'SPAXYA5XS51713FDTQ8H94EJ4V579CXMTRNBZKSF)))
";

    let clarity_2_1_id =
        QualifiedContractIdentifier::new(StandardPrincipalData::transient(), "contract-2-1".into());
    let clarity_2_1_bad_id = QualifiedContractIdentifier::new(
        StandardPrincipalData::transient(),
        "contract-2-1-bad".into(),
    );
    let clarity_2_1_content = "
(define-public (call-through)
  (let ((balance-1 (stx-account 'SPAXYA5XS51713FDTQ8H94EJ4V579CXMTRNBZKSF))
        (balance-2 (unwrap-panic (contract-call? .contract-2-0 call-through)))
        (balance-3 (stx-account 'SPAXYA5XS51713FDTQ8H94EJ4V579CXMTRNBZKSF)))
       (print balance-1)
       (print balance-2)
       (print balance-3)
       (ok 1)))
(call-through)
";

    sim.execute_next_block_as_conn(|block| {
        test_deploy_smart_contract(block, &clarity_2_0_id, clarity_2_0_content)
            .expect("2.0 'good' contract should deploy successfully");
        match test_deploy_smart_contract(block, &clarity_2_0_bad_id, clarity_2_1_content)
            .expect_err("2.0 'bad' contract should not deploy successfully")
        {
            ClarityError::Analysis(e) => {
                assert_eq!(e.err, CheckErrors::UnknownFunction("stx-account".into()));
            }
            e => panic!("Should have caused an analysis error: {:#?}", e),
        };
    });
    sim.execute_next_block(|_env| {});
    sim.execute_next_block(|_env| {});
    sim.execute_next_block(|_env| {});
    sim.execute_next_block(|_env| {});

    sim.execute_next_block_as_conn(|block| {
        test_deploy_smart_contract(block, &clarity_2_1_id, clarity_2_1_content)
            .expect("2.1 'good' contract should deploy successfully");
        match test_deploy_smart_contract(block, &clarity_2_1_bad_id, clarity_2_0_content)
            .expect_err("2.1 'bad' contract should not deploy successfully")
        {
            ClarityError::Interpreter(e) => {
                assert_eq!(
                    e,
                    Error::Unchecked(CheckErrors::NameAlreadyUsed("stx-account".into()))
                );
            }
            e => panic!("Should have caused an Interpreter error: {:#?}", e),
        };
    });
    sim.execute_next_block(|_env| {});
    sim.execute_next_block(|_env| {});
}

fn test_deploy_smart_contract(
    block: &mut ClarityBlockConnection,
    contract_id: &QualifiedContractIdentifier,
    content: &str,
) -> Result<(), ClarityError> {
    block.as_transaction(|tx| {
        let (ast, analysis) = tx.analyze_smart_contract(&contract_id, content)?;
        tx.initialize_smart_contract(&contract_id, &ast, content, None, |_, _| false)?;
        tx.save_analysis(&contract_id, &analysis)?;
        return Ok(());
    })
}

#[test]
fn recency_tests() {
    let mut sim = ClarityTestSim::new();
    let delegator = StacksPrivateKey::new();

    sim.execute_next_block(|env| {
        env.initialize_contract(POX_CONTRACT_TESTNET.clone(), &BOOT_CODE_POX_TESTNET, None)
            .unwrap()
    });
    sim.execute_next_block(|env| {
        // try to issue a far future stacking tx
        assert_eq!(
            env.execute_transaction(
                (&USER_KEYS[0]).into(),
                None,
                POX_CONTRACT_TESTNET.clone(),
                "stack-stx",
                &symbols_from_values(vec![
                    Value::UInt(USTX_PER_HOLDER),
                    POX_ADDRS[0].clone(),
                    Value::UInt(3000),
                    Value::UInt(3),
                ])
            )
            .unwrap()
            .0
            .to_string(),
            "(err 24)".to_string()
        );
        // let's delegate, and check if the delegate can issue a far future
        //   stacking tx
        assert_eq!(
            env.execute_transaction(
                (&USER_KEYS[0]).into(),
                None,
                POX_CONTRACT_TESTNET.clone(),
                "delegate-stx",
                &symbols_from_values(vec![
                    Value::UInt(2 * USTX_PER_HOLDER),
                    (&delegator).into(),
                    Value::none(),
                    Value::none()
                ])
            )
            .unwrap()
            .0,
            Value::okay_true()
        );

        assert_eq!(
            env.execute_transaction(
                (&delegator).into(),
                None,
                POX_CONTRACT_TESTNET.clone(),
                "delegate-stack-stx",
                &symbols_from_values(vec![
                    (&USER_KEYS[0]).into(),
                    Value::UInt(USTX_PER_HOLDER),
                    POX_ADDRS[1].clone(),
                    Value::UInt(3000),
                    Value::UInt(2)
                ])
            )
            .unwrap()
            .0
            .to_string(),
            "(err 24)".to_string()
        );
    });
}

#[test]
fn delegation_tests() {
    let mut sim = ClarityTestSim::new();
    let delegator = StacksPrivateKey::new();

    sim.execute_next_block(|env| {
        env.initialize_contract(POX_CONTRACT_TESTNET.clone(), &BOOT_CODE_POX_TESTNET, None)
            .unwrap()
    });
    sim.execute_next_block(|env| {
        assert_eq!(
            env.execute_transaction(
                (&USER_KEYS[0]).into(),
                None,
                POX_CONTRACT_TESTNET.clone(),
                "delegate-stx",
                &symbols_from_values(vec![
                    Value::UInt(2 * USTX_PER_HOLDER),
                    (&delegator).into(),
                    Value::none(),
                    Value::none()
                ])
            )
            .unwrap()
            .0,
            Value::okay_true()
        );

        // already delegating...
        assert_eq!(
            env.execute_transaction(
                (&USER_KEYS[0]).into(),
                None,
                POX_CONTRACT_TESTNET.clone(),
                "delegate-stx",
                &symbols_from_values(vec![
                    Value::UInt(USTX_PER_HOLDER),
                    (&delegator).into(),
                    Value::none(),
                    Value::none()
                ])
            )
            .unwrap()
            .0,
            Value::error(Value::Int(20)).unwrap()
        );

        assert_eq!(
            env.execute_transaction(
                (&USER_KEYS[1]).into(),
                None,
                POX_CONTRACT_TESTNET.clone(),
                "delegate-stx",
                &symbols_from_values(vec![
                    Value::UInt(USTX_PER_HOLDER),
                    (&delegator).into(),
                    Value::none(),
                    Value::some(POX_ADDRS[0].clone()).unwrap()
                ])
            )
            .unwrap()
            .0,
            Value::okay_true()
        );
        assert_eq!(
            env.execute_transaction(
                (&USER_KEYS[2]).into(),
                None,
                POX_CONTRACT_TESTNET.clone(),
                "delegate-stx",
                &symbols_from_values(vec![
                    Value::UInt(USTX_PER_HOLDER),
                    (&delegator).into(),
                    Value::some(Value::UInt(300)).unwrap(),
                    Value::none()
                ])
            )
            .unwrap()
            .0,
            Value::okay_true()
        );

        assert_eq!(
            env.execute_transaction(
                (&USER_KEYS[3]).into(),
                None,
                POX_CONTRACT_TESTNET.clone(),
                "delegate-stx",
                &symbols_from_values(vec![
                    Value::UInt(USTX_PER_HOLDER),
                    (&delegator).into(),
                    Value::none(),
                    Value::none()
                ])
            )
            .unwrap()
            .0,
            Value::okay_true()
        );

        assert_eq!(
            env.execute_transaction(
                (&USER_KEYS[4]).into(),
                None,
                POX_CONTRACT_TESTNET.clone(),
                "delegate-stx",
                &symbols_from_values(vec![
                    Value::UInt(USTX_PER_HOLDER),
                    (&delegator).into(),
                    Value::none(),
                    Value::none()
                ])
            )
            .unwrap()
            .0,
            Value::okay_true()
        );
    });
    // let's do some delegated stacking!
    sim.execute_next_block(|env| {
        // try to stack more than [0]'s delegated amount!
        let burn_height = env.eval_raw("burn-block-height").unwrap().0;
        assert_eq!(
            env.execute_transaction(
                (&delegator).into(),
                None,
                POX_CONTRACT_TESTNET.clone(),
                "delegate-stack-stx",
                &symbols_from_values(vec![
                    (&USER_KEYS[0]).into(),
                    Value::UInt(3 * USTX_PER_HOLDER),
                    POX_ADDRS[1].clone(),
                    burn_height.clone(),
                    Value::UInt(2)
                ])
            )
            .unwrap()
            .0
            .to_string(),
            "(err 22)".to_string()
        );

        // try to stack more than [0] has!
        assert_eq!(
            env.execute_transaction(
                (&delegator).into(),
                None,
                POX_CONTRACT_TESTNET.clone(),
                "delegate-stack-stx",
                &symbols_from_values(vec![
                    (&USER_KEYS[0]).into(),
                    Value::UInt(2 * USTX_PER_HOLDER),
                    POX_ADDRS[1].clone(),
                    burn_height.clone(),
                    Value::UInt(2)
                ])
            )
            .unwrap()
            .0
            .to_string(),
            "(err 1)".to_string()
        );

        // let's stack less than the threshold
        assert_eq!(
            env.execute_transaction(
                (&delegator).into(),
                None,
                POX_CONTRACT_TESTNET.clone(),
                "delegate-stack-stx",
                &symbols_from_values(vec![
                    (&USER_KEYS[0]).into(),
                    Value::UInt(*MIN_THRESHOLD - 1),
                    POX_ADDRS[1].clone(),
                    burn_height.clone(),
                    Value::UInt(2)
                ])
            )
            .unwrap()
            .0,
            execute(&format!(
                "(ok {{ stacker: '{}, lock-amount: {}, unlock-burn-height: {} }})",
                Value::from(&USER_KEYS[0]),
                Value::UInt(*MIN_THRESHOLD - 1),
                Value::UInt(450)
            ))
        );

        assert_eq!(
            env.eval_read_only(
                &POX_CONTRACT_TESTNET,
                &format!("(stx-get-balance '{})", &Value::from(&USER_KEYS[0]))
            )
            .unwrap()
            .0,
            Value::UInt(USTX_PER_HOLDER - *MIN_THRESHOLD + 1)
        );

        // try to commit our partial stacking...
        assert_eq!(
            env.execute_transaction(
                (&delegator).into(),
                None,
                POX_CONTRACT_TESTNET.clone(),
                "stack-aggregation-commit",
                &symbols_from_values(vec![POX_ADDRS[1].clone(), Value::UInt(1)])
            )
            .unwrap()
            .0
            .to_string(),
            "(err 11)".to_string()
        );
        // not enough! we need to stack more...
        //   but POX_ADDR[1] cannot be used for USER_KEYS[1]...
        assert_eq!(
            env.execute_transaction(
                (&delegator).into(),
                None,
                POX_CONTRACT_TESTNET.clone(),
                "delegate-stack-stx",
                &symbols_from_values(vec![
                    (&USER_KEYS[1]).into(),
                    Value::UInt(*MIN_THRESHOLD - 1),
                    POX_ADDRS[1].clone(),
                    burn_height.clone(),
                    Value::UInt(2)
                ])
            )
            .unwrap()
            .0
            .to_string(),
            "(err 23)".to_string()
        );

        // And USER_KEYS[0] is already stacking...
        assert_eq!(
            env.execute_transaction(
                (&delegator).into(),
                None,
                POX_CONTRACT_TESTNET.clone(),
                "delegate-stack-stx",
                &symbols_from_values(vec![
                    (&USER_KEYS[0]).into(),
                    Value::UInt(*MIN_THRESHOLD - 1),
                    POX_ADDRS[1].clone(),
                    burn_height.clone(),
                    Value::UInt(2)
                ])
            )
            .unwrap()
            .0
            .to_string(),
            "(err 3)".to_string()
        );

        // USER_KEYS[2] won't want to stack past the delegation expiration...
        assert_eq!(
            env.execute_transaction(
                (&delegator).into(),
                None,
                POX_CONTRACT_TESTNET.clone(),
                "delegate-stack-stx",
                &symbols_from_values(vec![
                    (&USER_KEYS[2]).into(),
                    Value::UInt(*MIN_THRESHOLD - 1),
                    POX_ADDRS[1].clone(),
                    burn_height.clone(),
                    Value::UInt(2)
                ])
            )
            .unwrap()
            .0
            .to_string(),
            "(err 21)".to_string()
        );

        //  but for just one block will be fine
        assert_eq!(
            env.execute_transaction(
                (&delegator).into(),
                None,
                POX_CONTRACT_TESTNET.clone(),
                "delegate-stack-stx",
                &symbols_from_values(vec![
                    (&USER_KEYS[2]).into(),
                    Value::UInt(*MIN_THRESHOLD - 1),
                    POX_ADDRS[1].clone(),
                    burn_height.clone(),
                    Value::UInt(1)
                ])
            )
            .unwrap()
            .0,
            execute(&format!(
                "(ok {{ stacker: '{}, lock-amount: {}, unlock-burn-height: {} }})",
                Value::from(&USER_KEYS[2]),
                Value::UInt(*MIN_THRESHOLD - 1),
                Value::UInt(300)
            ))
        );

        assert_eq!(
            env.eval_read_only(
                &POX_CONTRACT_TESTNET,
                &format!("(stx-get-balance '{})", &Value::from(&USER_KEYS[2]))
            )
            .unwrap()
            .0,
            Value::UInt(USTX_PER_HOLDER - *MIN_THRESHOLD + 1)
        );

        assert_eq!(
            env.eval_read_only(
                &POX_CONTRACT_TESTNET,
                &format!("(stx-get-balance '{})", &Value::from(&USER_KEYS[0]))
            )
            .unwrap()
            .0,
            Value::UInt(USTX_PER_HOLDER - *MIN_THRESHOLD + 1)
        );

        assert_eq!(
            env.eval_read_only(
                &POX_CONTRACT_TESTNET,
                &format!("(stx-get-balance '{})", &Value::from(&USER_KEYS[1]))
            )
            .unwrap()
            .0,
            Value::UInt(USTX_PER_HOLDER)
        );

        // try to commit our partial stacking again!
        assert_eq!(
            env.execute_transaction(
                (&delegator).into(),
                None,
                POX_CONTRACT_TESTNET.clone(),
                "stack-aggregation-commit",
                &symbols_from_values(vec![POX_ADDRS[1].clone(), Value::UInt(1)])
            )
            .unwrap()
            .0
            .to_string(),
            "(ok true)".to_string()
        );

        assert_eq!(
            env.eval_read_only(&POX_CONTRACT_TESTNET, "(get-reward-set-size u1)")
                .unwrap()
                .0
                .to_string(),
            "u1"
        );
        assert_eq!(
            env.eval_read_only(&POX_CONTRACT_TESTNET, "(get-reward-set-pox-address u1 u0)")
                .unwrap()
                .0,
            execute(&format!(
                "(some {{ pox-addr: {}, total-ustx: {} }})",
                &POX_ADDRS[1],
                &Value::UInt(2 * (*MIN_THRESHOLD - 1))
            ))
        );

        // can we double commit? I don't think so!
        assert_eq!(
            env.execute_transaction(
                (&delegator).into(),
                None,
                POX_CONTRACT_TESTNET.clone(),
                "stack-aggregation-commit",
                &symbols_from_values(vec![POX_ADDRS[1].clone(), Value::UInt(1)])
            )
            .unwrap()
            .0
            .to_string(),
            "(err 4)".to_string()
        );

        // okay, let's try some more delegation situations...
        // 1. we already locked user[0] up for round 2, so let's add some more stacks for round 2 from
        //    user[3]. in the process, this will add more stacks for lockup in round 1, so lets commit
        //    that as well.

        assert_eq!(
            env.execute_transaction(
                (&delegator).into(),
                None,
                POX_CONTRACT_TESTNET.clone(),
                "delegate-stack-stx",
                &symbols_from_values(vec![
                    (&USER_KEYS[3]).into(),
                    Value::UInt(*MIN_THRESHOLD),
                    POX_ADDRS[1].clone(),
                    burn_height.clone(),
                    Value::UInt(2)
                ])
            )
            .unwrap()
            .0,
            execute(&format!(
                "(ok {{ stacker: '{}, lock-amount: {}, unlock-burn-height: {} }})",
                Value::from(&USER_KEYS[3]),
                Value::UInt(*MIN_THRESHOLD),
                Value::UInt(450)
            ))
        );

        assert_eq!(
            env.eval_read_only(
                &POX_CONTRACT_TESTNET,
                &format!("(stx-get-balance '{})", &Value::from(&USER_KEYS[3]))
            )
            .unwrap()
            .0,
            Value::UInt(USTX_PER_HOLDER - *MIN_THRESHOLD)
        );

        // let's commit to round 2 now.
        assert_eq!(
            env.execute_transaction(
                (&delegator).into(),
                None,
                POX_CONTRACT_TESTNET.clone(),
                "stack-aggregation-commit",
                &symbols_from_values(vec![POX_ADDRS[1].clone(), Value::UInt(2)])
            )
            .unwrap()
            .0
            .to_string(),
            "(ok true)".to_string()
        );

        // and we can commit to round 1 again as well!
        assert_eq!(
            env.execute_transaction(
                (&delegator).into(),
                None,
                POX_CONTRACT_TESTNET.clone(),
                "stack-aggregation-commit",
                &symbols_from_values(vec![POX_ADDRS[1].clone(), Value::UInt(1)])
            )
            .unwrap()
            .0
            .to_string(),
            "(ok true)".to_string()
        );

        // check reward sets for round 2 and round 1...

        assert_eq!(
            env.eval_read_only(&POX_CONTRACT_TESTNET, "(get-reward-set-size u2)")
                .unwrap()
                .0
                .to_string(),
            "u1"
        );
        assert_eq!(
            env.eval_read_only(&POX_CONTRACT_TESTNET, "(get-reward-set-pox-address u2 u0)")
                .unwrap()
                .0,
            execute(&format!(
                "(some {{ pox-addr: {}, total-ustx: {} }})",
                &POX_ADDRS[1],
                &Value::UInt(2 * (*MIN_THRESHOLD) - 1)
            ))
        );

        assert_eq!(
            env.eval_read_only(&POX_CONTRACT_TESTNET, "(get-reward-set-size u1)")
                .unwrap()
                .0
                .to_string(),
            "u2"
        );
        assert_eq!(
            env.eval_read_only(&POX_CONTRACT_TESTNET, "(get-reward-set-pox-address u1 u0)")
                .unwrap()
                .0,
            execute(&format!(
                "(some {{ pox-addr: {}, total-ustx: {} }})",
                &POX_ADDRS[1],
                &Value::UInt(2 * (*MIN_THRESHOLD - 1))
            ))
        );
        assert_eq!(
            env.eval_read_only(&POX_CONTRACT_TESTNET, "(get-reward-set-pox-address u1 u1)")
                .unwrap()
                .0,
            execute(&format!(
                "(some {{ pox-addr: {}, total-ustx: {} }})",
                &POX_ADDRS[1],
                &Value::UInt(*MIN_THRESHOLD)
            ))
        );

        // 2. lets make sure we can lock up for user[1] so long as it goes to pox[0].

        assert_eq!(
            env.execute_transaction(
                (&delegator).into(),
                None,
                POX_CONTRACT_TESTNET.clone(),
                "delegate-stack-stx",
                &symbols_from_values(vec![
                    (&USER_KEYS[1]).into(),
                    Value::UInt(*MIN_THRESHOLD),
                    POX_ADDRS[0].clone(),
                    burn_height.clone(),
                    Value::UInt(2)
                ])
            )
            .unwrap()
            .0,
            execute(&format!(
                "(ok {{ stacker: '{}, lock-amount: {}, unlock-burn-height: {} }})",
                Value::from(&USER_KEYS[1]),
                Value::UInt(*MIN_THRESHOLD),
                Value::UInt(450)
            ))
        );

        // 3. lets try to lock up user[4], but do some revocation first.
        assert_eq!(
            env.execute_transaction(
                (&USER_KEYS[4]).into(),
                None,
                POX_CONTRACT_TESTNET.clone(),
                "revoke-delegate-stx",
                &[]
            )
            .unwrap()
            .0,
            Value::okay_true()
        );

        // will run a second time, but return false
        assert_eq!(
            env.execute_transaction(
                (&USER_KEYS[4]).into(),
                None,
                POX_CONTRACT_TESTNET.clone(),
                "revoke-delegate-stx",
                &[]
            )
            .unwrap()
            .0
            .to_string(),
            "(ok false)".to_string()
        );

        assert_eq!(
            env.execute_transaction(
                (&delegator).into(),
                None,
                POX_CONTRACT_TESTNET.clone(),
                "delegate-stack-stx",
                &symbols_from_values(vec![
                    (&USER_KEYS[4]).into(),
                    Value::UInt(*MIN_THRESHOLD - 1),
                    POX_ADDRS[0].clone(),
                    burn_height.clone(),
                    Value::UInt(2)
                ])
            )
            .unwrap()
            .0
            .to_string(),
            "(err 9)".to_string()
        );
    });
}

#[test]
fn test_vote_withdrawal() {
    let mut sim = ClarityTestSim::new();

    sim.execute_next_block(|env| {
        env.initialize_contract(
            COST_VOTING_CONTRACT_TESTNET.clone(),
            &BOOT_CODE_COST_VOTING,
            None,
        )
        .unwrap();

        // Submit a proposal
        assert_eq!(
            env.execute_transaction(
                (&USER_KEYS[0]).into(),
                None,
                COST_VOTING_CONTRACT_TESTNET.clone(),
                "submit-proposal",
                &symbols_from_values(vec![
                    Value::Principal(
                        PrincipalData::parse_qualified_contract_principal(
                            "ST000000000000000000002AMW42H.function-name"
                        )
                        .unwrap()
                    ),
                    Value::string_ascii_from_bytes("function-name".into()).unwrap(),
                    Value::Principal(
                        PrincipalData::parse_qualified_contract_principal(
                            "ST000000000000000000002AMW42H.cost-function-name"
                        )
                        .unwrap()
                    ),
                    Value::string_ascii_from_bytes("cost-function-name".into()).unwrap(),
                ])
            )
            .unwrap()
            .0,
            Value::Response(ResponseData {
                committed: true,
                data: Value::UInt(0).into()
            })
        );

        // Vote on the proposal
        env.execute_transaction(
            (&USER_KEYS[0]).into(),
            None,
            COST_VOTING_CONTRACT_TESTNET.clone(),
            "vote-proposal",
            &symbols_from_values(vec![Value::UInt(0), Value::UInt(10)]),
        )
        .unwrap()
        .0;

        // Assert that the number of votes is correct
        assert_eq!(
            env.execute_transaction(
                (&USER_KEYS[0]).into(),
                None,
                COST_VOTING_CONTRACT_TESTNET.clone(),
                "get-proposal-votes",
                &symbols_from_values(vec![Value::UInt(0)])
            )
            .unwrap()
            .0,
            Value::Optional(OptionalData {
                data: Some(Box::from(Value::UInt(10)))
            })
        );

        // Vote again on the proposal
        env.execute_transaction(
            (&USER_KEYS[0]).into(),
            None,
            COST_VOTING_CONTRACT_TESTNET.clone(),
            "vote-proposal",
            &symbols_from_values(vec![Value::UInt(0), Value::UInt(5)]),
        )
        .unwrap()
        .0;

        // Assert that the number of votes is correct
        assert_eq!(
            env.execute_transaction(
                (&USER_KEYS[0]).into(),
                None,
                COST_VOTING_CONTRACT_TESTNET.clone(),
                "get-proposal-votes",
                &symbols_from_values(vec![Value::UInt(0)])
            )
            .unwrap()
            .0,
            Value::Optional(OptionalData {
                data: Some(Box::from(Value::UInt(15)))
            })
        );

        // Assert votes are assigned to principal
        assert_eq!(
            env.execute_transaction(
                (&USER_KEYS[0]).into(),
                None,
                COST_VOTING_CONTRACT_TESTNET.clone(),
                "get-principal-votes",
                &symbols_from_values(vec![
                    Value::Principal(StandardPrincipalData::from(&USER_KEYS[0]).into()),
                    Value::UInt(0),
                ])
            )
            .unwrap()
            .0,
            Value::Optional(OptionalData {
                data: Some(Box::from(Value::UInt(15)))
            })
        );

        // Assert withdrawal fails if amount is more than voted
        assert_eq!(
            env.execute_transaction(
                (&USER_KEYS[0]).into(),
                None,
                COST_VOTING_CONTRACT_TESTNET.clone(),
                "withdraw-votes",
                &symbols_from_values(vec![Value::UInt(0), Value::UInt(20)]),
            )
            .unwrap()
            .0,
            Value::Response(ResponseData {
                committed: false,
                data: Value::Int(5).into()
            })
        );

        // Withdraw votes
        env.execute_transaction(
            (&USER_KEYS[0]).into(),
            None,
            COST_VOTING_CONTRACT_TESTNET.clone(),
            "withdraw-votes",
            &symbols_from_values(vec![Value::UInt(0), Value::UInt(5)]),
        )
        .unwrap();

        // Assert withdrawal worked
        assert_eq!(
            env.execute_transaction(
                (&USER_KEYS[0]).into(),
                None,
                COST_VOTING_CONTRACT_TESTNET.clone(),
                "get-proposal-votes",
                &symbols_from_values(vec![Value::UInt(0)])
            )
            .unwrap()
            .0,
            Value::Optional(OptionalData {
                data: Some(Box::from(Value::UInt(10)))
            })
        );
    });

    // Fast forward to proposal expiration
    for _ in 0..2016 {
        sim.execute_next_block(|_| {});
    }

    sim.execute_next_block(|env| {
        // Withdraw STX after proposal expires
        env.execute_transaction(
            (&USER_KEYS[0]).into(),
            None,
            COST_VOTING_CONTRACT_TESTNET.clone(),
            "withdraw-votes",
            &symbols_from_values(vec![Value::UInt(0), Value::UInt(10)]),
        )
        .unwrap();
    });

    sim.execute_next_block(|env| {
        // Assert that stx balance is correct
        assert_eq!(
            env.eval_read_only(
                &COST_VOTING_CONTRACT_TESTNET,
                &format!("(stx-get-balance '{})", &Value::from(&USER_KEYS[0]))
            )
            .unwrap()
            .0,
            Value::UInt(1000000)
        );
    });
}

#[test]
fn test_vote_fail() {
    let mut sim = ClarityTestSim::new();

    // Test voting in a proposal
    sim.execute_next_block(|env| {
        env.initialize_contract(
            COST_VOTING_CONTRACT_TESTNET.clone(),
            &BOOT_CODE_COST_VOTING,
            None,
        )
        .unwrap();

        // Submit a proposal
        assert_eq!(
            env.execute_transaction(
                (&USER_KEYS[0]).into(),
                None,
                COST_VOTING_CONTRACT_TESTNET.clone(),
                "submit-proposal",
                &symbols_from_values(vec![
                    Value::Principal(
                        PrincipalData::parse_qualified_contract_principal(
                            "ST000000000000000000002AMW42H.function-name2"
                        )
                        .unwrap()
                    ),
                    Value::string_ascii_from_bytes("function-name2".into()).unwrap(),
                    Value::Principal(
                        PrincipalData::parse_qualified_contract_principal(
                            "ST000000000000000000002AMW42H.cost-function-name2"
                        )
                        .unwrap()
                    ),
                    Value::string_ascii_from_bytes("cost-function-name2".into()).unwrap(),
                ])
            )
            .unwrap()
            .0,
            Value::Response(ResponseData {
                committed: true,
                data: Value::UInt(0).into()
            })
        );

        // Assert confirmation fails
        assert_eq!(
            env.execute_transaction(
                (&USER_KEYS[0]).into(),
                None,
                COST_VOTING_CONTRACT_TESTNET.clone(),
                "confirm-votes",
                &symbols_from_values(vec![Value::UInt(0)])
            )
            .unwrap()
            .0,
            Value::Response(ResponseData {
                committed: false,
                data: Value::Int(11).into()
            })
        );

        // Assert voting with more STX than are in an account fails
        assert_eq!(
            env.execute_transaction(
                (&USER_KEYS[0]).into(),
                None,
                COST_VOTING_CONTRACT_TESTNET.clone(),
                "vote-proposal",
                &symbols_from_values(vec![Value::UInt(0), Value::UInt(USTX_PER_HOLDER + 1)]),
            )
            .unwrap()
            .0,
            Value::Response(ResponseData {
                committed: false,
                data: Value::Int(5).into()
            })
        );

        // Commit all liquid stacks to vote
        for user in USER_KEYS.iter() {
            env.execute_transaction(
                user.into(),
                None,
                COST_VOTING_CONTRACT_TESTNET.clone(),
                "vote-proposal",
                &symbols_from_values(vec![Value::UInt(0), Value::UInt(USTX_PER_HOLDER)]),
            )
            .unwrap()
            .0;
        }

        // Assert confirmation returns true
        assert_eq!(
            env.execute_transaction(
                (&USER_KEYS[0]).into(),
                None,
                COST_VOTING_CONTRACT_TESTNET.clone(),
                "confirm-votes",
                &symbols_from_values(vec![Value::UInt(0)])
            )
            .unwrap()
            .0,
            Value::Response(ResponseData {
                committed: true,
                data: Value::Bool(true).into()
            })
        );
    });

    sim.execute_next_block(|env| {
        env.execute_transaction(
            (&MINER_KEY.clone()).into(),
            None,
            COST_VOTING_CONTRACT_TESTNET.clone(),
            "veto",
            &symbols_from_values(vec![Value::UInt(0)]),
        )
        .unwrap();

        assert_eq!(
            env.execute_transaction(
                (&USER_KEYS[0]).into(),
                None,
                COST_VOTING_CONTRACT_TESTNET.clone(),
                "get-proposal-vetos",
                &symbols_from_values(vec![Value::UInt(0)])
            )
            .unwrap()
            .0,
            Value::Optional(OptionalData {
                data: Some(Box::from(Value::UInt(1)))
            })
        );
    });

    let fork_start = sim.height;

    for i in 0..25 {
        sim.execute_next_block(|env| {
            env.execute_transaction(
                (&MINER_KEY.clone()).into(),
                None,
                COST_VOTING_CONTRACT_TESTNET.clone(),
                "veto",
                &symbols_from_values(vec![Value::UInt(0)]),
            )
            .unwrap();

            // assert error if already vetoed in this block
            assert_eq!(
                env.execute_transaction(
                    (&MINER_KEY.clone()).into(),
                    None,
                    COST_VOTING_CONTRACT_TESTNET.clone(),
                    "veto",
                    &symbols_from_values(vec![Value::UInt(0)])
                )
                .unwrap()
                .0,
                Value::Response(ResponseData {
                    committed: false,
                    data: Value::Int(9).into()
                })
            );
        })
    }

    for _ in 0..100 {
        sim.execute_next_block(|_| {});
    }

    sim.execute_next_block(|env| {
        // Assert confirmation fails because of majority veto
        assert_eq!(
            env.execute_transaction(
                (&USER_KEYS[0]).into(),
                None,
                COST_VOTING_CONTRACT_TESTNET.clone(),
                "confirm-miners",
                &symbols_from_values(vec![Value::UInt(0)])
            )
            .unwrap()
            .0,
            Value::Response(ResponseData {
                committed: false,
                data: Value::Int(14).into()
            })
        );
    });

    // let's fork, and overcome the veto
    sim.execute_block_as_fork(fork_start, |_| {});
    for _ in 0..125 {
        sim.execute_next_block(|_| {});
    }

    sim.execute_next_block(|env| {
        // Assert confirmation passes because there are no vetos
        assert_eq!(
            env.execute_transaction(
                (&USER_KEYS[0]).into(),
                None,
                COST_VOTING_CONTRACT_TESTNET.clone(),
                "confirm-miners",
                &symbols_from_values(vec![Value::UInt(0)])
            )
            .unwrap()
            .0,
            Value::Response(ResponseData {
                committed: true,
                data: Value::Bool(true).into(),
            })
        );
    });
}

#[test]
fn test_vote_confirm() {
    let mut sim = ClarityTestSim::new();

    sim.execute_next_block(|env| {
        env.initialize_contract(
            COST_VOTING_CONTRACT_TESTNET.clone(),
            &BOOT_CODE_COST_VOTING,
            None,
        )
        .unwrap();

        // Submit a proposal
        assert_eq!(
            env.execute_transaction(
                (&USER_KEYS[0]).into(),
                None,
                COST_VOTING_CONTRACT_TESTNET.clone(),
                "submit-proposal",
                &symbols_from_values(vec![
                    Value::Principal(
                        PrincipalData::parse_qualified_contract_principal(
                            "ST000000000000000000002AMW42H.function-name2"
                        )
                        .unwrap()
                    ),
                    Value::string_ascii_from_bytes("function-name2".into()).unwrap(),
                    Value::Principal(
                        PrincipalData::parse_qualified_contract_principal(
                            "ST000000000000000000002AMW42H.cost-function-name2"
                        )
                        .unwrap()
                    ),
                    Value::string_ascii_from_bytes("cost-function-name2".into()).unwrap(),
                ])
            )
            .unwrap()
            .0,
            Value::Response(ResponseData {
                committed: true,
                data: Value::UInt(0).into()
            })
        );

        // Assert confirmation fails
        assert_eq!(
            env.execute_transaction(
                (&USER_KEYS[0]).into(),
                None,
                COST_VOTING_CONTRACT_TESTNET.clone(),
                "confirm-votes",
                &symbols_from_values(vec![Value::UInt(0)])
            )
            .unwrap()
            .0,
            Value::Response(ResponseData {
                committed: false,
                data: Value::Int(11).into()
            })
        );

        // Commit all liquid stacks to vote
        for user in USER_KEYS.iter() {
            env.execute_transaction(
                user.into(),
                None,
                COST_VOTING_CONTRACT_TESTNET.clone(),
                "vote-proposal",
                &symbols_from_values(vec![Value::UInt(0), Value::UInt(USTX_PER_HOLDER)]),
            )
            .unwrap()
            .0;
        }

        // Assert confirmation returns true
        assert_eq!(
            env.execute_transaction(
                (&USER_KEYS[0]).into(),
                None,
                COST_VOTING_CONTRACT_TESTNET.clone(),
                "confirm-votes",
                &symbols_from_values(vec![Value::UInt(0)])
            )
            .unwrap()
            .0,
            Value::Response(ResponseData {
                committed: true,
                data: Value::Bool(true).into()
            })
        );
    });

    // Fast forward to proposal expiration
    for _ in 0..2016 {
        sim.execute_next_block(|_| {});
    }

    for _ in 0..1007 {
        sim.execute_next_block(|_| {});
    }

    sim.execute_next_block(|env| {
        // Assert confirmation passes
        assert_eq!(
            env.execute_transaction(
                (&USER_KEYS[0]).into(),
                None,
                COST_VOTING_CONTRACT_TESTNET.clone(),
                "confirm-miners",
                &symbols_from_values(vec![Value::UInt(0)])
            )
            .unwrap()
            .0,
            Value::Response(ResponseData {
                committed: true,
                data: Value::Bool(true).into()
            })
        );
    });
}

#[test]
fn test_vote_too_many_confirms() {
    let mut sim = ClarityTestSim::new();

    let MAX_CONFIRMATIONS_PER_BLOCK = 10;
    sim.execute_next_block(|env| {
        env.initialize_contract(
            COST_VOTING_CONTRACT_TESTNET.clone(),
            &BOOT_CODE_COST_VOTING,
            None,
        )
        .unwrap();

        // Submit a proposal
        for i in 0..(MAX_CONFIRMATIONS_PER_BLOCK + 1) {
            assert_eq!(
                env.execute_transaction(
                    (&USER_KEYS[0]).into(),
                    None,
                    COST_VOTING_CONTRACT_TESTNET.clone(),
                    "submit-proposal",
                    &symbols_from_values(vec![
                        Value::Principal(
                            PrincipalData::parse_qualified_contract_principal(
                                "ST000000000000000000002AMW42H.function-name2"
                            )
                            .unwrap()
                        ),
                        Value::string_ascii_from_bytes("function-name2".into()).unwrap(),
                        Value::Principal(
                            PrincipalData::parse_qualified_contract_principal(
                                "ST000000000000000000002AMW42H.cost-function-name2"
                            )
                            .unwrap()
                        ),
                        Value::string_ascii_from_bytes("cost-function-name2".into()).unwrap(),
                    ])
                )
                .unwrap()
                .0,
                Value::Response(ResponseData {
                    committed: true,
                    data: Value::UInt(i as u128).into()
                })
            );
        }

        for i in 0..(MAX_CONFIRMATIONS_PER_BLOCK + 1) {
            // Commit all liquid stacks to vote
            for user in USER_KEYS.iter() {
                assert_eq!(
                    env.execute_transaction(
                        user.into(),
                        None,
                        COST_VOTING_CONTRACT_TESTNET.clone(),
                        "vote-proposal",
                        &symbols_from_values(vec![
                            Value::UInt(i as u128),
                            Value::UInt(USTX_PER_HOLDER)
                        ]),
                    )
                    .unwrap()
                    .0,
                    Value::okay_true()
                );
            }

            // Assert confirmation returns true
            assert_eq!(
                env.execute_transaction(
                    (&USER_KEYS[0]).into(),
                    None,
                    COST_VOTING_CONTRACT_TESTNET.clone(),
                    "confirm-votes",
                    &symbols_from_values(vec![Value::UInt(i as u128)])
                )
                .unwrap()
                .0,
                Value::okay_true(),
            );

            // withdraw
            for user in USER_KEYS.iter() {
                env.execute_transaction(
                    user.into(),
                    None,
                    COST_VOTING_CONTRACT_TESTNET.clone(),
                    "withdraw-votes",
                    &symbols_from_values(vec![
                        Value::UInt(i as u128),
                        Value::UInt(USTX_PER_HOLDER),
                    ]),
                )
                .unwrap()
                .0;
            }
        }
    });

    // Fast forward to proposal expiration
    for _ in 0..2016 {
        sim.execute_next_block(|_| {});
    }

    for _ in 0..1007 {
        sim.execute_next_block(|_| {});
    }

    sim.execute_next_block(|env| {
        for i in 0..MAX_CONFIRMATIONS_PER_BLOCK {
            // Assert confirmation passes
            assert_eq!(
                env.execute_transaction(
                    (&USER_KEYS[0]).into(),
                    None,
                    COST_VOTING_CONTRACT_TESTNET.clone(),
                    "confirm-miners",
                    &symbols_from_values(vec![Value::UInt(i as u128)])
                )
                .unwrap()
                .0,
                Value::okay_true(),
            );
        }

        // Assert next confirmation fails
        assert_eq!(
            env.execute_transaction(
                (&USER_KEYS[0]).into(),
                None,
                COST_VOTING_CONTRACT_TESTNET.clone(),
                "confirm-miners",
                &symbols_from_values(vec![Value::UInt(MAX_CONFIRMATIONS_PER_BLOCK)])
            )
            .unwrap()
            .0,
            Value::error(Value::Int(17)).unwrap()
        );
    });
}<|MERGE_RESOLUTION|>--- conflicted
+++ resolved
@@ -125,16 +125,12 @@
     height: u64,
 }
 
-<<<<<<< HEAD
 pub struct TestSimBurnStateDB {
-=======
-struct TestSimBurnStateDB {
     /// This vec specifies the transitions for each epoch.
     /// It is a list of heights at which the simulated chain transitions
     /// first to Epoch 2.0, then to Epoch 2.1, etc. If the Epoch 2.0 transition
     /// is set to 0, Epoch 1.0 will be skipped. Otherwise, the simulated chain will
     /// begin in Epoch 1.0.
->>>>>>> 7f13bffd
     epoch_bounds: Vec<u64>,
     pox_constants: PoxConstants,
 }
