--- conflicted
+++ resolved
@@ -15,30 +15,6 @@
 (define-constant ERR_STACKING_INVALID_AMOUNT 18)
 (define-constant ERR_NOT_ALLOWED 19)
 
-<<<<<<< HEAD
-;; Min/max number of reward cycles uSTX can be locked for
-(define-constant MIN_POX_REWARD_CYCLES u1)
-(define-constant MAX_POX_REWARD_CYCLES u12)
-
-;; Default length of the PoX registration window, in burnchain blocks.
-(define-constant PREPARE_CYCLE_LENGTH u250)
-
-;; Default length of the PoX reward cycle, in burnchain blocks.
-(define-constant REWARD_CYCLE_LENGTH u1000)
-
-;; Valid values for burnchain address versions.
-;; These correspond to address hash modes in Stacks 2.0.
-(define-constant ADDRESS_VERSION_P2PKH 0x00)
-(define-constant ADDRESS_VERSION_P2SH 0x01)
-(define-constant ADDRESS_VERSION_P2WPKH 0x02)
-(define-constant ADDRESS_VERSION_P2WSH 0x03)
-
-;; Stacking thresholds
-(define-constant STACKING_THRESHOLD_25 u20000)
-(define-constant STACKING_THRESHOLD_100 u5000)
-
-=======
->>>>>>> 3155b678
 ;; PoX disabling threshold (a percent)
 (define-constant POX_REJECTION_FRACTION u25)
 
@@ -332,69 +308,38 @@
                                   (amount-ustx uint)
                                   (first-reward-cycle uint)
                                   (num-cycles uint))
-    (let (        
-        (is-registered (is-pox-addr-registered pox-addr first-reward-cycle num-cycles))
-    )
-    ;; amount must be valid
-    (asserts! (> amount-ustx u0)
-        (err ERR_STACKING_INVALID_AMOUNT))
-
-    ;; tx-sender principal must not have rejected in this upcoming reward cycle
-    (asserts! (is-none (get-pox-rejection tx-sender first-reward-cycle))
-        (err ERR_STACKING_ALREADY_REJECTED))
-
-    ;; can't be registered yet
-    (asserts! (not is-registered)
-        (err ERR_STACKING_POX_ADDRESS_IN_USE))
-
-    ;; the Stacker must have sufficient unlocked funds
-    (asserts! (>= (stx-get-balance tx-sender) amount-ustx)
-        (err ERR_STACKING_INSUFFICIENT_FUNDS))
-
-    ;; minimum uSTX must be met
-    (asserts! (<= (get-stacking-minimum) amount-ustx)
-        (err ERR_STACKING_THRESHOLD_NOT_MET))
-
-    ;; lock period must be in acceptable range.
-    (asserts! (check-pox-lock-period num-cycles)
-        (err ERR_STACKING_INVALID_LOCK_PERIOD))
-
-    ;; address version must be valid
-    (asserts! (check-pox-addr-version (get version pox-addr))
-        (err ERR_STACKING_INVALID_POX_ADDRESS))
-
-    (ok true))
-)
-
-<<<<<<< HEAD
-=======
-(define-read-only (can-stacks-stx (amount-ustx uint)
-                                  (pox-addr (tuple (version (buff 1)) (hashbytes (buff 20))))
-                                  (lock-period uint))
-    ;; this stacker's first reward cycle is the _next_ reward cycle
-    (let ((first-reward-cycle (+ u1 (current-pox-reward-cycle))))
+    (let ((is-registered (is-pox-addr-registered pox-addr first-reward-cycle num-cycles)))
       ;; amount must be valid
       (asserts! (> amount-ustx u0)
-        (err ERR_STACKING_INVALID_AMOUNT))
+          (err ERR_STACKING_INVALID_AMOUNT))
 
       ;; tx-sender principal must not have rejected in this upcoming reward cycle
       (asserts! (is-none (get-pox-rejection tx-sender first-reward-cycle))
-        (err ERR_STACKING_ALREADY_REJECTED))
-
-      ;; tx-sender principal must not be stacking
-      (asserts! (is-none (get-stacker-info tx-sender))
-        (err ERR_STACKING_ALREADY_STACKED))
+          (err ERR_STACKING_ALREADY_REJECTED))
+
+      ;; can't be registered yet
+      (asserts! (not is-registered)
+          (err ERR_STACKING_POX_ADDRESS_IN_USE))
 
       ;; the Stacker must have sufficient unlocked funds
       (asserts! (>= (stx-get-balance tx-sender) amount-ustx)
-        (err ERR_STACKING_INSUFFICIENT_FUNDS))
-
-      (ok { amount-ustx: amount-ustx,
-            pox-addr: pox-addr,
-            first-reward-cycle: first-reward-cycle,
-            lock-period: lock-period })))
-
->>>>>>> 3155b678
+          (err ERR_STACKING_INSUFFICIENT_FUNDS))
+
+      ;; minimum uSTX must be met
+      (asserts! (<= (get-stacking-minimum) amount-ustx)
+          (err ERR_STACKING_THRESHOLD_NOT_MET))
+
+      ;; lock period must be in acceptable range.
+      (asserts! (check-pox-lock-period num-cycles)
+          (err ERR_STACKING_INVALID_LOCK_PERIOD))
+
+      ;; address version must be valid
+      (asserts! (check-pox-addr-version (get version pox-addr))
+          (err ERR_STACKING_INVALID_POX_ADDRESS))
+
+      (ok true))
+)
+
 ;; Lock up some uSTX for stacking!  Note that the given amount here is in micro-STX (uSTX).
 ;; The STX will be locked for the given number of reward cycles (lock-period).
 ;; This is the self-service interface.  tx-sender will be the Stacker.
@@ -409,34 +354,30 @@
 (define-public (stack-stx (amount-ustx uint)
                           (pox-addr (tuple (version (buff 1)) (hashbytes (buff 20))))
                           (lock-period uint))
-    (let (
-        ;; this stacker's first reward cycle is the _next_ reward cycle
-        (first-reward-cycle (+ u1 (current-pox-reward-cycle)))
-    )
-
-    ;; tx-sender principal must not be stacking
-    (asserts! (is-none (get-stacker-info tx-sender))
+    ;; this stacker's first reward cycle is the _next_ reward cycle
+    (let ((first-reward-cycle (+ u1 (current-pox-reward-cycle))))
+
+      ;; tx-sender principal must not be stacking
+      (asserts! (is-none (get-stacker-info tx-sender))
         (err ERR_STACKING_ALREADY_STACKED))
 
-    ;; ensure that stacking can be performed
-    (try! (can-stack-stx pox-addr amount-ustx first-reward-cycle lock-period))
-
-    ;; register the PoX address with the amount stacked
-    (try! (add-pox-addr-to-reward-cycles pox-addr first-reward-cycle lock-period amount-ustx))
-
-    ;; add stacker record
-    (map-set stacking-state
+      ;; ensure that stacking can be performed
+      (try! (can-stack-stx pox-addr amount-ustx first-reward-cycle lock-period))
+
+      ;; register the PoX address with the amount stacked
+      (try! (add-pox-addr-to-reward-cycles pox-addr first-reward-cycle lock-period amount-ustx))
+
+      ;; add stacker record
+      (map-set stacking-state
         { stacker: tx-sender }
         {
-            amount-ustx: amount-ustx,
-            pox-addr: pox-addr,
-            first-reward-cycle: first-reward-cycle,
-            lock-period: lock-period
-        }
-    )
-    
-    ;; return the lock-up information, so the node can actually carry out the lock. 
-    (ok { stacker: tx-sender, lock-amount: amount-ustx, unlock-burn-height: (reward-cycle-to-burn-height (+ first-reward-cycle lock-period)) }))
+          amount-ustx: amount-ustx,
+          pox-addr: pox-addr,
+          first-reward-cycle: first-reward-cycle,
+          lock-period: lock-period })
+
+      ;; return the lock-up information, so the node can actually carry out the lock. 
+      (ok { stacker: tx-sender, lock-amount: amount-ustx, unlock-burn-height: (reward-cycle-to-burn-height (+ first-reward-cycle lock-period)) }))
 )
 
 ;; Reject Stacking for this reward cycle.
