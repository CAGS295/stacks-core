/*
 copyright: (c) 2013-2020 by Blockstack PBC, a public benefit corporation.

 This file is part of Blockstack.

 Blockstack is free software. You may redistribute or modify
 it under the terms of the GNU General Public License as published by
 the Free Software Foundation, either version 3 of the License or
 (at your option) any later version.

 Blockstack is distributed in the hope that it will be useful,
 but WITHOUT ANY WARRANTY, including without the implied warranty of
 MERCHANTABILITY or FITNESS FOR A PARTICULAR PURPOSE. See the
 GNU General Public License for more details.

 You should have received a copy of the GNU General Public License
 along with Blockstack. If not, see <http://www.gnu.org/licenses/>.
*/

use chainstate::burn::{
    BlockSnapshot,
};

use chainstate::burn::db::sortdb::{
    SortitionId, SortitionHandleTx, PoxId
};

use chainstate::coordinator::{
    RewardCycleInfo
};

use chainstate::burn::operations::{
    BlockstackOperation,
    BlockstackOperationType,
    leader_block_commit::RewardSetInfo,
};

use burnchains::{
    BurnchainHeaderHash, Burnchain, BurnchainBlockHeader, BurnchainStateTransition,
    Error as BurnchainError
};

use chainstate::stacks::index::{
    TrieHash, MarfTrieId, storage::TrieFileStorage,
    marf::MARF, MARFValue, Error as MARFError
};

use util::db::Error as DBError;

use address::AddressHashMode;

impl <'a> SortitionHandleTx <'a> {
    /// Run a blockstack operation's "check()" method and return the result.
    fn check_transaction(&self, burnchain: &Burnchain, blockstack_op: &BlockstackOperationType, reward_info: Option<&RewardSetInfo>) -> Result<(), BurnchainError> {
        match blockstack_op {
            BlockstackOperationType::LeaderKeyRegister(ref op) => {
                op.check(burnchain, &self.as_conn())
                    .map_err(|e| {
                        warn!("REJECTED({}) leader key register {} at {},{}: {:?}", op.block_height, &op.txid, op.block_height, op.vtxindex, &e);
                        BurnchainError::OpError(e)
                    })
            },
            BlockstackOperationType::LeaderBlockCommit(ref op) => {
                op.check(burnchain, &self.as_conn(), reward_info)
                    .map_err(|e| {
                        warn!("REJECTED({}) leader block commit {} at {},{}: {:?}", op.block_height, &op.txid, op.block_height, op.vtxindex, &e);
                        BurnchainError::OpError(e)
                    })
            },
            BlockstackOperationType::UserBurnSupport(ref op) => {
                op.check(burnchain, &self.as_conn())
                    .map_err(|e| {
                        warn!("REJECTED({}) user burn support {} at {},{}: {:?}", op.block_height, &op.txid, op.block_height, op.vtxindex, &e);
                        BurnchainError::OpError(e)
                    })
            }
        }
    }

    /// Generate the list of blockstack operations that will be snapshotted -- a subset of the
    /// blockstack operations extracted from get_blockstack_transactions.
    /// Return the list of parsed blockstack operations whose check() method has returned true.
    fn check_block_ops(&self, burnchain: &Burnchain, mut block_ops: Vec<BlockstackOperationType>, reward_info: Option<&RewardSetInfo>) -> Result<Vec<BlockstackOperationType>, BurnchainError> {
        debug!("Check Blockstack transactions from sortition_id: {}", &self.context.chain_tip);

        // classify and check each transaction
        block_ops.retain(|blockstack_op| {
            self.check_transaction(burnchain, blockstack_op, reward_info)
                .is_ok()
        });

        // block-wide check: no duplicate keys registered
        let ret_filtered = Burnchain::filter_block_VRF_dups(block_ops);
        assert!(Burnchain::ops_are_sorted(&ret_filtered));
    
        // block-wide check: at most one block-commit can consume a VRF key
        let ret_filtered = Burnchain::filter_block_commits_with_same_VRF_key(ret_filtered);
        assert!(Burnchain::ops_are_sorted(&ret_filtered));

        Ok(ret_filtered)
    }

    /// Process all block's checked transactions 
    /// * make the burn distribution
    /// * insert the ones that went into the burn distribution
    /// * snapshot the block and run the sortition
    /// * return the snapshot (and sortition results)
    fn process_checked_block_ops(&mut self, burnchain: &Burnchain, parent_snapshot: &BlockSnapshot,
                                 block_header: &BurnchainBlockHeader, this_block_ops: &Vec<BlockstackOperationType>,
                                 next_pox_info: Option<RewardCycleInfo>, parent_pox: PoxId, reward_info: Option<&RewardSetInfo>) -> Result<(BlockSnapshot, BurnchainStateTransition), BurnchainError> {
        let this_block_height = block_header.block_height;
        let this_block_hash = block_header.block_hash.clone();

        // make the burn distribution, and in doing so, identify the user burns that we'll keep
        let state_transition = BurnchainStateTransition::from_block_ops(&self.as_conn(), parent_snapshot, this_block_ops)
            .map_err(|e| {
                error!("TRANSACTION ABORTED when converting {} blockstack operations in block {} ({}) to a burn distribution: {:?}", this_block_ops.len(), this_block_height, &this_block_hash, e);
                e
            })?;

        let txids = state_transition.accepted_ops.iter().map(|ref op| op.txid()).collect();

        let mut next_pox = parent_pox;
        if let Some(ref next_pox_info) = next_pox_info {
            if next_pox_info.is_reward_info_known() {
                info!("Begin reward-cycle sortition with present anchor block={:?}", &next_pox_info.selected_anchor_block());
                next_pox.extend_with_present_block();
            } else {
                info!("Begin reward-cycle sortition with absent anchor block={:?}", &next_pox_info.selected_anchor_block());
                next_pox.extend_with_not_present_block();
            }
        };

        let next_sortition_id = SortitionId::new(&this_block_hash, &next_pox);

        // do the cryptographic sortition and pick the next winning block.
        let mut snapshot = BlockSnapshot::make_snapshot(&self.as_conn(), burnchain, &next_sortition_id, &next_pox,
                                                        parent_snapshot, block_header, &state_transition.burn_dist, &txids)
            .map_err(|e| {
                error!("TRANSACTION ABORTED when taking snapshot at block {} ({}): {:?}", this_block_height, &this_block_hash, e);
                BurnchainError::DBError(e)
            })?;
        
        // store the snapshot
        let index_root = self.append_chain_tip_snapshot(
<<<<<<< HEAD
            parent_snapshot, &snapshot, &state_transition.accepted_ops,
            &state_transition.consumed_leader_keys, next_pox_info, reward_info)?;
=======
            parent_snapshot, &snapshot, &state_transition.accepted_ops, next_pox_info)?;
>>>>>>> e8e43a29

        snapshot.index_root = index_root;

        debug!("OPS-HASH({}): {}", this_block_height, &snapshot.ops_hash);
        debug!("INDEX-ROOT({}): {}", this_block_height, &snapshot.index_root);
        debug!("SORTITION-HASH({}): {}", this_block_height, &snapshot.sortition_hash);
        debug!("CONSENSUS({}): {}", this_block_height, &snapshot.consensus_hash);
        Ok((snapshot, state_transition))
    }

    /// Check and then commit all blockstack operations to our chainstate.
    /// * pull out all the transactions that are blockstack ops
    /// * select the ones that are _valid_ 
    /// * do a cryptographic sortition to select the next Stacks block
    /// * commit all valid transactions
    /// * commit the results of the sortition
    /// Returns the BlockSnapshot created from this block.
    pub fn process_block_ops(&mut self, burnchain: &Burnchain, parent_snapshot: &BlockSnapshot, block_header: &BurnchainBlockHeader,
                             mut blockstack_txs: Vec<BlockstackOperationType>, next_pox_info: Option<RewardCycleInfo>,
                             parent_pox: PoxId, reward_set_info: Option<&RewardSetInfo>) -> Result<(BlockSnapshot, BurnchainStateTransition), BurnchainError> {
        debug!("BEGIN({}) block ({},{}) with sortition_id: {}", block_header.block_height, block_header.block_hash,
               block_header.parent_block_hash, &self.context.chain_tip);
        debug!("Append {} operation(s) from block {} {}", blockstack_txs.len(), block_header.block_height, &block_header.block_hash);

        blockstack_txs.sort_by(|ref a, ref b| a.vtxindex().partial_cmp(&b.vtxindex()).unwrap());

        // check each transaction, and filter out only the ones that are valid 
        let block_ops = self.check_block_ops(burnchain, blockstack_txs, reward_set_info)
            .map_err(|e| {
                error!("TRANSACTION ABORTED when checking block {} ({}): {:?}", block_header.block_height, &block_header.block_hash, e);
                e
            })?;

        // process them 
        let res = self.process_checked_block_ops(burnchain, parent_snapshot, block_header,
                                                 &block_ops, next_pox_info, parent_pox, reward_set_info)
            .map_err(|e| {
                error!("TRANSACTION ABORTED when snapshotting block {} ({}): {:?}", block_header.block_height, &block_header.block_hash, e);
                e
            })?;

        Ok(res)
    }

    /// Given the extracted txs, and a block header, go process them into the next
    /// snapshot.  Unlike process_block_ops, this method applies safety checks against the given
    /// list of blockstack transactions.
    pub fn process_block_txs(&mut self, parent_snapshot: &BlockSnapshot, this_block_header: &BurnchainBlockHeader,
                             burnchain: &Burnchain, blockstack_txs: Vec<BlockstackOperationType>,
                             next_pox_info: Option<RewardCycleInfo>, parent_pox: PoxId, reward_set_info: Option<&RewardSetInfo>) -> Result<(BlockSnapshot, BurnchainStateTransition), BurnchainError> {
        assert_eq!(parent_snapshot.block_height + 1, this_block_header.block_height);
        assert_eq!(parent_snapshot.burn_header_hash, this_block_header.parent_block_hash);

        let new_snapshot = self.process_block_ops(burnchain, &parent_snapshot, &this_block_header, blockstack_txs, next_pox_info, parent_pox, reward_set_info)?;
        Ok(new_snapshot)
    }
}<|MERGE_RESOLUTION|>--- conflicted
+++ resolved
@@ -143,12 +143,8 @@
         
         // store the snapshot
         let index_root = self.append_chain_tip_snapshot(
-<<<<<<< HEAD
             parent_snapshot, &snapshot, &state_transition.accepted_ops,
-            &state_transition.consumed_leader_keys, next_pox_info, reward_info)?;
-=======
-            parent_snapshot, &snapshot, &state_transition.accepted_ops, next_pox_info)?;
->>>>>>> e8e43a29
+            next_pox_info, reward_info)?;
 
         snapshot.index_root = index_root;
 
