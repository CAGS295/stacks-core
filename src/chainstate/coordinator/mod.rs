// Copyright (C) 2013-2020 Blockstack PBC, a public benefit corporation
// Copyright (C) 2020 Stacks Open Internet Foundation
//
// This program is free software: you can redistribute it and/or modify
// it under the terms of the GNU General Public License as published by
// the Free Software Foundation, either version 3 of the License, or
// (at your option) any later version.
//
// This program is distributed in the hope that it will be useful,
// but WITHOUT ANY WARRANTY; without even the implied warranty of
// MERCHANTABILITY or FITNESS FOR A PARTICULAR PURPOSE.  See the
// GNU General Public License for more details.
//
// You should have received a copy of the GNU General Public License
// along with this program.  If not, see <http://www.gnu.org/licenses/>.

use std::cmp;
use std::collections::{BTreeMap, HashMap, HashSet, VecDeque};
use std::convert::{TryFrom, TryInto};
use std::fs;
use std::path::PathBuf;
use std::sync::mpsc::SyncSender;
use std::sync::Arc;
use std::sync::Mutex;
use std::time::Duration;

use crate::burnchains::{
    affirmation::{AffirmationMap, AffirmationMapEntry},
    bitcoin::indexer::BitcoinIndexer,
    db::{
        BlockCommitMetadata, BurnchainBlockData, BurnchainDB, BurnchainDBTransaction,
        BurnchainHeaderReader,
    },
    Address, Burnchain, BurnchainBlockHeader, Error as BurnchainError, PoxConstants, Txid,
};
use crate::chainstate::burn::{
    db::sortdb::SortitionDB,
    operations::leader_block_commit::{RewardSetInfo, BURN_BLOCK_MINED_AT_MODULUS},
    operations::BlockstackOperationType,
    operations::LeaderBlockCommitOp,
    BlockSnapshot, ConsensusHash,
};
use crate::chainstate::coordinator::comm::{
    ArcCounterCoordinatorNotices, CoordinatorEvents, CoordinatorNotices, CoordinatorReceivers,
};
use crate::chainstate::stacks::address::PoxAddress;
use crate::chainstate::stacks::index::MarfTrieId;
use crate::chainstate::stacks::{
    db::{
        accounts::MinerReward, ChainStateBootData, ClarityTx, MinerRewardInfo, StacksChainState,
        StacksEpochReceipt, StacksHeaderInfo,
    },
    events::{StacksTransactionEvent, StacksTransactionReceipt, TransactionOrigin},
<<<<<<< HEAD
    Error as ChainstateError, StacksBlock, StacksBlockHeader, TransactionPayload,
=======
    miner::{signal_mining_blocked, signal_mining_ready, MinerStatus},
    Error as ChainstateError, StacksBlock, TransactionPayload,
>>>>>>> 729c60ee
};
use crate::core::StacksEpoch;
use crate::monitoring::{
    increment_contract_calls_processed, increment_stx_blocks_processed_counter,
};
use crate::net::atlas::{AtlasConfig, AttachmentInstance};
use crate::util_lib::db::DBConn;
use crate::util_lib::db::DBTx;
use crate::util_lib::db::Error as DBError;
use clarity::vm::{
    costs::ExecutionCost,
    types::{PrincipalData, QualifiedContractIdentifier},
    Value,
};

use crate::core::StacksEpochId;
use crate::cost_estimates::{CostEstimator, FeeEstimator, PessimisticEstimator};
use crate::types::chainstate::{
    BlockHeaderHash, BurnchainHeaderHash, PoxId, SortitionId, StacksBlockId,
};
use clarity::vm::database::BurnStateDB;

use crate::chainstate::stacks::index::marf::MARFOpenOpts;

pub use self::comm::CoordinatorCommunication;

use super::stacks::boot::RewardSet;
use stacks_common::util::get_epoch_time_secs;

pub mod comm;
#[cfg(test)]
pub mod tests;

/// The 3 different states for the current
///  reward cycle's relationship to its PoX anchor
#[derive(Debug, Clone, PartialEq)]
pub enum PoxAnchorBlockStatus {
    SelectedAndKnown(BlockHeaderHash, RewardSet),
    SelectedAndUnknown(BlockHeaderHash),
    NotSelected,
}

#[derive(Debug, PartialEq)]
pub struct RewardCycleInfo {
    pub anchor_status: PoxAnchorBlockStatus,
}

impl RewardCycleInfo {
    pub fn selected_anchor_block(&self) -> Option<&BlockHeaderHash> {
        use self::PoxAnchorBlockStatus::*;
        match self.anchor_status {
            SelectedAndUnknown(ref block) | SelectedAndKnown(ref block, _) => Some(block),
            NotSelected => None,
        }
    }
    pub fn is_reward_info_known(&self) -> bool {
        use self::PoxAnchorBlockStatus::*;
        match self.anchor_status {
            SelectedAndUnknown(_) => false,
            SelectedAndKnown(_, _) | NotSelected => true,
        }
    }
    pub fn known_selected_anchor_block(&self) -> Option<&RewardSet> {
        use self::PoxAnchorBlockStatus::*;
        match self.anchor_status {
            SelectedAndUnknown(_) => None,
            SelectedAndKnown(_, ref reward_set) => Some(reward_set),
            NotSelected => None,
        }
    }
    pub fn known_selected_anchor_block_owned(self) -> Option<RewardSet> {
        use self::PoxAnchorBlockStatus::*;
        match self.anchor_status {
            SelectedAndUnknown(_) => None,
            SelectedAndKnown(_, reward_set) => Some(reward_set),
            NotSelected => None,
        }
    }
}

pub trait BlockEventDispatcher {
    fn announce_block(
        &self,
        block: &StacksBlock,
        metadata: &StacksHeaderInfo,
        receipts: &Vec<StacksTransactionReceipt>,
        parent: &StacksBlockId,
        winner_txid: Txid,
        matured_rewards: &Vec<MinerReward>,
        matured_rewards_info: Option<&MinerRewardInfo>,
        parent_burn_block_hash: BurnchainHeaderHash,
        parent_burn_block_height: u32,
        parent_burn_block_timestamp: u64,
        anchored_consumed: &ExecutionCost,
        mblock_confirmed_consumed: &ExecutionCost,
    );

    /// called whenever a burn block is about to be
    ///  processed for sortition. note, in the event
    ///  of PoX forks, this will be called _multiple_
    ///  times for the same burnchain header hash.
    fn announce_burn_block(
        &self,
        burn_block: &BurnchainHeaderHash,
        burn_block_height: u64,
        rewards: Vec<(PoxAddress, u64)>,
        burns: u64,
        reward_recipients: Vec<PoxAddress>,
    );

    fn dispatch_boot_receipts(&mut self, receipts: Vec<StacksTransactionReceipt>);
}

pub struct ChainsCoordinatorConfig {
    /// true: use affirmation maps before 2.1
    /// false: only use affirmation maps in 2.1 or later
    pub always_use_affirmation_maps: bool,
}

impl ChainsCoordinatorConfig {
    pub fn new() -> ChainsCoordinatorConfig {
        ChainsCoordinatorConfig {
            always_use_affirmation_maps: false,
        }
    }
}

pub struct ChainsCoordinator<
    'a,
    T: BlockEventDispatcher,
    N: CoordinatorNotices,
    R: RewardSetProvider,
    CE: CostEstimator + ?Sized,
    FE: FeeEstimator + ?Sized,
> {
    canonical_sortition_tip: Option<SortitionId>,
    canonical_chain_tip: Option<StacksBlockId>,
    canonical_pox_id: Option<PoxId>,
    heaviest_anchor_block_affirmation_map: Option<AffirmationMap>,
    burnchain_blocks_db: BurnchainDB,
    chain_state_db: StacksChainState,
    sortition_db: SortitionDB,
    burnchain: Burnchain,
    attachments_tx: SyncSender<HashSet<AttachmentInstance>>,
    dispatcher: Option<&'a T>,
    cost_estimator: Option<&'a mut CE>,
    fee_estimator: Option<&'a mut FE>,
    reward_set_provider: R,
    notifier: N,
    atlas_config: AtlasConfig,
    config: ChainsCoordinatorConfig,
}

#[derive(Debug)]
pub enum Error {
    BurnchainBlockAlreadyProcessed,
    BurnchainError(BurnchainError),
    ChainstateError(ChainstateError),
    NonContiguousBurnchainBlock(BurnchainError),
    NoSortitions,
    FailedToProcessSortition(BurnchainError),
    DBError(DBError),
    NotPrepareEndBlock,
    NotPoXAnchorBlock,
}

impl From<BurnchainError> for Error {
    fn from(o: BurnchainError) -> Error {
        Error::BurnchainError(o)
    }
}

impl From<ChainstateError> for Error {
    fn from(o: ChainstateError) -> Error {
        Error::ChainstateError(o)
    }
}

impl From<DBError> for Error {
    fn from(o: DBError) -> Error {
        Error::DBError(o)
    }
}

pub trait RewardSetProvider {
    fn get_reward_set(
        &self,
        current_burn_height: u64,
        chainstate: &mut StacksChainState,
        burnchain: &Burnchain,
        sortdb: &SortitionDB,
        block_id: &StacksBlockId,
    ) -> Result<RewardSet, Error>;
}

pub struct OnChainRewardSetProvider();

impl RewardSetProvider for OnChainRewardSetProvider {
    fn get_reward_set(
        &self,
        current_burn_height: u64,
        chainstate: &mut StacksChainState,
        burnchain: &Burnchain,
        sortdb: &SortitionDB,
        block_id: &StacksBlockId,
    ) -> Result<RewardSet, Error> {
        let registered_addrs =
            chainstate.get_reward_addresses(burnchain, sortdb, current_burn_height, block_id)?;

        let liquid_ustx = chainstate.get_liquid_ustx(block_id);

        let (threshold, participation) = StacksChainState::get_reward_threshold_and_participation(
            &burnchain.pox_constants,
            &registered_addrs[..],
            liquid_ustx,
        );

        if !burnchain
            .pox_constants
            .enough_participation(participation, liquid_ustx)
        {
            info!("PoX reward cycle did not have enough participation. Defaulting to burn";
                  "burn_height" => current_burn_height,
                  "participation" => participation,
                  "liquid_ustx" => liquid_ustx,
                  "registered_addrs" => registered_addrs.len());
            return Ok(RewardSet::empty());
        } else {
            info!("PoX reward cycle threshold computed";
                  "burn_height" => current_burn_height,
                  "threshold" => threshold,
                  "participation" => participation,
                  "liquid_ustx" => liquid_ustx,
                  "registered_addrs" => registered_addrs.len());
        }

        let cur_epoch = SortitionDB::get_stacks_epoch(sortdb.conn(), current_burn_height)?.expect(
            &format!("FATAL: no epoch for burn height {}", current_burn_height),
        );

        Ok(StacksChainState::make_reward_set(
            threshold,
            registered_addrs,
            cur_epoch.epoch_id,
        ))
    }
}

impl<'a, T: BlockEventDispatcher, CE: CostEstimator + ?Sized, FE: FeeEstimator + ?Sized>
    ChainsCoordinator<'a, T, ArcCounterCoordinatorNotices, OnChainRewardSetProvider, CE, FE>
{
    pub fn run(
        config: ChainsCoordinatorConfig,
        chain_state_db: StacksChainState,
        burnchain: Burnchain,
        attachments_tx: SyncSender<HashSet<AttachmentInstance>>,
        dispatcher: &'a mut T,
        comms: CoordinatorReceivers,
        atlas_config: AtlasConfig,
        cost_estimator: Option<&mut CE>,
        fee_estimator: Option<&mut FE>,
        miner_status: Arc<Mutex<MinerStatus>>,
    ) where
        T: BlockEventDispatcher,
    {
        let stacks_blocks_processed = comms.stacks_blocks_processed.clone();
        let sortitions_processed = comms.sortitions_processed.clone();

        let sortition_db = SortitionDB::open(
            &burnchain.get_db_path(),
            true,
            burnchain.pox_constants.clone(),
        )
        .unwrap();
        let burnchain_blocks_db =
            BurnchainDB::open(&burnchain.get_burnchaindb_path(), false).unwrap();

        let canonical_sortition_tip =
            SortitionDB::get_canonical_sortition_tip(sortition_db.conn()).unwrap();

        let heaviest_am = BurnchainDB::get_heaviest_anchor_block_affirmation_map(
            burnchain_blocks_db.conn(),
            &burnchain,
        )
        .unwrap();

        let arc_notices = ArcCounterCoordinatorNotices {
            stacks_blocks_processed,
            sortitions_processed,
        };

        let mut inst = ChainsCoordinator {
            canonical_chain_tip: None,
            canonical_sortition_tip: Some(canonical_sortition_tip),
            canonical_pox_id: None,
            heaviest_anchor_block_affirmation_map: Some(heaviest_am),
            burnchain_blocks_db,
            chain_state_db,
            sortition_db,
            burnchain,
            attachments_tx,
            dispatcher: Some(dispatcher),
            notifier: arc_notices,
            reward_set_provider: OnChainRewardSetProvider(),
            cost_estimator,
            fee_estimator,
            atlas_config,
            config,
        };

        let mut missing_affirmed_anchor_block = None;
        let mut last_retry_ts = 0;
        let retry_interval = 5;
        loop {
            // timeout so that we handle Ctrl-C a little gracefully
            match comms.wait_on() {
                CoordinatorEvents::NEW_STACKS_BLOCK => {
                    signal_mining_blocked(miner_status.clone());
                    debug!("Received new stacks block notice");
                    match inst.handle_new_stacks_block() {
                        Ok(missing_block_opt) => {
                            if missing_block_opt.is_some() {
                                missing_affirmed_anchor_block = missing_block_opt;
                            }
                        }
                        Err(e) => {
                            warn!("Error processing new stacks block: {:?}", e);
                        }
                    }
                    signal_mining_ready(miner_status.clone());
                }
                CoordinatorEvents::NEW_BURN_BLOCK => {
                    signal_mining_blocked(miner_status.clone());
                    debug!("Received new burn block notice");
                    match inst.handle_new_burnchain_block() {
                        Ok(missing_block_opt) => {
                            if missing_block_opt.is_some() {
                                missing_affirmed_anchor_block = missing_block_opt;
                            }
                        }
                        Err(e) => {
                            warn!("Error processing new burn block: {:?}", e);
                        }
                    }
                    signal_mining_ready(miner_status.clone());
                }
                CoordinatorEvents::STOP => {
                    signal_mining_blocked(miner_status.clone());
                    debug!("Received stop notice");
                    return;
                }
                CoordinatorEvents::TIMEOUT => {}
            }

            if let Some(missing_block) = missing_affirmed_anchor_block {
                if last_retry_ts + retry_interval < get_epoch_time_secs() {
                    // periodically retry processing sortitions in the event that a missing anchor
                    // block arrives
                    match inst.retry_burnchain_block() {
                        Ok(missing_block_opt) => {
                            if missing_block_opt.is_none() {
                                debug!(
                                    "Successfully processed missing affirmed anchor block {}",
                                    &missing_block
                                );
                            }

                            missing_affirmed_anchor_block = missing_block_opt;
                        }
                        Err(e) => {
                            warn!("Error retrying sortition-processing with missing affirmed anchor block: {:?}", e);
                        }
                    }
                    last_retry_ts = get_epoch_time_secs();
                }
            }
        }
    }
}

impl<'a, T: BlockEventDispatcher, U: RewardSetProvider> ChainsCoordinator<'a, T, (), U, (), ()> {
    #[cfg(test)]
    pub fn test_new(
        burnchain: &Burnchain,
        chain_id: u32,
        path: &str,
        reward_set_provider: U,
        attachments_tx: SyncSender<HashSet<AttachmentInstance>>,
    ) -> ChainsCoordinator<'a, T, (), U, (), ()> {
        ChainsCoordinator::test_new_with_observer(
            burnchain,
            chain_id,
            path,
            reward_set_provider,
            attachments_tx,
            None,
        )
    }

    #[cfg(test)]
    pub fn test_new_with_observer(
        burnchain: &Burnchain,
        chain_id: u32,
        path: &str,
        reward_set_provider: U,
        attachments_tx: SyncSender<HashSet<AttachmentInstance>>,
        dispatcher: Option<&'a T>,
    ) -> ChainsCoordinator<'a, T, (), U, (), ()> {
        let burnchain = burnchain.clone();

        let mut boot_data = ChainStateBootData::new(&burnchain, vec![], None);

        let sortition_db = SortitionDB::open(
            &burnchain.get_db_path(),
            true,
            burnchain.pox_constants.clone(),
        )
        .unwrap();
        let burnchain_blocks_db =
            BurnchainDB::open(&burnchain.get_burnchaindb_path(), false).unwrap();
        let (chain_state_db, _) = StacksChainState::open_and_exec(
            false,
            chain_id,
            &format!("{}/chainstate/", path),
            Some(&mut boot_data),
            None,
        )
        .unwrap();
        let canonical_sortition_tip =
            SortitionDB::get_canonical_sortition_tip(sortition_db.conn()).unwrap();

        let heaviest_am = BurnchainDB::get_heaviest_anchor_block_affirmation_map(
            burnchain_blocks_db.conn(),
            &burnchain,
        )
        .unwrap();

        ChainsCoordinator {
            canonical_chain_tip: None,
            canonical_sortition_tip: Some(canonical_sortition_tip),
            canonical_pox_id: None,
            heaviest_anchor_block_affirmation_map: Some(heaviest_am),
            burnchain_blocks_db,
            chain_state_db,
            sortition_db,
            burnchain,
            dispatcher,
            cost_estimator: None,
            fee_estimator: None,
            reward_set_provider,
            notifier: (),
            attachments_tx,
            atlas_config: AtlasConfig::default(false),
            config: ChainsCoordinatorConfig::new(),
        }
    }
}

pub fn get_next_recipients<U: RewardSetProvider>(
    sortition_tip: &BlockSnapshot,
    chain_state: &mut StacksChainState,
    sort_db: &mut SortitionDB,
    burnchain: &Burnchain,
    provider: &U,
) -> Result<Option<RewardSetInfo>, Error> {
    let reward_cycle_info = get_reward_cycle_info(
        sortition_tip.block_height + 1,
        &sortition_tip.burn_header_hash,
        &sortition_tip.sortition_id,
        burnchain,
        chain_state,
        sort_db,
        provider,
    )?;
    sort_db
        .get_next_block_recipients(burnchain, sortition_tip, reward_cycle_info.as_ref())
        .map_err(|e| Error::from(e))
}

/// returns None if this burnchain block is _not_ the start of a reward cycle
///         otherwise, returns the required reward cycle info for this burnchain block
///                     in our current sortition view:
///           * PoX anchor block
///           * Was PoX anchor block known?
pub fn get_reward_cycle_info<U: RewardSetProvider>(
    burn_height: u64,
    parent_bhh: &BurnchainHeaderHash,
    sortition_tip: &SortitionId,
    burnchain: &Burnchain,
    chain_state: &mut StacksChainState,
    sort_db: &SortitionDB,
    provider: &U,
) -> Result<Option<RewardCycleInfo>, Error> {
    let epoch_at_height = SortitionDB::get_stacks_epoch(sort_db.conn(), burn_height)?.expect(
        &format!("FATAL: no epoch defined for burn height {}", burn_height),
    );

    if burnchain.is_reward_cycle_start(burn_height) {
        if burnchain
            .pox_constants
            .is_after_pox_sunset_end(burn_height, epoch_at_height.epoch_id)
        {
            return Ok(Some(RewardCycleInfo {
                anchor_status: PoxAnchorBlockStatus::NotSelected,
            }));
        }

        debug!("Beginning reward cycle";
              "burn_height" => burn_height,
              "reward_cycle_length" => burnchain.pox_constants.reward_cycle_length,
              "prepare_phase_length" => burnchain.pox_constants.prepare_length);

        let reward_cycle_info = {
            let ic = sort_db.index_handle(sortition_tip);
            ic.get_chosen_pox_anchor(&parent_bhh, &burnchain.pox_constants)
        }?;
        if let Some((consensus_hash, stacks_block_hash)) = reward_cycle_info {
            // it may have been elected, but we only process it if it's affirmed by the network!
            info!("Anchor block selected: {}", stacks_block_hash);
            let anchor_block_known = StacksChainState::is_stacks_block_processed(
                &chain_state.db(),
                &consensus_hash,
                &stacks_block_hash,
            )?;
            let anchor_status = if anchor_block_known {
                let block_id = StacksBlockId::new(&consensus_hash, &stacks_block_hash);
                let reward_set = provider.get_reward_set(
                    burn_height,
                    chain_state,
                    burnchain,
                    sort_db,
                    &block_id,
                )?;
                test_debug!(
                    "Stacks anchor block {}/{} is processed",
                    &consensus_hash,
                    &stacks_block_hash
                );
                PoxAnchorBlockStatus::SelectedAndKnown(stacks_block_hash, reward_set)
            } else {
                test_debug!(
                    "Stacks anchor block {}/{} is NOT processed",
                    &consensus_hash,
                    &stacks_block_hash
                );
                PoxAnchorBlockStatus::SelectedAndUnknown(stacks_block_hash)
            };
            Ok(Some(RewardCycleInfo { anchor_status }))
        } else {
            Ok(Some(RewardCycleInfo {
                anchor_status: PoxAnchorBlockStatus::NotSelected,
            }))
        }
    } else {
        Ok(None)
    }
}

struct PaidRewards {
    pox: Vec<(PoxAddress, u64)>,
    burns: u64,
}

fn calculate_paid_rewards(ops: &[BlockstackOperationType]) -> PaidRewards {
    let mut reward_recipients: HashMap<_, u64> = HashMap::new();
    let mut burn_amt = 0;
    for op in ops.iter() {
        if let BlockstackOperationType::LeaderBlockCommit(commit) = op {
            if commit.commit_outs.len() == 0 {
                continue;
            }
            let amt_per_address = commit.burn_fee / (commit.commit_outs.len() as u64);
            for addr in commit.commit_outs.iter() {
                if addr.is_burn() {
                    burn_amt += amt_per_address;
                } else {
                    if let Some(prior_amt) = reward_recipients.get_mut(addr) {
                        *prior_amt += amt_per_address;
                    } else {
                        reward_recipients.insert(addr.clone(), amt_per_address);
                    }
                }
            }
        }
    }
    PaidRewards {
        pox: reward_recipients.into_iter().collect(),
        burns: burn_amt,
    }
}

fn dispatcher_announce_burn_ops<T: BlockEventDispatcher>(
    dispatcher: &T,
    burn_header: &BurnchainBlockHeader,
    paid_rewards: PaidRewards,
    reward_recipient_info: Option<RewardSetInfo>,
) {
    let recipients = if let Some(recip_info) = reward_recipient_info {
        recip_info
            .recipients
            .into_iter()
            .map(|(addr, ..)| addr)
            .collect()
    } else {
        vec![]
    };

    dispatcher.announce_burn_block(
        &burn_header.block_hash,
        burn_header.block_height,
        paid_rewards.pox,
        paid_rewards.burns,
        recipients,
    );
}

fn forget_orphan_stacks_blocks(
    sort_conn: &DBConn,
    chainstate_db_tx: &mut DBTx,
    burn_header: &BurnchainHeaderHash,
    invalidation_height: u64,
) {
    if let Ok(sns) = SortitionDB::get_all_snapshots_for_burn_block(&sort_conn, &burn_header) {
        for sn in sns.into_iter() {
            // only retry blocks that are truly in descendant
            // sortitions.
            if sn.sortition && sn.block_height > invalidation_height {
                if let Err(e) = StacksChainState::forget_orphaned_epoch_data(
                    chainstate_db_tx,
                    &sn.consensus_hash,
                    &sn.winning_stacks_block_hash,
                ) {
                    warn!(
                        "Failed to forget that {}/{} is orphaned: {:?}",
                        &sn.consensus_hash, &sn.winning_stacks_block_hash, &e
                    );
                }
            }
        }
    }
}

impl<
        'a,
        T: BlockEventDispatcher,
        N: CoordinatorNotices,
        U: RewardSetProvider,
        CE: CostEstimator + ?Sized,
        FE: FeeEstimator + ?Sized,
    > ChainsCoordinator<'a, T, N, U, CE, FE>
{
    pub fn handle_new_stacks_block(&mut self) -> Result<Option<BlockHeaderHash>, Error> {
        if let Some(pox_anchor) = self.process_ready_blocks()? {
            self.process_new_pox_anchor(pox_anchor)
        } else {
            Ok(None)
        }
    }

    /// Get all block snapshots and their PoX IDs at a given burnchain block height.
    fn get_snapshots_and_pox_ids_at_height(
        &mut self,
        height: u64,
    ) -> Result<Vec<(BlockSnapshot, PoxId)>, Error> {
        let sort_ids = SortitionDB::get_sortition_ids_at_height(self.sortition_db.conn(), height)?;
        let ic = self.sortition_db.index_conn();

        let mut ret = Vec::with_capacity(sort_ids.len());

        for sort_id in sort_ids.iter() {
            let handle = ic.as_handle(sort_id);

            let sn = SortitionDB::get_block_snapshot(&self.sortition_db.conn(), sort_id)?
                .expect("BUG: have sortition ID without snapshot");

            let pox_id = handle.get_pox_id()?;
            ret.push((sn, pox_id));
        }

        Ok(ret)
    }

    /// Compare the coordinator's heaviest affirmation map to the heaviest affirmation map in the
    /// burnchain DB.  If they are different, then invalidate all sortitions not represented on
    /// the coordinator's heaviest affirmation map that are now represented by the burnchain DB's
    /// heaviest affirmation map.
    ///
    /// Care must be taken to ensure that a sortition that was already created, but invalidated, is
    /// not re-created.  This can happen if the affirmation map flaps, causing a sortition that was
    /// created and invalidated to become valid again.  The code here addresses this by considering
    /// three ranges of sortitions (grouped by reward cycle) when processing a new heaviest
    /// affirmation map:
    ///
    /// * The range of sortitions that are valid in both affirmation maps. These sortitions
    /// correspond to the affirmation maps' common prefix.
    /// * The range of sortitions that exists and are invalid on the coordinator's current
    /// affirmation map, but are valid on the new heaviest affirmation map.  These sortitions
    /// come strictly after the common prefix, and are identified by the variables
    /// `first_invalid_start_block` and `last_invalid_start_block` (which identifies their lowest
    /// and highest block heights).
    /// * The range of sortitions that are currently valid, and need to be invalidated.  This range
    /// comes strictly after the aforementioned previously-invalid-but-now-valid sortition range.
    ///
    /// The code does not modify any sortition state for the common prefix of sortitions.
    ///
    /// The code identifies the second range of previously-invalid-but-now-valid sortitions and marks them
    /// as valid once again.  In addition, it updates the Stacks chainstate DB such that any Stacks
    /// blocks that were orphaned and never processed can be retried with the now-revalidated
    /// sortition.
    ///
    /// The code identifies the third range of now-invalid sortitions and marks them as invalid in
    /// the sortition DB.
    ///
    /// Note that regardless of the affirmation map status, a Stacks block will remain processed
    /// once it gets accepted.  Its underlying sortition may become invalidated, in which case, the
    /// Stacks block would no longer be considered as part of the canonical Stacks fork (since the
    /// canonical Stacks chain tip must reside on a valid sortition).  However, a Stacks block that
    /// should be processed at the end of the day may temporarily be considered orphaned if there
    /// is a "deep" affirmation map reorg that causes at least one reward cycle's sortitions to
    /// be treated as invalid.  This is what necessitates retrying Stacks blocks that have been
    /// downloaded and considered orphaned because they were never processed -- they may in fact be
    /// valid and processable once the node has identified the canonical sortition history!
    ///
    /// The only kinds of errors returned here are database query errors.
    fn handle_affirmation_reorg(&mut self) -> Result<(), Error> {
        let canonical_burnchain_tip = self.burnchain_blocks_db.get_canonical_chain_tip()?;
        let heaviest_am = BurnchainDB::get_heaviest_anchor_block_affirmation_map(
            self.burnchain_blocks_db.conn(),
            &self.burnchain,
        )?;
        debug!(
            "Heaviest anchor block affirmation map is `{}` at height {}, current is {:?}",
            &heaviest_am,
            canonical_burnchain_tip.block_height,
            &self.heaviest_anchor_block_affirmation_map
        );

        // did the canonical affirmation map change?
        if let Some(heaviest_am_before) = self.heaviest_anchor_block_affirmation_map.take() {
            if let Some(changed_reward_cycle) = heaviest_am.find_divergence(&heaviest_am_before) {
                let current_reward_cycle = self
                    .burnchain
                    .block_height_to_reward_cycle(canonical_burnchain_tip.block_height)
                    .unwrap_or(0);
                if changed_reward_cycle < current_reward_cycle {
                    info!("Heaviest anchor block affirmation map changed from {} to {} in reward cycle {}", &heaviest_am_before, &heaviest_am, current_reward_cycle);

                    let affirmation_pox_id = heaviest_am.as_pox_id();
                    test_debug!(
                        "PoxId of new affirmation map {:?} is {}",
                        &heaviest_am,
                        &affirmation_pox_id
                    );

                    // find the lowest reward cycle we have to reprocess (which starts at burn
                    // block rc_start_block).

                    // burn chain height at which we'll invalidate *all* sortitions
                    let mut last_invalidate_start_block = 0;

                    // burn chain height at which we'll re-try orphaned Stacks blocks, and
                    // revalidate the sortitions that were previously invalid but have now been
                    // made valid.
                    let mut first_invalidate_start_block = 0;

                    // set of sortition IDs that are currently invalid, but will need to be reset
                    // as valid
                    let mut valid_sortition_ids = vec![];

                    let mut diverged = false;
                    for rc in changed_reward_cycle..current_reward_cycle {
                        last_invalidate_start_block =
                            self.burnchain.reward_cycle_to_block_height(rc);
                        first_invalidate_start_block = last_invalidate_start_block;

                        // + 1 because the first sortition of a reward cycle is congruent to 1 mod
                        // reward_cycle_length.
                        let sort_ids = SortitionDB::get_sortition_ids_at_height(
                            self.sortition_db.conn(),
                            last_invalidate_start_block + 1,
                        )?;

                        // find the sortition ID with the shortest PoX bitvector that is NOT a prefix
                        // of the canonical affirmation map's PoX bitvector.
                        let mut found_diverged = false;
                        for sort_id in sort_ids.iter() {
                            let ic = self.sortition_db.index_conn();
                            let handle = ic.as_handle(sort_id);

                            let pox_id = handle.get_pox_id()?;
                            test_debug!(
                                "Compare {} as prefix of {}?",
                                &pox_id,
                                &affirmation_pox_id
                            );
                            if affirmation_pox_id.has_prefix(&pox_id) {
                                continue;
                            }

                            // pox_id is NOT a prefix of affirmation_pox_id, but maybe it's only
                            // different by the last bit?
                            let prior_affirmation_pox_id = PoxId::new(
                                affirmation_pox_id.clone().into_inner()
                                    [0..(affirmation_pox_id.len().saturating_sub(1))]
                                    .to_vec(),
                            );
                            let prior_pox_id = PoxId::new(
                                pox_id.clone().into_inner()[0..(pox_id.len().saturating_sub(1))]
                                    .to_vec(),
                            );

                            if prior_affirmation_pox_id.has_prefix(&prior_pox_id) {
                                // this is the first reward cycle where history diverged.
                                found_diverged = true;
                                test_debug!("{} diverges from {}", &pox_id, affirmation_pox_id);

                                // careful -- we might have already procesed sortitions in this
                                // reward cycle with this PoX ID, but that were never confirmed
                                // by a subsequent prepare phase.
                                let start_height = last_invalidate_start_block;
                                let end_height = canonical_burnchain_tip.block_height;
                                for height in start_height..end_height {
                                    let snapshots_and_pox_ids =
                                        self.get_snapshots_and_pox_ids_at_height(height)?;
                                    let num_sns = snapshots_and_pox_ids.len();
                                    test_debug!("{} snapshots at {}", num_sns, height);

                                    let mut found = false;
                                    for (sn, sn_pox_id) in snapshots_and_pox_ids.into_iter() {
                                        test_debug!(
                                            "Snapshot {} height {} has PoX ID {}",
                                            &sn.sortition_id,
                                            sn.block_height,
                                            &sn_pox_id
                                        );
                                        if affirmation_pox_id.has_prefix(&sn_pox_id) {
                                            // have already processed this sortitoin
                                            test_debug!("Already processed sortition {} at height {} with PoX ID {} on canonical affirmation map {}", &sn.sortition_id, sn.block_height, &sn_pox_id, &heaviest_am);
                                            found = true;
                                            last_invalidate_start_block = height;
                                            valid_sortition_ids.push(sn.sortition_id);
                                            break;
                                        }
                                    }
                                    if !found && num_sns > 0 {
                                        // there are snapshots, and they're all diverged
                                        debug!("No snapshot at height {} has a PoX ID that is a prefix of {} (affirmation map {})", height, &affirmation_pox_id, &heaviest_am);
                                        break;
                                    }
                                }
                                break;
                            }
                        }

                        if !found_diverged {
                            continue;
                        }

                        // we may have processed some sortitions correctly within this reward
                        // cycle. Advance forward until we find one that we haven't.
                        info!(
                            "Re-playing sortitions starting within reward cycle {} burn height {}",
                            rc, last_invalidate_start_block
                        );

                        diverged = true;
                        break;
                    }

                    if diverged {
                        // find our ancestral sortition ID that's the end of the last reward cycle
                        // the new affirmation map would have in common with the old affirmation
                        // map, and invalidate its descendants
                        let ic = self.sortition_db.index_conn();
                        let sortition_id = self.canonical_sortition_tip.as_ref().expect(
                            "FAIL: processing an affirmation reorg, but don't have a canonical sortition tip",
                        );

                        // first snapshot in which we'll invalidate all descendant snapshots, but retain some previously-invalidated snapshots
                        let revalidate_sn = SortitionDB::get_ancestor_snapshot(
                            &ic,
                            first_invalidate_start_block - 1,
                            &sortition_id,
                        )?
                        .expect(&format!(
                            "BUG: no ancestral sortition at height {}",
                            first_invalidate_start_block - 1
                        ));

                        // first snapshot at which we'll invalidate all descendant snapshots
                        let invalidate_sn = SortitionDB::get_ancestor_snapshot(
                            &ic,
                            last_invalidate_start_block - 1,
                            &sortition_id,
                        )?
                        .expect(&format!(
                            "BUG: no ancestral sortition at height {}",
                            last_invalidate_start_block - 1
                        ));

                        let invalidation_height = revalidate_sn.block_height;
                        let mut chainstate_db_tx = self.chain_state_db.db_tx_begin()?;

                        debug!("Invalidate all descendants of {} (after height {} sortition {}), revalidate some sortitions at and after height {}, and retry all orphaned Stacks blocks at or after height {}",
                               &revalidate_sn.burn_header_hash, revalidate_sn.block_height, &revalidate_sn.sortition_id, invalidate_sn.block_height, first_invalidate_start_block);

                        self.sortition_db.invalidate_descendants_with_closure(
                            &revalidate_sn.burn_header_hash,
                            |sort_tx, burn_header, invalidate_queue| {
                                // do this once in the transaction, after we've invalidated all other
                                // sibling blocks to these now-valid sortitions
                                test_debug!(
                                    "Invalidate all sortitions for {} ({} remaining)",
                                    &burn_header,
                                    invalidate_queue.len()
                                );
                                if invalidate_queue.len() == 0 {
                                    // last time this method will be called
                                    for valid_sn in valid_sortition_ids.iter() {
                                        test_debug!("Revalidate snapshot {}", valid_sn);
                                        SortitionDB::revalidate_snapshot(sort_tx, valid_sn).expect(
                                            &format!(
                                                "FATAL: failed to revalidate sortition {}",
                                                valid_sn
                                            ),
                                        );
                                    }
                                }

                                // permit re-processing of any associated stacks blocks if they're
                                // orphaned
                                forget_orphan_stacks_blocks(
                                    sort_tx,
                                    &mut chainstate_db_tx,
                                    burn_header,
                                    invalidation_height,
                                );
                            },
                        )?;

                        for burn_height in
                            first_invalidate_start_block..(last_invalidate_start_block + 1)
                        {
                            // retry this orphan
                            let ic = self.sortition_db.index_conn();
                            let handle = ic.as_handle(&sortition_id);
                            let sn = handle
                                .get_block_snapshot_by_height(burn_height)?
                                .expect("BUG: no ancestral snapshot");

                            forget_orphan_stacks_blocks(
                                &self.sortition_db.conn(),
                                &mut chainstate_db_tx,
                                &sn.burn_header_hash,
                                burn_height.saturating_sub(1),
                            );
                        }

                        // re-process the anchor block state for this reward cycle
                        let pox_id = affirmation_pox_id;

                        let highest_valid_sortition_id = valid_sortition_ids
                            .last()
                            .unwrap_or(&invalidate_sn.sortition_id)
                            .to_owned();
                        let highest_valid_snapshot = SortitionDB::get_block_snapshot(
                            &self.sortition_db.conn(),
                            &highest_valid_sortition_id,
                        )?
                        .expect(&format!(
                            "BUG: no such sortition {}",
                            &highest_valid_sortition_id
                        ));

                        let (canonical_ch, canonical_bhh) =
                            SortitionDB::get_canonical_stacks_chain_tip_hash(
                                &self.sortition_db.conn(),
                            )?;

                        debug!(
                            "Highest valid sortition is {} ({} in height {}); Stacks tip is {}/{}",
                            &highest_valid_snapshot.sortition_id,
                            &highest_valid_snapshot.burn_header_hash,
                            highest_valid_snapshot.block_height,
                            &canonical_ch,
                            &canonical_bhh
                        );

                        // by holding this lock as long as we do, we ensure that the sortition DB's
                        // view of the canonical stacks chain tip can't get changed (since no
                        // Stacks blocks can be processed).
                        chainstate_db_tx
                            .commit()
                            .map_err(|e| DBError::SqliteError(e))?;

                        self.canonical_chain_tip =
                            Some(StacksBlockId::new(&canonical_ch, &canonical_bhh));

                        self.canonical_sortition_tip = Some(highest_valid_snapshot.sortition_id);
                        self.canonical_pox_id = Some(pox_id);
                        self.heaviest_anchor_block_affirmation_map = Some(heaviest_am);
                    }
                } else {
                    self.heaviest_anchor_block_affirmation_map = Some(heaviest_am);
                }
            } else {
                self.heaviest_anchor_block_affirmation_map = Some(heaviest_am);
            }
        } else {
            self.heaviest_anchor_block_affirmation_map = Some(heaviest_am);
        }

        Ok(())
    }

    /// Use the network's affirmations to re-interpret our local PoX anchor block status into what
    /// the network affirmed was their PoX anchor block statuses.
    /// If we're blocked on receiving a new anchor block that we don't have (i.e. the network
    /// affirmed that it exists), then indicate so by returning its hash.
    fn reinterpret_affirmed_pox_anchor_block_status(
        &mut self,
        canonical_affirmation_map: &AffirmationMap,
        header: &BurnchainBlockHeader,
        rc_info: &mut RewardCycleInfo,
    ) -> Result<Option<BlockHeaderHash>, Error> {
        // re-calculate the reward cycle info's anchor block status, based on what
        // the network has affirmed in each prepare phase.

        // is this anchor block affirmed?  Only process it if so!
        let new_reward_cycle = self
            .burnchain
            .block_height_to_reward_cycle(header.block_height)
            .expect("BUG: processed block before start of epoch 2.1");

        test_debug!(
            "Verify affirmation against PoX info in reward cycle {} canonical affirmation map {}",
            new_reward_cycle,
            &canonical_affirmation_map
        );

        let new_status = if new_reward_cycle > 0
            && new_reward_cycle <= (canonical_affirmation_map.len() as u64)
        {
            // we're processing an anchor block from an earlier reward cycle,
            // meaning that we're in the middle of an affirmation reorg.
            let affirmation = canonical_affirmation_map
                .at(new_reward_cycle - 1)
                .expect("BUG: checked index overflow")
                .to_owned();
            test_debug!("Affirmation '{}' for anchor block of previous reward cycle {} canonical affirmation map {}", &affirmation, new_reward_cycle - 1, &canonical_affirmation_map);

            // switch reward cycle info assessment based on what the network
            // affirmed.
            match &rc_info.anchor_status {
                PoxAnchorBlockStatus::SelectedAndKnown(block_hash, reward_set) => {
                    match affirmation {
                        AffirmationMapEntry::PoxAnchorBlockPresent => {
                            // matches affirmation
                            PoxAnchorBlockStatus::SelectedAndKnown(
                                block_hash.clone(),
                                reward_set.clone(),
                            )
                        }
                        AffirmationMapEntry::PoxAnchorBlockAbsent => {
                            // network actually affirms that this anchor block
                            // is absent.
                            warn!("Chose PoX anchor block for reward cycle {}, but it is affirmed absent by the network", new_reward_cycle - 1; "affirmation map" => %&canonical_affirmation_map);
                            PoxAnchorBlockStatus::SelectedAndUnknown(block_hash.clone())
                        }
                        AffirmationMapEntry::Nothing => {
                            // no anchor block selected either way
                            PoxAnchorBlockStatus::NotSelected
                        }
                    }
                }
                PoxAnchorBlockStatus::SelectedAndUnknown(ref block_hash) => {
                    match affirmation {
                        AffirmationMapEntry::PoxAnchorBlockPresent => {
                            // the network affirms that this anchor block
                            // exists, but we don't have it locally.  Stop
                            // processing here and wait for it to arrive, via
                            // the downloader.
                            info!("Anchor block {} for reward cycle {} is affirmed by the network ({}), but must be downloaded", block_hash, canonical_affirmation_map, new_reward_cycle - 1);
                            return Ok(Some(block_hash.clone()));
                        }
                        AffirmationMapEntry::PoxAnchorBlockAbsent => {
                            // matches affirmation
                            PoxAnchorBlockStatus::SelectedAndUnknown(block_hash.clone())
                        }
                        AffirmationMapEntry::Nothing => {
                            // no anchor block selected either way
                            PoxAnchorBlockStatus::NotSelected
                        }
                    }
                }
                PoxAnchorBlockStatus::NotSelected => {
                    // no anchor block selected either way
                    PoxAnchorBlockStatus::NotSelected
                }
            }
        } else {
            // no-op: our view of the set of anchor blocks is consistent with
            // the canonical affirmation map, so the status of this new anchor
            // block is whatever it was calculated to be.
            rc_info.anchor_status.clone()
        };

        // update new status
        debug!(
            "Update anchor block status for reawrd cycle {} from {:?} to {:?}",
            new_reward_cycle, &rc_info.anchor_status, &new_status
        );
        rc_info.anchor_status = new_status;
        Ok(None)
    }

    /// Determine if we have the block data for a given block-commit.
    /// Used to see if we have the block data for an unaffirmed PoX anchor block
    /// (hence the test_debug! macros referring to PoX anchor blocks)
    fn has_stacks_block_for(&self, block_commit: LeaderBlockCommitOp) -> bool {
        let tip = SortitionDB::get_canonical_burn_chain_tip(self.sortition_db.conn())
            .expect("BUG: failed to query chain tip from sortition DB");
        let ic = self.sortition_db.index_conn();
        if let Some(sn) = SortitionDB::get_block_snapshot_for_winning_stacks_block(
            &ic,
            &tip.sortition_id,
            &block_commit.block_header_hash,
        )
        .expect("BUG: failed to query sortition DB")
        {
            // it exists on this sortition history, but do we have it in the chainstate?
            let present = StacksChainState::has_stacks_block(
                &self.chain_state_db.db(),
                &StacksBlockHeader::make_index_block_hash(
                    &sn.consensus_hash,
                    &block_commit.block_header_hash,
                ),
            )
            .expect("BUG: failed to query chainstate DB");
            if present {
                test_debug!(
                    "Have processed unaffirmed PoX anchor block {}/{} (burn height {})",
                    &sn.consensus_hash,
                    &block_commit.block_header_hash,
                    sn.block_height
                );
                present
            } else {
                // have we instead maybe downloaded it but not processed it yet?
                // NOTE: if the anchor block is unprocessable, it will eventually get orphaned
                test_debug!(
                    "Have NOT processed unaffirmed PoX anchor block {}/{} (burn height {})",
                    &sn.consensus_hash,
                    &block_commit.block_header_hash,
                    sn.block_height
                );
                let has_staging = StacksChainState::has_staging_block(
                    &self.chain_state_db.db(),
                    &sn.consensus_hash,
                    &block_commit.block_header_hash,
                )
                .expect("BUG: failed to query chainstate DB");
                if has_staging {
                    test_debug!(
                        "Have unprocessed staging PoX anchor block {}/{} (burn height {})",
                        &sn.consensus_hash,
                        &block_commit.block_header_hash,
                        sn.block_height
                    );
                    true
                } else {
                    test_debug!(
                        "Do NOT have unprocessed staging PoX anchor block {}/{} (burn height {})",
                        &sn.consensus_hash,
                        &block_commit.block_header_hash,
                        sn.block_height
                    );
                    false
                }
            }
        } else {
            test_debug!(
                "No block snapshot for PoX anchor block {} off of sortition {}",
                &block_commit.block_header_hash,
                &tip.sortition_id
            );
            return false;
        }
    }

    pub fn get_canonical_affirmation_map(&self) -> Result<AffirmationMap, Error> {
        BurnchainDB::get_canonical_affirmation_map(
            self.burnchain_blocks_db.conn(),
            &self.burnchain,
            |anchor_block_commit, _anchor_block_metadata| {
                // if we don't have an unaffirmed anchor block, and we're no longer in the initial block
                // download, then assume that it's absent.  Otherwise, if we are in the initial block
                // download but we don't have it yet, assume that it's present.
                self.has_stacks_block_for(anchor_block_commit)
            },
        )
        .map_err(|e| e.into())
    }

    pub fn handle_new_burnchain_block(&mut self) -> Result<Option<BlockHeaderHash>, Error> {
        self.inner_handle_new_burnchain_block(false)
    }

    pub fn retry_burnchain_block(&mut self) -> Result<Option<BlockHeaderHash>, Error> {
        self.inner_handle_new_burnchain_block(true)
    }

    /// Handle a new burnchain block, optionally rolling back the canonical PoX sortition history
    /// and setting it up to be replayed in the event the network affirms a different history.  If
    /// this happens, *and* if re-processing the new affirmed history is *blocked on* the
    /// unavailability of a PoX anchor block that *must now* exist, then return the hash of this
    /// anchor block.
    ///
    /// `retry` just controls log verbosity
    fn inner_handle_new_burnchain_block(
        &mut self,
        retry: bool,
    ) -> Result<Option<BlockHeaderHash>, Error> {
        // first, see if the canonical affirmation map has changed.  If so, this will wind back the
        // canonical sortition and stacks chain tips.
        self.handle_affirmation_reorg()?;

        // Retrieve canonical burnchain chain tip from the BurnchainBlocksDB
        let canonical_burnchain_tip = self.burnchain_blocks_db.get_canonical_chain_tip()?;
        let canonical_affirmation_map = self.get_canonical_affirmation_map()?;

        if !retry {
            debug!("Handle new canonical burnchain tip";
                   "height" => %canonical_burnchain_tip.block_height,
                   "block_hash" => %canonical_burnchain_tip.block_hash.to_string());
        }

        // Retrieve all the direct ancestors of this block with an unprocessed sortition
        let mut cursor = canonical_burnchain_tip.block_hash.clone();
        let mut sortitions_to_process = VecDeque::new();

        // We halt the ancestry research as soon as we find a processed parent
        let mut last_processed_ancestor = loop {
            if let Some(found_sortition) = self.sortition_db.is_sortition_processed(&cursor)? {
                debug!(
                    "Ancestor sortition {} of block {} is processed",
                    &found_sortition, &cursor
                );
                break found_sortition;
            }

            let current_block =
                BurnchainDB::get_burnchain_block(&self.burnchain_blocks_db.conn(), &cursor)
                    .map_err(|e| {
                        warn!(
                            "ChainsCoordinator: could not retrieve  block burnhash={}",
                            &cursor
                        );
                        Error::NonContiguousBurnchainBlock(e)
                    })?;

            let parent = current_block.header.parent_block_hash.clone();
            sortitions_to_process.push_front(current_block);
            cursor = parent;
        };

        let burn_header_hashes: Vec<_> = sortitions_to_process
            .iter()
            .map(|block| block.header.block_hash.to_string())
            .collect();

        debug!(
            "Unprocessed burn chain blocks [{}]",
            burn_header_hashes.join(", ")
        );

        for unprocessed_block in sortitions_to_process.into_iter() {
            let BurnchainBlockData { header, ops } = unprocessed_block;

            let _reward_cycle = self
                .burnchain
                .block_height_to_reward_cycle(header.block_height)
                .unwrap_or(u64::MAX);
            test_debug!(
                "Process burn block {} reward cycle {} in {}",
                header.block_height,
                _reward_cycle,
                &self.burnchain.working_dir
            );

            // calculate paid rewards during this burnchain block if we announce
            //  to an events dispatcher
            let paid_rewards = if self.dispatcher.is_some() {
                calculate_paid_rewards(&ops)
            } else {
                PaidRewards {
                    pox: vec![],
                    burns: 0,
                }
            };

            // at this point, we need to figure out if the sortition we are
            //  about to process is the first block in reward cycle.
            let mut reward_cycle_info = self.get_reward_cycle_info(&header)?;

            if let Some(rc_info) = reward_cycle_info.as_mut() {
                let cur_epoch =
                    SortitionDB::get_stacks_epoch(self.sortition_db.conn(), header.block_height)?
                        .expect(&format!(
                            "BUG: no epoch defined at height {}",
                            header.block_height
                        ));

                if cur_epoch.epoch_id >= StacksEpochId::Epoch21
                    || self.config.always_use_affirmation_maps
                {
                    // potentially have an anchor block, but only process the next reward cycle (and
                    // subsequent reward cycles) with it if the prepare-phase block-commits affirm its
                    // presence.  This only gets checked in Stacks 2.1 or later (unless overridden
                    // in the config)

                    // NOTE: this mutates rc_info
                    if let Some(missing_anchor_block) = self
                        .reinterpret_affirmed_pox_anchor_block_status(
                            &canonical_affirmation_map,
                            &header,
                            rc_info,
                        )?
                    {
                        // missing this anchor block -- cannot proceed until we have it
                        if !retry {
                            info!("Burnchain block processing stops due to missing affirmed anchor block {}", &missing_anchor_block);
                        }
                        return Ok(Some(missing_anchor_block));
                    }
                }

                test_debug!(
                    "Reward cycle info at height {}: {:?}",
                    &header.block_height,
                    &rc_info
                );
            }

            // bind a reference here to avoid tripping up the borrow-checker
            let dispatcher_ref = &self.dispatcher;
            let (next_snapshot, _) = self
                .sortition_db
                .evaluate_sortition(
                    &header,
                    ops,
                    &self.burnchain,
                    &last_processed_ancestor,
                    reward_cycle_info,
                    |reward_set_info| {
                        if let Some(dispatcher) = dispatcher_ref {
                            dispatcher_announce_burn_ops(
                                *dispatcher,
                                &header,
                                paid_rewards,
                                reward_set_info,
                            );
                        }
                    },
                )
                .map_err(|e| {
                    error!("ChainsCoordinator: unable to evaluate sortition {:?}", e);
                    Error::FailedToProcessSortition(e)
                })?;

            let sortition_id = next_snapshot.sortition_id;

            self.notifier.notify_sortition_processed();

            debug!(
                "Sortition processed";
                "sortition_id" => &sortition_id.to_string(),
                "burn_header_hash" => &next_snapshot.burn_header_hash.to_string(),
                "burn_height" => next_snapshot.block_height
            );

            // we may already have the associated Stacks block, but linked to a different sortition
            // history.  For example, if an anchor block was selected but PoX was voted disabled or
            // not voted to activate, then the same Stacks blocks could be chosen but with
            // different consensus hashes.  So, check here if we happen to already have the block
            // stored, and proceed to put it into staging again.
            if next_snapshot.sortition {
                let staging_block_chs = StacksChainState::get_staging_block_consensus_hashes(
                    self.chain_state_db.db(),
                    &next_snapshot.winning_stacks_block_hash,
                )?;

                let mut found = false;
                for ch in staging_block_chs.iter() {
                    if *ch == next_snapshot.consensus_hash {
                        found = true;
                        break;
                    }
                }

                if !found && staging_block_chs.len() > 0 {
                    // we have seen this block before, but in a different consensus fork.
                    // queue it for re-processing -- it might still be valid if it's in a reward
                    // cycle that exists on the new PoX fork.
                    debug!("Sortition re-processes Stacks block {}, which is present on a different PoX fork", &next_snapshot.winning_stacks_block_hash);

                    self.replay_stacks_blocks(vec![next_snapshot
                        .winning_stacks_block_hash
                        .clone()])?;
                }
            }

            // always bump canonical sortition tip:
            //   if this code path is invoked, the canonical burnchain tip
            //   has moved, so we should move our canonical sortition tip as well.
            self.canonical_sortition_tip = Some(sortition_id.clone());
            last_processed_ancestor = sortition_id;

            if let Some(pox_anchor) = self.process_ready_blocks()? {
                if let Some(expected_anchor_block_hash) = self.process_new_pox_anchor(pox_anchor)? {
                    info!(
                        "Burnchain block processing stops due to missing affirmed anchor block {}",
                        &expected_anchor_block_hash
                    );
                    return Ok(Some(expected_anchor_block_hash));
                }
            }
        }

        Ok(None)
    }

    /// returns None if this burnchain block is _not_ the start of a reward cycle
    ///         otherwise, returns the required reward cycle info for this burnchain block
    ///                     in our current sortition view:
    ///           * PoX anchor block
    ///           * Was PoX anchor block known?
    pub fn get_reward_cycle_info(
        &mut self,
        burn_header: &BurnchainBlockHeader,
    ) -> Result<Option<RewardCycleInfo>, Error> {
        let sortition_tip_id = self
            .canonical_sortition_tip
            .as_ref()
            .expect("FATAL: Processing anchor block, but no known sortition tip");

        get_reward_cycle_info(
            burn_header.block_height,
            &burn_header.parent_block_hash,
            sortition_tip_id,
            &self.burnchain,
            &mut self.chain_state_db,
            &self.sortition_db,
            &self.reward_set_provider,
        )
    }

    /// Process any Atlas attachment events and forward them to the Atlas subsystem
    fn process_atlas_attachment_events(
        &self,
        block_receipt: &StacksEpochReceipt,
        canonical_stacks_tip_height: u64,
    ) {
        let mut attachments_instances = HashSet::new();
        for receipt in block_receipt.tx_receipts.iter() {
            if let TransactionOrigin::Stacks(ref transaction) = receipt.transaction {
                if let TransactionPayload::ContractCall(ref contract_call) = transaction.payload {
                    let contract_id = contract_call.to_clarity_contract_id();
                    increment_contract_calls_processed();
                    if self.atlas_config.contracts.contains(&contract_id) {
                        for event in receipt.events.iter() {
                            if let StacksTransactionEvent::SmartContractEvent(ref event_data) =
                                event
                            {
                                let res = AttachmentInstance::try_new_from_value(
                                    &event_data.value,
                                    &contract_id,
                                    block_receipt.header.index_block_hash(),
                                    block_receipt.header.stacks_block_height,
                                    receipt.transaction.txid(),
                                    Some(canonical_stacks_tip_height),
                                );
                                if let Some(attachment_instance) = res {
                                    attachments_instances.insert(attachment_instance);
                                }
                            }
                        }
                    }
                }
            }
        }
        if !attachments_instances.is_empty() {
            info!(
                "Atlas: {} attachment instances emitted from events",
                attachments_instances.len()
            );
            match self.attachments_tx.send(attachments_instances) {
                Ok(_) => {}
                Err(e) => {
                    error!("Atlas: error dispatching attachments {}", e);
                }
            };
        }
    }

    /// Replay any existing Stacks blocks we have that arose on a different PoX fork.
    /// This is best-effort -- if a block isn't found or can't be loaded, it's skipped.
    pub fn replay_stacks_blocks(&mut self, blocks: Vec<BlockHeaderHash>) -> Result<(), Error> {
        let tip = SortitionDB::get_canonical_burn_chain_tip(self.sortition_db.conn())?;
        for bhh in blocks.into_iter() {
            let staging_block_chs = StacksChainState::get_staging_block_consensus_hashes(
                self.chain_state_db.db(),
                &bhh,
            )?;
            let mut processed = false;

            debug!("Consider replaying {} from {:?}", &bhh, &staging_block_chs);

            for alt_ch in staging_block_chs.into_iter() {
                let alt_id = StacksBlockHeader::make_index_block_hash(&alt_ch, &bhh);
                if !StacksChainState::has_block_indexed(&self.chain_state_db.blocks_path, &alt_id)
                    .unwrap_or(false)
                {
                    continue;
                }

                // does this consensus hash exist somewhere? Doesn't have to be on the canonical
                // PoX fork.
                let ch_height_opt = self.sortition_db.get_consensus_hash_height(&alt_ch)?;
                let ch_height = if let Some(ch_height) = ch_height_opt {
                    ch_height
                } else {
                    continue;
                };

                // Find the corresponding snapshot on the canonical PoX fork.
                let ancestor_sn = if let Some(sn) = SortitionDB::get_ancestor_snapshot(
                    &self.sortition_db.index_conn(),
                    ch_height,
                    &tip.sortition_id,
                )? {
                    sn
                } else {
                    continue;
                };

                // the new consensus hash
                let ch = ancestor_sn.consensus_hash;

                if let Ok(Some(block)) =
                    StacksChainState::load_block(&self.chain_state_db.blocks_path, &alt_ch, &bhh)
                {
                    let ic = self.sortition_db.index_conn();
                    if let Some(parent_snapshot) = ic
                        .find_parent_snapshot_for_stacks_block(&ch, &bhh)
                        .unwrap_or(None)
                    {
                        // replay in this consensus hash history
                        debug!("Replay Stacks block from {} to {}/{}", &alt_ch, &ch, &bhh);
                        let _ = self.chain_state_db.preprocess_anchored_block(
                            &self.sortition_db.index_conn(),
                            &ch,
                            &block,
                            &parent_snapshot.consensus_hash,
                            get_epoch_time_secs(),
                        );
                        processed = true;
                        break;
                    }
                }
            }

            if !processed {
                test_debug!("Did NOT replay {}", &bhh);
            }
        }
        Ok(())
    }

    /// Verify that a PoX anchor block candidate is affirmed by the network.
    /// Returns Ok(Some(pox_anchor)) if so.
    /// Returns Ok(None) if not.
    /// Returns Err(Error::NotPoXAnchorBlock) if this block got F*w confirmations but is not the
    /// heaviest-confirmed burnchain block.
    fn check_pox_anchor_affirmation(
        &mut self,
        pox_anchor: BlockHeaderHash,
        winner_snapshot: &BlockSnapshot,
    ) -> Result<Option<BlockHeaderHash>, Error> {
        if BurnchainDB::is_anchor_block(
            self.burnchain_blocks_db.conn(),
            &winner_snapshot.burn_header_hash,
            &winner_snapshot.winning_block_txid,
        )? {
            // affirmed?
            let canonical_am = self.get_canonical_affirmation_map()?;

            let commit = BurnchainDB::get_block_commit(
                self.burnchain_blocks_db.conn(),
                &winner_snapshot.winning_block_txid,
            )?
            .expect("BUG: no commit metadata in DB for existing commit");

            let reward_cycle = self
                .burnchain
                .block_height_to_reward_cycle(commit.block_height)
                .expect(
                    "BUG: accepted block commit has a block height before the first reward cycle",
                );

            if canonical_am
                .at(reward_cycle)
                .unwrap_or(&AffirmationMapEntry::PoxAnchorBlockAbsent)
                == &AffirmationMapEntry::PoxAnchorBlockPresent
            {
                // yup, we're expecting this
                info!("Discovered an old anchor block: {}", &pox_anchor);
                return Ok(Some(pox_anchor));
            } else {
                // nope -- can ignore
                debug!("Discovered unaffirmed old anchor block: {}", &pox_anchor);
                return Ok(None);
            }
        } else {
            debug!("Stacks block {} received F*w confirmations but is not the heaviest-confirmed burnchain block, so treating as non-anchor block", &pox_anchor);
            return Err(Error::NotPoXAnchorBlock);
        }
    }

    ///
    /// Process any ready staging blocks until there are either:
    ///   * there are no more to process
    ///   * a PoX anchor block is processed which invalidates the current PoX fork
    ///
    /// Returns Some(BlockHeaderHash) if such an anchor block is discovered,
    ///   otherwise returns None
    ///
    fn process_ready_blocks(&mut self) -> Result<Option<BlockHeaderHash>, Error> {
        let canonical_sortition_tip = self.canonical_sortition_tip.clone().expect(
            "FAIL: processing a new Stacks block, but don't have a canonical sortition tip",
        );

        let sortdb_handle = self
            .sortition_db
            .tx_handle_begin(&canonical_sortition_tip)?;
        let mut processed_blocks =
            self.chain_state_db
                .process_blocks(sortdb_handle, 1, self.dispatcher)?;

        while let Some(block_result) = processed_blocks.pop() {
            if let (Some(block_receipt), _) = block_result {
                // only bump the coordinator's state if the processed block
                //   is in our sortition fork
                //  TODO: we should update the staging block logic to prevent
                //    blocks like these from getting processed at all.
                let in_sortition_set = self.sortition_db.is_stacks_block_in_sortition_set(
                    &canonical_sortition_tip,
                    &block_receipt.header.anchored_header.block_hash(),
                )?;
                if in_sortition_set {
                    let new_canonical_block_snapshot = SortitionDB::get_block_snapshot(
                        self.sortition_db.conn(),
                        &canonical_sortition_tip,
                    )?
                    .expect(&format!(
                        "FAIL: could not find data for the canonical sortition {}",
                        &canonical_sortition_tip
                    ));
                    let new_canonical_stacks_block =
                        new_canonical_block_snapshot.get_canonical_stacks_block_id();
                    self.canonical_chain_tip = Some(new_canonical_stacks_block);
                    debug!("Bump blocks processed");
                    self.notifier.notify_stacks_block_processed();
                    increment_stx_blocks_processed_counter();

                    self.process_atlas_attachment_events(
                        &block_receipt,
                        new_canonical_block_snapshot.canonical_stacks_tip_height,
                    );

                    let block_hash = block_receipt.header.anchored_header.block_hash();
                    let winner_snapshot = SortitionDB::get_block_snapshot_for_winning_stacks_block(
                        &self.sortition_db.index_conn(),
                        &canonical_sortition_tip,
                        &block_hash,
                    )
                    .expect("FAIL: could not find block snapshot for winning block hash")
                    .expect("FAIL: could not find block snapshot for winning block hash");

                    // update cost estimator
                    if let Some(ref mut estimator) = self.cost_estimator {
                        let stacks_epoch = self
                            .sortition_db
                            .index_conn()
                            .get_stacks_epoch_by_epoch_id(&block_receipt.evaluated_epoch)
                            .expect("Could not find a stacks epoch.");
                        estimator.notify_block(
                            &block_receipt.tx_receipts,
                            &stacks_epoch.block_limit,
                            &stacks_epoch.epoch_id,
                        );
                    }

                    // update fee estimator
                    if let Some(ref mut estimator) = self.fee_estimator {
                        let stacks_epoch = self
                            .sortition_db
                            .index_conn()
                            .get_stacks_epoch_by_epoch_id(&block_receipt.evaluated_epoch)
                            .expect("Could not find a stacks epoch.");
                        if let Err(e) =
                            estimator.notify_block(&block_receipt, &stacks_epoch.block_limit)
                        {
                            warn!("FeeEstimator failed to process block receipt";
                                  "stacks_block" => %block_hash,
                                  "stacks_height" => %block_receipt.header.stacks_block_height,
                                  "error" => %e);
                        }
                    }

                    // Was this block sufficiently confirmed by the prepare phase that it was a PoX
                    // anchor block?  And if we're in epoch 2.1, does it match the heaviest-confirmed
                    // block-commit in the burnchain DB, and is it affirmed by the majority of the
                    // network?
                    if let Some(pox_anchor) = self
                        .sortition_db
                        .is_stacks_block_pox_anchor(&block_hash, &canonical_sortition_tip)?
                    {
                        // what epoch is this block in?
                        let cur_epoch = SortitionDB::get_stacks_epoch(
                            self.sortition_db.conn(),
                            winner_snapshot.block_height,
                        )?
                        .expect(&format!(
                            "BUG: no epoch defined at height {}",
                            winner_snapshot.block_height
                        ));

                        match cur_epoch.epoch_id {
                            StacksEpochId::Epoch10 => {
                                panic!("BUG: Snapshot predates Stacks 2.0");
                            }
                            StacksEpochId::Epoch20 | StacksEpochId::Epoch2_05 => {
                                if self.config.always_use_affirmation_maps {
                                    // use affirmation maps even if they're not supported yet.
                                    // if the chain is healthy, this won't cause a chain split.
                                    match self
                                        .check_pox_anchor_affirmation(pox_anchor, &winner_snapshot)
                                    {
                                        Ok(Some(pox_anchor)) => {
                                            // yup, affirmed. unwind the sortition history at this
                                            // block
                                            return Ok(Some(pox_anchor));
                                        }
                                        Ok(None) => {
                                            // unaffirmed old anchor block, so no rewind is needed.
                                            return Ok(None);
                                        }
                                        Err(Error::NotPoXAnchorBlock) => {
                                            panic!("FATAL: found Stacks block that 2.0/2.05 rules would treat as an anchor block, but that 2.1+ would not");
                                        }
                                        Err(e) => {
                                            error!("Failed to check PoX affirmation: {:?}", &e);
                                            return Err(e);
                                        }
                                    }
                                } else {
                                    // 2.0/2.05 behavior: only consult the sortition DB
                                    // if, just after processing the block, we _know_ that this block is a pox anchor, that means
                                    //   that sortitions have already begun processing that didn't know about this pox anchor.
                                    //   we need to trigger an unwind
                                    info!("Discovered an old anchor block: {}", &pox_anchor);
                                    return Ok(Some(pox_anchor));
                                }
                            }
                            StacksEpochId::Epoch21 => {
                                // 2.1 behavior: the anchor block must also be the
                                // heaviest-confirmed anchor block by BTC weight, and the highest
                                // such anchor block if there are multiple contenders.
                                match self
                                    .check_pox_anchor_affirmation(pox_anchor, &winner_snapshot)
                                {
                                    Ok(Some(pox_anchor)) => {
                                        // yup, affirmed. unwind the sortition history at this
                                        // block
                                        return Ok(Some(pox_anchor));
                                    }
                                    Ok(None) => {
                                        // unaffirmed old anchor block, so no rewind is needed.
                                        return Ok(None);
                                    }
                                    Err(Error::NotPoXAnchorBlock) => {
                                        // keep going -- this actually isn't an anchor block
                                    }
                                    Err(e) => {
                                        error!("Failed to check PoX affirmation: {:?}", &e);
                                        return Err(e);
                                    }
                                }
                            }
                        }
                    }
                }
            }
            // TODO: do something with a poison result

            let sortdb_handle = self
                .sortition_db
                .tx_handle_begin(&canonical_sortition_tip)?;
            // Right before a block is set to processed, the event dispatcher will emit a new block event
            processed_blocks =
                self.chain_state_db
                    .process_blocks(sortdb_handle, 1, self.dispatcher)?;
        }

        Ok(None)
    }

    /// Process a new PoX anchor block, possibly resulting in the PoX history being unwound and
    /// replayed through a different sequence of consensus hashes.  If the new anchor block causes
    /// the node to reach a prepare-phase that elects a network-affirmed anchor block that we don't
    /// have, then return its block hash so the caller can go download and process it.
    fn process_new_pox_anchor(
        &mut self,
        block_id: BlockHeaderHash,
    ) -> Result<Option<BlockHeaderHash>, Error> {
        // get the last sortition in the prepare phase that chose this anchor block
        //   that sortition is now the current canonical sortition,
        //   and now that we have process the anchor block for the corresponding reward phase,
        //   update the canonical pox bitvector.
        let sortition_id = self.canonical_sortition_tip.as_ref().expect(
            "FAIL: processing a new anchor block, but don't have a canonical sortition tip",
        );

        let mut prep_end = self
            .sortition_db
            .get_prepare_end_for(sortition_id, &block_id)?
            .expect(&format!(
                "FAIL: expected to get a sortition for a chosen anchor block {}, but not found.",
                &block_id
            ));

        // was this block a pox anchor for an even earlier reward cycle?
        while let Some(older_prep_end) = self
            .sortition_db
            .get_prepare_end_for(&prep_end.sortition_id, &block_id)?
        {
            prep_end = older_prep_end;
        }

        info!(
            "Reprocessing with anchor block information, starting at block height: {}",
            prep_end.block_height
        );
        let mut pox_id = self.sortition_db.get_pox_id(sortition_id)?;
        pox_id.extend_with_present_block();

        // invalidate all the sortitions > canonical_sortition_tip, in the same burnchain fork
        self.sortition_db
            .invalidate_descendants_of(&prep_end.burn_header_hash)?;

        // roll back to the state as of prep_end
        self.canonical_chain_tip = Some(StacksBlockId::new(
            &prep_end.consensus_hash,
            &prep_end.canonical_stacks_tip_hash,
        ));
        self.canonical_sortition_tip = Some(prep_end.sortition_id);
        self.canonical_pox_id = Some(pox_id);

        // Start processing from the beginning of the new PoX reward set
        self.handle_new_burnchain_block()
    }
}

/// Determine whether or not the current chainstate databases are up-to-date with the current
/// epoch.
pub fn check_chainstate_db_versions(
    epochs: &[StacksEpoch],
    sortdb_path: &str,
    chainstate_path: &str,
) -> Result<bool, DBError> {
    let mut cur_epoch_opt = None;
    if fs::metadata(&sortdb_path).is_ok() {
        // check sortition DB and load up the current epoch
        let max_height = SortitionDB::get_highest_block_height_from_path(&sortdb_path)
            .expect("FATAL: could not query sortition DB for maximum block height");
        let cur_epoch_idx = StacksEpoch::find_epoch(epochs, max_height).expect(&format!(
            "FATAL: no epoch defined for burn height {}",
            max_height
        ));
        let cur_epoch = epochs[cur_epoch_idx].epoch_id;

        // save for later
        cur_epoch_opt = Some(cur_epoch.clone());
        let db_version = SortitionDB::get_db_version_from_path(&sortdb_path)?
            .expect("FATAL: could not load sortition DB version");

        if !SortitionDB::is_db_version_supported_in_epoch(cur_epoch, &db_version) {
            error!(
                "Sortition DB at {} does not support epoch {}",
                &sortdb_path, cur_epoch
            );
            return Ok(false);
        }
    } else {
        warn!("Sortition DB {} does not exist; assuming it will be instantiated with the correct version", sortdb_path);
    }

    if fs::metadata(&chainstate_path).is_ok() {
        let cur_epoch = cur_epoch_opt.expect(
            "FATAL: chainstate corruption: sortition DB does not exist, but chainstate does.",
        );
        let db_config = StacksChainState::get_db_config_from_path(&chainstate_path)?;
        if !db_config.supports_epoch(cur_epoch) {
            error!(
                "Chainstate DB at {} does not support epoch {}",
                &chainstate_path, cur_epoch
            );
            return Ok(false);
        }
    } else {
        warn!("Chainstate DB {} does not exist; assuming it will be instantiated with the correct version", chainstate_path);
    }

    Ok(true)
}

/// Migrate all databases to their latest schemas.
/// Verifies that this is possible as well
pub fn migrate_chainstate_dbs(
    epochs: &[StacksEpoch],
    sortdb_path: &str,
    chainstate_path: &str,
    chainstate_marf_opts: Option<MARFOpenOpts>,
) -> Result<(), Error> {
    if !check_chainstate_db_versions(epochs, sortdb_path, chainstate_path)? {
        warn!("Unable to migrate chainstate DBs to the latest schemas in the current epoch");
        return Err(DBError::TooOldForEpoch.into());
    }

    if fs::metadata(&sortdb_path).is_ok() {
        info!("Migrating sortition DB to the latest schema version");
        SortitionDB::migrate_if_exists(&sortdb_path, epochs)?;
    }
    if fs::metadata(&chainstate_path).is_ok() {
        info!("Migrating chainstate DB to the latest schema version");
        let db_config = StacksChainState::get_db_config_from_path(&chainstate_path)?;

        // this does the migration internally
        let _ = StacksChainState::open(
            db_config.mainnet,
            db_config.chain_id,
            chainstate_path,
            chainstate_marf_opts,
        )?;
    }
    Ok(())
}<|MERGE_RESOLUTION|>--- conflicted
+++ resolved
@@ -51,12 +51,8 @@
         StacksEpochReceipt, StacksHeaderInfo,
     },
     events::{StacksTransactionEvent, StacksTransactionReceipt, TransactionOrigin},
-<<<<<<< HEAD
+    miner::{signal_mining_blocked, signal_mining_ready, MinerStatus},
     Error as ChainstateError, StacksBlock, StacksBlockHeader, TransactionPayload,
-=======
-    miner::{signal_mining_blocked, signal_mining_ready, MinerStatus},
-    Error as ChainstateError, StacksBlock, TransactionPayload,
->>>>>>> 729c60ee
 };
 use crate::core::StacksEpoch;
 use crate::monitoring::{
@@ -887,10 +883,11 @@
                                     let mut found = false;
                                     for (sn, sn_pox_id) in snapshots_and_pox_ids.into_iter() {
                                         test_debug!(
-                                            "Snapshot {} height {} has PoX ID {}",
+                                            "Snapshot {} height {} has PoX ID {} (is prefix of {}?)",
                                             &sn.sortition_id,
                                             sn.block_height,
-                                            &sn_pox_id
+                                            &sn_pox_id,
+                                            &affirmation_pox_id,
                                         );
                                         if affirmation_pox_id.has_prefix(&sn_pox_id) {
                                             // have already processed this sortitoin
