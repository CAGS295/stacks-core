// Copyright (C) 2013-2020 Blockstack PBC, a public benefit corporation
// Copyright (C) 2020 Stacks Open Internet Foundation
//
// This program is free software: you can redistribute it and/or modify
// it under the terms of the GNU General Public License as published by
// the Free Software Foundation, either version 3 of the License, or
// (at your option) any later version.
//
// This program is distributed in the hope that it will be useful,
// but WITHOUT ANY WARRANTY; without even the implied warranty of
// MERCHANTABILITY or FITNESS FOR A PARTICULAR PURPOSE.  See the
// GNU General Public License for more details.
//
// You should have received a copy of the GNU General Public License
// along with this program.  If not, see <http://www.gnu.org/licenses/>.

use std::convert::TryInto;
use std::env;
use std::ffi::OsStr;
use std::fs;
use std::io;
use std::io::{Read, Write};
use std::iter::Iterator;
use std::path::PathBuf;
use std::process;

use clarity::util::get_epoch_time_ms;
use clarity::vm::coverage::CoverageReporter;
use rand::Rng;
use rusqlite::types::ToSql;
use rusqlite::Row;
use rusqlite::Transaction;
use rusqlite::{Connection, OpenFlags, NO_PARAMS};

use crate::chainstate::stacks::index::{storage::TrieFileStorage, MarfTrieId};
use crate::util_lib::db::sqlite_open;
use crate::util_lib::db::FromColumn;
use stacks_common::address::c32::c32_address;
use stacks_common::util::hash::{bytes_to_hex, Hash160, Sha512Trunc256Sum};

use crate::clarity::{
    vm::analysis,
    vm::analysis::contract_interface_builder::build_contract_interface,
    vm::analysis::{errors::CheckError, errors::CheckResult, AnalysisDatabase, ContractAnalysis},
    vm::ast,
    vm::ast::build_ast_with_rules,
    vm::ast::ASTRules,
    vm::contexts::GlobalContext,
    vm::contexts::{AssetMap, OwnedEnvironment},
    vm::costs::ExecutionCost,
    vm::costs::LimitedCostTracker,
    vm::database::{
        BurnStateDB, ClarityDatabase, HeadersDB, STXBalance, SqliteConnection, NULL_BURN_STATE_DB,
    },
    vm::errors::{Error, InterpreterResult, RuntimeErrorType},
    vm::eval_all,
    vm::types::{OptionalData, PrincipalData, QualifiedContractIdentifier},
    vm::ClarityVersion,
    vm::ContractContext,
    vm::ContractName,
    vm::{SymbolicExpression, SymbolicExpressionType, Value},
};
use stacks_common::util::log;

use crate::burnchains::PoxConstants;
use crate::burnchains::Txid;
use stacks_common::types::chainstate::*;

use crate::chainstate::stacks::boot::{STACKS_BOOT_CODE_MAINNET, STACKS_BOOT_CODE_TESTNET};
use crate::util_lib::boot::{boot_code_addr, boot_code_id};

use crate::burnchains::Address;
use crate::chainstate::stacks::index::ClarityMarfTrieId;
use crate::core::BLOCK_LIMIT_MAINNET_205;
use crate::core::HELIUM_BLOCK_LIMIT_20;

use crate::util_lib::strings::StacksString;
use serde::Serialize;
use serde_json::json;

use stacks_common::codec::StacksMessageCodec;

use std::convert::TryFrom;

use crate::clarity_vm::database::marf::MarfedKV;
use crate::clarity_vm::database::marf::WritableMarfStore;
use crate::clarity_vm::database::MemoryBackingStore;
use crate::core::StacksEpochId;
use stacks_common::consts::CHAIN_ID_MAINNET;
use stacks_common::consts::CHAIN_ID_TESTNET;
use stacks_common::types::chainstate::BlockHeaderHash;
use stacks_common::types::chainstate::BurnchainHeaderHash;
use stacks_common::types::chainstate::ConsensusHash;
use stacks_common::types::chainstate::StacksAddress;
use stacks_common::types::chainstate::StacksBlockId;
use stacks_common::types::chainstate::VRFSeed;
use std::str::FromStr;

#[cfg(test)]
macro_rules! panic_test {
    () => {
        panic!()
    };
}
#[cfg(not(test))]
macro_rules! panic_test {
    () => {
        process::exit(1)
    };
}

#[cfg_attr(tarpaulin, skip)]
fn print_usage(invoked_by: &str) {
    eprintln!(
        "Usage: {} [command]
where command is one of:

  initialize         to initialize a local VM state database.
  check              to typecheck a potential contract definition.
  launch             to launch a initialize a new contract in the local state database.
  eval               to evaluate (in read-only mode) a program in a given contract context.
  eval_at_chaintip   like `eval`, but does not advance to a new block.
  eval_at_block      like `eval_at_chaintip`, but accepts a index-block-hash to evaluate at,
                     must be passed eval string via stdin.
  eval_raw           to typecheck and evaluate an expression without a contract or database context.
  repl               to typecheck and evaluate expressions in a stdin/stdout loop.
  execute            to execute a public function of a defined contract.
  generate_address   to generate a random Stacks public address for testing purposes.
",
        invoked_by
    );
    panic_test!()
}

#[cfg_attr(tarpaulin, skip)]
fn friendly_expect<A, B: std::fmt::Display>(input: Result<A, B>, msg: &str) -> A {
    input.unwrap_or_else(|e| {
        eprintln!("{}\nCaused by: {}", msg, e);
        panic_test!();
    })
}

#[cfg_attr(tarpaulin, skip)]
fn friendly_expect_opt<A>(input: Option<A>, msg: &str) -> A {
    input.unwrap_or_else(|| {
        eprintln!("{}", msg);
        panic_test!();
    })
}

pub const DEFAULT_CLI_EPOCH: StacksEpochId = StacksEpochId::Epoch21;

struct EvalInput {
    marf_kv: MarfedKV,
    contract_identifier: QualifiedContractIdentifier,
    content: String,
}

fn parse(
    contract_identifier: &QualifiedContractIdentifier,
    source_code: &str,
) -> Result<Vec<SymbolicExpression>, Error> {
<<<<<<< HEAD
    let clarity_version = ClarityVersion::default_for_epoch(DEFAULT_CLI_EPOCH);
    let ast = build_ast(
        contract_identifier,
        source_code,
        &mut (),
        clarity_version,
        DEFAULT_CLI_EPOCH,
=======
    let ast = build_ast_with_rules(
        contract_identifier,
        source_code,
        &mut (),
        ASTRules::PrecheckSize,
>>>>>>> 9d897256
    )
    .map_err(|e| RuntimeErrorType::ASTError(e))?;
    Ok(ast.expressions)
}

trait ClarityStorage {
    fn get_clarity_db<'a>(
        &'a mut self,
        headers_db: &'a dyn HeadersDB,
        burn_db: &'a dyn BurnStateDB,
    ) -> ClarityDatabase<'a>;
    fn get_analysis_db<'a>(&'a mut self) -> AnalysisDatabase<'a>;
}

impl ClarityStorage for WritableMarfStore<'_> {
    fn get_clarity_db<'a>(
        &'a mut self,
        headers_db: &'a dyn HeadersDB,
        burn_db: &'a dyn BurnStateDB,
    ) -> ClarityDatabase<'a> {
        self.as_clarity_db(headers_db, burn_db)
    }

    fn get_analysis_db<'a>(&'a mut self) -> AnalysisDatabase<'a> {
        self.as_analysis_db()
    }
}

impl ClarityStorage for MemoryBackingStore {
    fn get_clarity_db<'a>(
        &'a mut self,
        _headers_db: &'a dyn HeadersDB,
        _burn_db: &'a dyn BurnStateDB,
    ) -> ClarityDatabase<'a> {
        self.as_clarity_db()
    }

    fn get_analysis_db<'a>(&'a mut self) -> AnalysisDatabase<'a> {
        self.as_analysis_db()
    }
}

fn run_analysis_free<C: ClarityStorage>(
    contract_identifier: &QualifiedContractIdentifier,
    expressions: &mut [SymbolicExpression],
    marf_kv: &mut C,
    save_contract: bool,
) -> Result<ContractAnalysis, (CheckError, LimitedCostTracker)> {
    let clarity_version = ClarityVersion::default_for_epoch(DEFAULT_CLI_EPOCH);
    analysis::run_analysis(
        contract_identifier,
        expressions,
        &mut marf_kv.get_analysis_db(),
        save_contract,
        LimitedCostTracker::new_free(),
        clarity_version,
    )
}

fn run_analysis<C: ClarityStorage>(
    contract_identifier: &QualifiedContractIdentifier,
    expressions: &mut [SymbolicExpression],
    header_db: &CLIHeadersDB,
    marf_kv: &mut C,
    save_contract: bool,
) -> Result<ContractAnalysis, (CheckError, LimitedCostTracker)> {
    let mainnet = header_db.is_mainnet();
    let clarity_version = ClarityVersion::default_for_epoch(DEFAULT_CLI_EPOCH);
    let cost_track = LimitedCostTracker::new(
        mainnet,
        default_chain_id(mainnet),
        if mainnet {
            BLOCK_LIMIT_MAINNET_205.clone()
        } else {
            HELIUM_BLOCK_LIMIT_20.clone()
        },
        &mut marf_kv.get_clarity_db(header_db, &NULL_BURN_STATE_DB),
        DEFAULT_CLI_EPOCH,
    )
    .unwrap();
    analysis::run_analysis(
        contract_identifier,
        expressions,
        &mut marf_kv.get_analysis_db(),
        save_contract,
        cost_track,
        clarity_version,
    )
}

fn create_or_open_db(path: &String) -> Connection {
    let open_flags = if path == ":memory:" {
        OpenFlags::SQLITE_OPEN_READ_WRITE | OpenFlags::SQLITE_OPEN_CREATE
    } else {
        match fs::metadata(path) {
            Err(e) => {
                if e.kind() == io::ErrorKind::NotFound {
                    // need to create
                    if let Some(dirp) = PathBuf::from(path).parent() {
                        fs::create_dir_all(dirp).unwrap_or_else(|e| {
                            eprintln!("Failed to create {:?}: {:?}", dirp, &e);
                            panic_test!();
                        });
                    }
                    OpenFlags::SQLITE_OPEN_READ_WRITE | OpenFlags::SQLITE_OPEN_CREATE
                } else {
                    panic!("FATAL: could not stat {}", path);
                }
            }
            Ok(_md) => {
                // can just open
                OpenFlags::SQLITE_OPEN_READ_WRITE
            }
        }
    };

    let conn = friendly_expect(
        sqlite_open(path, open_flags, false),
        &format!("FATAL: failed to open '{}'", path),
    );
    conn
}

fn get_cli_chain_tip(conn: &Connection) -> StacksBlockId {
    let mut stmt = friendly_expect(
        conn.prepare("SELECT block_hash FROM cli_chain_tips ORDER BY id DESC LIMIT 1"),
        "FATAL: could not prepare query",
    );
    let mut rows = friendly_expect(stmt.query(NO_PARAMS), "FATAL: could not fetch rows");
    let mut hash_opt = None;
    while let Some(row) = rows.next().expect("FATAL: could not read block hash") {
        let bhh = friendly_expect(
            StacksBlockId::from_column(&row, "block_hash"),
            "FATAL: could not parse block hash",
        );
        hash_opt = Some(bhh);
    }
    match hash_opt {
        Some(bhh) => bhh,
        None => StacksBlockId::sentinel(),
    }
}

fn get_cli_block_height(conn: &Connection, block_id: &StacksBlockId) -> Option<u64> {
    let mut stmt = friendly_expect(
        conn.prepare("SELECT id FROM cli_chain_tips WHERE block_hash = ?1"),
        "FATAL: could not prepare query",
    );
    let mut rows = friendly_expect(stmt.query(&[block_id]), "FATAL: could not fetch rows");
    let mut row_opt = None;

    while let Some(row) = rows.next().expect("FATAL: could not read block hash") {
        let rowid = friendly_expect(
            u64::from_column(&row, "id"),
            "FATAL: could not parse row ID",
        );
        row_opt = Some(rowid);
        break;
    }

    row_opt
}

fn get_cli_db_path(db_path: &str) -> String {
    if db_path == ":memory:" {
        return db_path.to_string();
    }

    let mut cli_db_path_buf = PathBuf::from(db_path);
    cli_db_path_buf.push("cli.sqlite");
    let cli_db_path = cli_db_path_buf
        .to_str()
        .expect(&format!(
            "FATAL: failed to convert '{}' to a string",
            db_path
        ))
        .to_string();
    cli_db_path
}

// This function is pretty weird! But it helps cut down on
//   repeating a lot of block initialization for the simulation commands.
fn in_block<F, R>(
    mut headers_db: CLIHeadersDB,
    mut marf_kv: MarfedKV,
    f: F,
) -> (CLIHeadersDB, MarfedKV, R)
where
    F: FnOnce(CLIHeadersDB, WritableMarfStore) -> (CLIHeadersDB, WritableMarfStore, R),
{
    // need to load the last block
    let (from, to) = headers_db.advance_cli_chain_tip();
    let (headers_return, result) = {
        let marf_tx = marf_kv.begin(&from, &to);
        let (headers_return, marf_return, result) = f(headers_db, marf_tx);
        marf_return.commit_to(&to);
        (headers_return, result)
    };
    (headers_return, marf_kv, result)
}

// like in_block, but does _not_ advance the chain tip.  Used for read-only queries against the
// chain tip itself.
fn at_chaintip<F, R>(db_path: &String, mut marf_kv: MarfedKV, f: F) -> R
where
    F: FnOnce(WritableMarfStore) -> (WritableMarfStore, R),
{
    // store CLI data alongside the MARF database state
    let cli_db_path = get_cli_db_path(db_path);
    let cli_db_conn = create_or_open_db(&cli_db_path);
    let from = get_cli_chain_tip(&cli_db_conn);
    let to = StacksBlockId([2u8; 32]); // 0x0202020202 ... (pattern not used anywhere else)

    let marf_tx = marf_kv.begin(&from, &to);
    let (marf_return, result) = f(marf_tx);
    marf_return.rollback_block();
    result
}

fn at_block<F, R>(blockhash: &str, mut marf_kv: MarfedKV, f: F) -> R
where
    F: FnOnce(WritableMarfStore) -> (WritableMarfStore, R),
{
    // store CLI data alongside the MARF database state
    let from = StacksBlockId::from_hex(blockhash)
        .expect(&format!("FATAL: failed to parse inputted blockhash"));
    let to = StacksBlockId([2u8; 32]); // 0x0202020202 ... (pattern not used anywhere else)

    let marf_tx = marf_kv.begin(&from, &to);
    let (marf_return, result) = f(marf_tx);
    marf_return.rollback_block();
    result
}

fn default_chain_id(mainnet: bool) -> u32 {
    let chain_id = if mainnet {
        CHAIN_ID_MAINNET
    } else {
        CHAIN_ID_TESTNET
    };
    chain_id
}

fn with_env_costs<F, R>(
    mainnet: bool,
    header_db: &CLIHeadersDB,
    marf: &mut WritableMarfStore,
    coverage: Option<&mut CoverageReporter>,
    f: F,
) -> (R, ExecutionCost)
where
    F: FnOnce(&mut OwnedEnvironment) -> R,
{
    let mut db = marf.as_clarity_db(header_db, &NULL_BURN_STATE_DB);
    let cost_track = LimitedCostTracker::new(
        mainnet,
        default_chain_id(mainnet),
        if mainnet {
            BLOCK_LIMIT_MAINNET_205.clone()
        } else {
            HELIUM_BLOCK_LIMIT_20.clone()
        },
        &mut db,
        DEFAULT_CLI_EPOCH,
    )
    .unwrap();
    let mut vm_env = OwnedEnvironment::new_cost_limited(
        mainnet,
        default_chain_id(mainnet),
        db,
        cost_track,
        DEFAULT_CLI_EPOCH,
    );
    if let Some(coverage) = coverage {
        vm_env.add_eval_hook(coverage);
    }
    let result = f(&mut vm_env);
    let cost = vm_env.get_cost_total();
    (result, cost)
}

/// Execute program in a transient environment. To be used only by CLI tools
///  for program evaluation, not by consensus critical code.
pub fn vm_execute(program: &str, clarity_version: ClarityVersion) -> Result<Option<Value>, Error> {
    let contract_id = QualifiedContractIdentifier::transient();
    let mut contract_context = ContractContext::new(contract_id.clone(), clarity_version);
    let mut marf = MemoryBackingStore::new();
    let conn = marf.as_clarity_db();
    let mut global_context = GlobalContext::new(
        false,
        default_chain_id(false),
        conn,
        LimitedCostTracker::new_free(),
        DEFAULT_CLI_EPOCH,
    );
    global_context.execute(|g| {
<<<<<<< HEAD
        let parsed = ast::build_ast(
            &contract_id,
            program,
            &mut (),
            clarity_version,
            DEFAULT_CLI_EPOCH,
        )?
        .expressions;
        eval_all(&parsed, &mut contract_context, g, None)
=======
        let parsed = ast::build_ast_with_rules(&contract_id, program, &mut (), ASTRules::Typical)?
            .expressions;
        eval_all(&parsed, &mut contract_context, g)
>>>>>>> 9d897256
    })
}

fn save_coverage(
    coverage_folder: Option<String>,
    coverage: Option<CoverageReporter>,
    prefix: &str,
) {
    match (coverage_folder, coverage) {
        (Some(coverage_folder), Some(coverage)) => {
            let mut coverage_file = PathBuf::from(coverage_folder);
            coverage_file.push(&format!("{}_{}", prefix, get_epoch_time_ms()));
            coverage_file.set_extension("clarcov");

            coverage
                .to_file(&coverage_file)
                .expect("Coverage reference file generation failure");
        }
        (None, None) => (),
        (None, Some(_)) => (),
        (Some(_), None) => (),
    }
}

struct CLIHeadersDB {
    db_path: String,
    conn: Connection,
}

impl CLIHeadersDB {
    fn instantiate(&mut self, mainnet: bool) {
        let cli_db_path = self.get_cli_db_path();
        let tx = friendly_expect(
            self.conn.transaction(),
            &format!("FATAL: failed to begin transaction on '{}'", cli_db_path),
        );

        friendly_expect(
            tx.execute(
                "CREATE TABLE IF NOT EXISTS cli_chain_tips(id INTEGER PRIMARY KEY AUTOINCREMENT, block_hash TEXT UNIQUE NOT NULL);",
                NO_PARAMS
            ),
            &format!("FATAL: failed to create 'cli_chain_tips' table"),
        );

        friendly_expect(
            tx.execute(
                "CREATE TABLE IF NOT EXISTS cli_config(testnet BOOLEAN NOT NULL);",
                NO_PARAMS,
            ),
            &format!("FATAL: failed to create 'cli_config' table"),
        );

        if !mainnet {
            friendly_expect(
                tx.execute("INSERT INTO cli_config (testnet) VALUES (?1)", &[&true]),
                &format!("FATAL: failed to set testnet flag"),
            );
        }

        friendly_expect(
            tx.commit(),
            &format!("FATAL: failed to instantiate CLI DB at {:?}", &cli_db_path),
        );
    }

    /// Create or open a new CLI DB at db_path.  If it already exists, then this method is a no-op.
    pub fn new(db_path: &str, mainnet: bool) -> CLIHeadersDB {
        let instantiate = db_path == ":memory:" || fs::metadata(&db_path).is_err();

        let cli_db_path = get_cli_db_path(db_path);
        let conn = create_or_open_db(&cli_db_path);
        let mut db = CLIHeadersDB {
            db_path: db_path.to_string(),
            conn: conn,
        };

        if instantiate {
            db.instantiate(mainnet);
        }
        db
    }

    /// Open an CLI DB at db_path. Returns Err() if it doesn't exist.
    /// Normally this would be Option<..>, but since this gets used with friendly_expect,
    /// using a Result<..> is necessary.
    pub fn resume(db_path: &str) -> Result<CLIHeadersDB, String> {
        let cli_db_path = get_cli_db_path(db_path);
        if let Err(e) = fs::metadata(&cli_db_path) {
            return Err(format!("Failed to access {:?}: {:?}", &cli_db_path, &e));
        }
        let conn = create_or_open_db(&cli_db_path);
        let db = CLIHeadersDB {
            db_path: db_path.to_string(),
            conn: conn,
        };

        Ok(db)
    }

    /// Make a new CLI DB in memory.
    pub fn new_memory(mainnet: bool) -> CLIHeadersDB {
        let db = CLIHeadersDB::new(":memory:", mainnet);
        db
    }

    fn get_cli_db_path(&self) -> String {
        get_cli_db_path(&self.db_path)
    }

    pub fn conn(&self) -> &Connection {
        &self.conn
    }

    pub fn is_mainnet(&self) -> bool {
        let mut stmt = friendly_expect(
            self.conn.prepare("SELECT testnet FROM cli_config LIMIT 1"),
            "FATAL: could not prepare query",
        );
        let mut rows = friendly_expect(stmt.query(NO_PARAMS), "FATAL: could not fetch rows");
        let mut mainnet = true;
        while let Some(row) = rows.next().expect("FATAL: could not read config row") {
            let testnet: bool = row.get_unwrap("testnet");
            mainnet = !testnet;
        }
        mainnet
    }

    pub fn advance_cli_chain_tip(&mut self) -> (StacksBlockId, StacksBlockId) {
        let tx = friendly_expect(
            self.conn.transaction(),
            &format!("FATAL: failed to begin transaction on '{}'", &self.db_path),
        );

        let parent_block_hash = get_cli_chain_tip(&tx);

        let random_bytes = rand::thread_rng().gen::<[u8; 32]>();
        let next_block_hash = friendly_expect_opt(
            StacksBlockId::from_bytes(&random_bytes),
            "Failed to generate random block header.",
        );

        friendly_expect(
            tx.execute(
                "INSERT INTO cli_chain_tips (block_hash) VALUES (?1)",
                &[&next_block_hash],
            ),
            &format!(
                "FATAL: failed to store next block hash in '{}'",
                &self.db_path
            ),
        );

        friendly_expect(
            tx.commit(),
            &format!(
                "FATAL: failed to commit new chain tip to '{}'",
                &self.db_path
            ),
        );

        (parent_block_hash, next_block_hash)
    }
}

impl HeadersDB for CLIHeadersDB {
    fn get_burn_header_hash_for_block(
        &self,
        id_bhh: &StacksBlockId,
    ) -> Option<BurnchainHeaderHash> {
        // mock it
        let conn = self.conn();
        if let Some(_) = get_cli_block_height(&conn, id_bhh) {
            let hash_bytes = Sha512Trunc256Sum::from_data(&id_bhh.0);
            Some(BurnchainHeaderHash(hash_bytes.0))
        } else {
            None
        }
    }

    fn get_consensus_hash_for_block(&self, id_bhh: &StacksBlockId) -> Option<ConsensusHash> {
        // mock it
        let conn = self.conn();
        if let Some(_) = get_cli_block_height(&conn, id_bhh) {
            let hash_bytes = Hash160::from_data(&id_bhh.0);
            Some(ConsensusHash(hash_bytes.0))
        } else {
            None
        }
    }

    fn get_vrf_seed_for_block(&self, id_bhh: &StacksBlockId) -> Option<VRFSeed> {
        let conn = self.conn();
        if let Some(_) = get_cli_block_height(&conn, id_bhh) {
            // mock it, but make it unique
            let hash_bytes = Sha512Trunc256Sum::from_data(&id_bhh.0);
            let hash_bytes_2 = Sha512Trunc256Sum::from_data(&hash_bytes.0);
            Some(VRFSeed(hash_bytes_2.0))
        } else {
            None
        }
    }

    fn get_stacks_block_header_hash_for_block(
        &self,
        id_bhh: &StacksBlockId,
    ) -> Option<BlockHeaderHash> {
        let conn = self.conn();
        if let Some(_) = get_cli_block_height(&conn, id_bhh) {
            // mock it, but make it unique
            let hash_bytes = Sha512Trunc256Sum::from_data(&id_bhh.0);
            let hash_bytes_2 = Sha512Trunc256Sum::from_data(&hash_bytes.0);
            let hash_bytes_3 = Sha512Trunc256Sum::from_data(&hash_bytes_2.0);
            Some(BlockHeaderHash(hash_bytes_3.0))
        } else {
            None
        }
    }

    fn get_burn_block_time_for_block(&self, id_bhh: &StacksBlockId) -> Option<u64> {
        let conn = self.conn();
        if let Some(height) = get_cli_block_height(&conn, id_bhh) {
            Some((height * 600 + 1231006505) as u64)
        } else {
            None
        }
    }

    fn get_burn_block_height_for_block(&self, id_bhh: &StacksBlockId) -> Option<u32> {
        let conn = self.conn();
        if let Some(height) = get_cli_block_height(&conn, id_bhh) {
            Some(height as u32)
        } else {
            None
        }
    }

    fn get_miner_address(&self, _id_bhh: &StacksBlockId) -> Option<StacksAddress> {
        None
    }

    fn get_burnchain_tokens_spent_for_block(&self, id_bhh: &StacksBlockId) -> Option<u128> {
        // if the block is defined at all, then return a constant
        get_cli_block_height(&self.conn(), id_bhh).map(|_| 2000)
    }

    fn get_burnchain_tokens_spent_for_winning_block(&self, id_bhh: &StacksBlockId) -> Option<u128> {
        // if the block is defined at all, then return a constant
        get_cli_block_height(&self.conn(), id_bhh).map(|_| 1000)
    }

    fn get_tokens_earned_for_block(&self, id_bhh: &StacksBlockId) -> Option<u128> {
        // if the block is defined at all, then return a constant
        get_cli_block_height(&self.conn(), id_bhh).map(|_| 3000)
    }
}

fn get_eval_input(invoked_by: &str, args: &[String]) -> EvalInput {
    if args.len() < 3 || args.len() > 4 {
        eprintln!(
            "Usage: {} {} [--costs] [contract-identifier] (program.clar) [vm-state.db]",
            invoked_by, args[0]
        );
        panic_test!();
    }

    let vm_filename = if args.len() == 3 { &args[2] } else { &args[3] };

    let content: String = {
        if args.len() == 3 {
            let mut buffer = String::new();
            friendly_expect(
                io::stdin().read_to_string(&mut buffer),
                "Error reading from stdin.",
            );
            buffer
        } else {
            friendly_expect(
                fs::read_to_string(&args[2]),
                &format!("Error reading file: {}", args[2]),
            )
        }
    };

    let contract_identifier = friendly_expect(
        QualifiedContractIdentifier::parse(&args[1]),
        "Failed to parse contract identifier.",
    );

    let marf_kv = friendly_expect(
        MarfedKV::open(vm_filename, None, None),
        "Failed to open VM database.",
    );
    // return (marf_kv, contract_identifier, vm_filename, content);
    return EvalInput {
        marf_kv,
        contract_identifier,
        content,
    };
}

#[derive(Serialize, Deserialize)]
struct InitialAllocation {
    principal: String,
    amount: u64,
}

fn consume_arg(
    args: &mut Vec<String>,
    argnames: &[&str],
    has_optarg: bool,
) -> Result<Option<String>, String> {
    if let Some(ref switch) = args
        .iter()
        .find(|ref arg| argnames.iter().find(|ref argname| argname == arg).is_some())
    {
        let idx = args
            .iter()
            .position(|ref arg| arg == switch)
            .expect("BUG: did not find the thing that was just found");
        let argval = if has_optarg {
            // following argument is the argument value
            if idx + 1 < args.len() {
                Some(args[idx + 1].clone())
            } else {
                // invalid usage -- expected argument
                return Err("Expected argument".to_string());
            }
        } else {
            // only care about presence of this option
            Some("".to_string())
        };

        args.remove(idx);
        if has_optarg {
            // also clear the argument
            args.remove(idx);
        }
        Ok(argval)
    } else {
        // not found
        Ok(None)
    }
}

/// This function uses Clarity1 to parse the boot code.
fn install_boot_code<C: ClarityStorage>(header_db: &CLIHeadersDB, marf: &mut C) {
    let mainnet = header_db.is_mainnet();
    let boot_code = if mainnet {
        *STACKS_BOOT_CODE_MAINNET
    } else {
        *STACKS_BOOT_CODE_TESTNET
    };

    for (boot_code_name, boot_code_contract) in boot_code.iter() {
        let contract_identifier = QualifiedContractIdentifier::new(
            boot_code_addr(mainnet).into(),
            ContractName::try_from(boot_code_name.to_string()).unwrap(),
        );
        let contract_content = *boot_code_contract;

        debug!(
            "Instantiate boot code contract '{}' ({} bytes)...",
            &contract_identifier,
            boot_code_contract.len()
        );

        let mut ast = friendly_expect(
            parse(&contract_identifier, &contract_content),
            "Failed to parse program.",
        );

        let analysis_result = run_analysis_free(&contract_identifier, &mut ast, marf, true);
        match analysis_result {
            Ok(_) => {
                let db = marf.get_clarity_db(header_db, &NULL_BURN_STATE_DB);
                let mut vm_env = OwnedEnvironment::new_free(
                    mainnet,
                    default_chain_id(mainnet),
                    db,
                    DEFAULT_CLI_EPOCH,
                );
                vm_env
<<<<<<< HEAD
                    .initialize_versioned_contract(
                        contract_identifier,
                        ClarityVersion::Clarity2,
                        &contract_content,
                        None,
=======
                    .initialize_contract(
                        contract_identifier,
                        &contract_content,
                        ASTRules::PrecheckSize,
>>>>>>> 9d897256
                    )
                    .unwrap();
            }
            Err(_) => {
                panic!("failed to instantiate boot contract");
            }
        };
    }

    // set up PoX
    let pox_contract = boot_code_id("pox", mainnet);
    let sender = PrincipalData::from(pox_contract.clone());
    let pox_params = if mainnet {
        PoxConstants::mainnet_default()
    } else {
        PoxConstants::testnet_default()
    };

    let params = vec![
        SymbolicExpression::atom_value(Value::UInt(0)), // first burnchain block height
        SymbolicExpression::atom_value(Value::UInt(pox_params.prepare_length as u128)),
        SymbolicExpression::atom_value(Value::UInt(pox_params.reward_cycle_length as u128)),
        SymbolicExpression::atom_value(Value::UInt(pox_params.pox_rejection_fraction as u128)),
    ];

    let db = marf.get_clarity_db(header_db, &NULL_BURN_STATE_DB);
    let mut vm_env =
        OwnedEnvironment::new_free(mainnet, default_chain_id(mainnet), db, DEFAULT_CLI_EPOCH);
    vm_env
        .execute_transaction(
            sender,
            None,
            pox_contract,
            "set-burnchain-parameters",
            params.as_slice(),
        )
        .unwrap();
}

pub fn add_costs(result: &mut serde_json::Value, costs: bool, runtime: ExecutionCost) {
    if costs {
        result["costs"] = serde_json::to_value(runtime).unwrap();
    }
}

pub fn add_assets(result: &mut serde_json::Value, assets: bool, asset_map: AssetMap) {
    if assets {
        result["assets"] = asset_map.to_json();
    }
}

pub fn add_serialized_output(result: &mut serde_json::Value, value: Value) {
    let result_raw = {
        let bytes = (&value).serialize_to_vec();
        bytes_to_hex(&bytes)
    };
    result["output_serialized"] = serde_json::to_value(result_raw.as_str()).unwrap();
}

/// Returns (process-exit-code, Option<json-output>)
pub fn invoke_command(invoked_by: &str, args: &[String]) -> (i32, Option<serde_json::Value>) {
    if args.len() < 1 {
        print_usage(invoked_by);
        return (1, None);
    }

    match args[0].as_ref() {
        "initialize" => {
            let mut argv: Vec<String> = args.into_iter().map(|x| x.clone()).collect();

            let mainnet = if let Ok(Some(_)) = consume_arg(&mut argv, &["--testnet"], false) {
                false
            } else {
                true
            };

            let (db_name, allocations) = if argv.len() == 3 {
                let filename = &argv[1];
                let json_in = if filename == "-" {
                    let mut buffer = String::new();
                    friendly_expect(
                        io::stdin().read_to_string(&mut buffer),
                        "Error reading from stdin.",
                    );
                    buffer
                } else {
                    friendly_expect(
                        fs::read_to_string(filename),
                        &format!("Error reading file: {}", filename),
                    )
                };
                let allocations: Vec<InitialAllocation> =
                    friendly_expect(serde_json::from_str(&json_in), "Failure parsing JSON");

                let allocations: Vec<_> = allocations
                    .into_iter()
                    .map(|a| {
                        (
                            friendly_expect(
                                PrincipalData::parse(&a.principal),
                                "Failed to parse principal in JSON",
                            ),
                            a.amount,
                        )
                    })
                    .collect();

                (&argv[2], allocations)
            } else if argv.len() == 2 {
                (&argv[1], Vec::new())
            } else {
                eprintln!(
                    "Usage: {} {} [--testnet] (initial-allocations.json) [vm-state.db]",
                    invoked_by, argv[0]
                );
                eprintln!("   initial-allocations.json is a JSON array of {{ principal: \"ST...\", amount: 100 }} like objects.");
                eprintln!("   if the provided filename is `-`, the JSON is read from stdin.");
                eprintln!("   If --testnet is given, then testnet bootcode and block-limits are used instead of mainnet.");
                panic_test!();
            };

            debug!("Initialize {}", &db_name);
            let mut header_db = CLIHeadersDB::new(&db_name, mainnet);
            let mut marf_kv = friendly_expect(
                MarfedKV::open(db_name, None, None),
                "Failed to open VM database.",
            );

            // install bootcode
            let state = in_block(header_db, marf_kv, |header_db, mut marf| {
                install_boot_code(&header_db, &mut marf);
                (header_db, marf, ())
            });

            header_db = state.0;
            marf_kv = state.1;

            // set initial balances
            in_block(header_db, marf_kv, |header_db, mut kv| {
                {
                    let mut db = kv.as_clarity_db(&header_db, &NULL_BURN_STATE_DB);
                    db.begin();
                    for (principal, amount) in allocations.iter() {
                        let balance = STXBalance::initial(*amount as u128);
                        let total_balance = balance.get_total_balance();

                        let mut snapshot = db.get_stx_balance_snapshot_genesis(principal);
                        snapshot.set_balance(balance);
                        snapshot.save();

                        println!("{} credited: {} uSTX", principal, total_balance);
                    }
                    db.commit();
                };
                (header_db, kv, ())
            });

            if mainnet {
                (
                    0,
                    Some(json!({
                        "message": "Database created.",
                        "network": "mainnet"
                    })),
                )
            } else {
                (
                    0,
                    Some(json!({
                        "message": "Database created.",
                        "network": "testnet"
                    })),
                )
            }
        }
        "generate_address" => {
            // random 20 bytes
            let random_bytes = rand::thread_rng().gen::<[u8; 20]>();
            // version = 22
            let addr =
                friendly_expect(c32_address(22, &random_bytes), "Failed to generate address");

            (0, Some(json!({ "address": format!("{}", addr) })))
        }
        "check" => {
            if args.len() < 2 {
                eprintln!(
                    "Usage: {} {} [program-file.clar] [--contract_id CONTRACT_ID] [--output_analysis] [--costs] [--testnet] (vm-state.db)",
                    invoked_by, args[0]
                );
                panic_test!();
            }

            let mut argv: Vec<String> = args.into_iter().map(|x| x.clone()).collect();
            let contract_id = if let Ok(optarg) = consume_arg(&mut argv, &["--contract_id"], true) {
                optarg
                    .map(|optarg_str| {
                        friendly_expect(
                            QualifiedContractIdentifier::parse(&optarg_str),
                            &format!("Error parsing contract identifier '{}", &optarg_str),
                        )
                    })
                    .unwrap_or(QualifiedContractIdentifier::transient())
            } else {
                eprintln!("Expected argument for --contract-id");
                panic_test!();
            };

            let output_analysis =
                if let Ok(optarg) = consume_arg(&mut argv, &["--output_analysis"], false) {
                    optarg.is_some()
                } else {
                    eprintln!("BUG: failed to parse arguments for --output_analysis");
                    panic_test!();
                };

            let costs = if let Ok(Some(_)) = consume_arg(&mut argv, &["--costs"], false) {
                true
            } else {
                false
            };

            // NOTE: ignored if we're using a DB
            let mut testnet_given = false;
            let mainnet = if let Ok(Some(_)) = consume_arg(&mut argv, &["--testnet"], false) {
                testnet_given = true;
                false
            } else {
                true
            };

            let content: String = if &argv[1] == "-" {
                let mut buffer = String::new();
                friendly_expect(
                    io::stdin().read_to_string(&mut buffer),
                    "Error reading from stdin.",
                );
                buffer
            } else {
                friendly_expect(
                    fs::read_to_string(&argv[1]),
                    &format!("Error reading file: {}", argv[1]),
                )
            };

            // TODO: Add --clarity_version as command line argument
            let mut ast = friendly_expect(parse(&contract_id, &content), "Failed to parse program");

            let contract_analysis_res = {
                if argv.len() >= 3 {
                    // use a persisted marf
                    if testnet_given {
                        eprintln!("WARN: ignoring --testnet in favor of DB state in {:?}. Re-instantiate the DB to change.", &argv[2]);
                    }

                    let vm_filename = &argv[2];
                    let header_db =
                        friendly_expect(CLIHeadersDB::resume(vm_filename), "Failed to open CLI DB");
                    let marf_kv = friendly_expect(
                        MarfedKV::open(vm_filename, None, None),
                        "Failed to open VM database.",
                    );

                    let result = at_chaintip(&argv[2], marf_kv, |mut marf| {
                        let result =
                            run_analysis(&contract_id, &mut ast, &header_db, &mut marf, false);
                        (marf, result)
                    });
                    result
                } else {
                    let header_db = CLIHeadersDB::new_memory(mainnet);
                    let mut analysis_marf = MemoryBackingStore::new();

                    install_boot_code(&header_db, &mut analysis_marf);
                    run_analysis(
                        &contract_id,
                        &mut ast,
                        &header_db,
                        &mut analysis_marf,
                        false,
                    )
                }
            };

            let mut contract_analysis = match contract_analysis_res {
                Ok(contract_analysis) => contract_analysis,
                Err((e, cost_tracker)) => {
                    let mut result = json!({
                        "message": "Checks failed.",
                        "error": {
                            "analysis": serde_json::to_value(&e.diagnostic).unwrap(),
                        }
                    });
                    add_costs(&mut result, costs, cost_tracker.get_total());
                    return (1, Some(result));
                }
            };

            let mut result = json!({
                "message": "Checks passed."
            });

            add_costs(
                &mut result,
                costs,
                contract_analysis.take_contract_cost_tracker().get_total(),
            );

            if output_analysis {
                result["analysis"] =
                    serde_json::to_value(&build_contract_interface(&contract_analysis)).unwrap();
            }
            (0, Some(result))
        }
        "repl" => {
            let mut argv: Vec<String> = args.into_iter().map(|x| x.clone()).collect();
            let mainnet = if let Ok(Some(_)) = consume_arg(&mut argv, &["--testnet"], false) {
                false
            } else {
                true
            };
            let mut marf = MemoryBackingStore::new();
            let mut vm_env = OwnedEnvironment::new_free(
                mainnet,
                default_chain_id(mainnet),
                marf.as_clarity_db(),
                DEFAULT_CLI_EPOCH,
            );
            let mut placeholder_context = ContractContext::new(
                QualifiedContractIdentifier::transient(),
                ClarityVersion::Clarity2,
            );
            let mut exec_env = vm_env.get_exec_environment(None, None, &mut placeholder_context);
            let mut analysis_marf = MemoryBackingStore::new();

            let contract_id = QualifiedContractIdentifier::transient();

            let mut stdout = io::stdout();

            loop {
                let content: String = {
                    let mut buffer = String::new();
                    stdout.write(b"> ").unwrap_or_else(|e| {
                        panic!("Failed to write stdout prompt string:\n{}", e);
                    });
                    stdout.flush().unwrap_or_else(|e| {
                        panic!("Failed to flush stdout prompt string:\n{}", e);
                    });
                    match io::stdin().read_line(&mut buffer) {
                        Ok(_) => buffer,
                        Err(error) => {
                            eprintln!("Error reading from stdin:\n{}", error);
                            panic_test!();
                        }
                    }
                };

                let mut ast = match parse(&contract_id, &content) {
                    Ok(val) => val,
                    Err(error) => {
                        println!("Parse error:\n{}", error);
                        continue;
                    }
                };

                match run_analysis_free(&contract_id, &mut ast, &mut analysis_marf, true) {
                    Ok(_) => (),
                    Err((error, _)) => {
                        println!("Type check error:\n{}", error);
                        continue;
                    }
                }

                let eval_result =
                    match exec_env.eval_raw_with_rules(&content, ASTRules::PrecheckSize) {
                        Ok(val) => val,
                        Err(error) => {
                            println!("Execution error:\n{}", error);
                            continue;
                        }
                    };

                println!("{}", eval_result);
            }
        }
        "eval_raw" => {
            let content: String = {
                let mut buffer = String::new();
                friendly_expect(
                    io::stdin().read_to_string(&mut buffer),
                    "Error reading from stdin.",
                );
                buffer
            };

            let mut analysis_marf = MemoryBackingStore::new();
            let mut marf = MemoryBackingStore::new();
            let mut vm_env = OwnedEnvironment::new_free(
                true,
                default_chain_id(true),
                marf.as_clarity_db(),
                DEFAULT_CLI_EPOCH,
            );

            let contract_id = QualifiedContractIdentifier::transient();
            let mut placeholder_context = ContractContext::new(
                QualifiedContractIdentifier::transient(),
                ClarityVersion::Clarity2,
            );

            let mut ast =
                friendly_expect(parse(&contract_id, &content), "Failed to parse program.");
            match run_analysis_free(&contract_id, &mut ast, &mut analysis_marf, true) {
                Ok(_) => {
                    let result = vm_env
<<<<<<< HEAD
                        .get_exec_environment(None, None, &mut placeholder_context)
                        .eval_raw(&content);
=======
                        .get_exec_environment(None)
                        .eval_raw_with_rules(&content, ASTRules::PrecheckSize);
>>>>>>> 9d897256
                    match result {
                        Ok(x) => (
                            0,
                            Some(json!({
                                "output": serde_json::to_value(&x).unwrap()
                            })),
                        ),
                        Err(error) => (
                            1,
                            Some(json!({
                                "error": {
                                    "runtime": serde_json::to_value(&format!("{}", error)).unwrap()
                                }
                            })),
                        ),
                    }
                }
                Err((error, _)) => (
                    1,
                    Some(json!({
                        "error": {
                            "analysis": serde_json::to_value(&format!("{}", error)).unwrap()
                        }
                    })),
                ),
            }
        }
        "eval" => {
            let mut argv: Vec<String> = args.into_iter().map(|x| x.clone()).collect();

            let costs = if let Ok(Some(_)) = consume_arg(&mut argv, &["--costs"], false) {
                true
            } else {
                false
            };

            let evalInput = get_eval_input(invoked_by, &argv);
            let vm_filename = if argv.len() == 3 { &argv[2] } else { &argv[3] };
            let header_db =
                friendly_expect(CLIHeadersDB::resume(vm_filename), "Failed to open CLI DB");
            let marf_kv = friendly_expect(
                MarfedKV::open(vm_filename, None, None),
                "Failed to open VM database.",
            );
            let mainnet = header_db.is_mainnet();
            let mut placeholder_context = ContractContext::new(
                QualifiedContractIdentifier::transient(),
                ClarityVersion::Clarity2,
            );

            let (_, _, result_and_cost) = in_block(header_db, marf_kv, |header_db, mut marf| {
<<<<<<< HEAD
                let result_and_cost =
                    with_env_costs(mainnet, &header_db, &mut marf, None, |vm_env| {
                        vm_env
                            .get_exec_environment(None, None, &mut placeholder_context)
                            .eval_read_only(&evalInput.contract_identifier, &evalInput.content)
                    });
=======
                let result_and_cost = with_env_costs(mainnet, &header_db, &mut marf, |vm_env| {
                    vm_env.get_exec_environment(None).eval_read_only_with_rules(
                        &evalInput.contract_identifier,
                        &evalInput.content,
                        ASTRules::PrecheckSize,
                    )
                });
>>>>>>> 9d897256
                (header_db, marf, result_and_cost)
            });

            match result_and_cost {
                (Ok(result), cost) => {
                    let mut result_json = json!({
                        "output": serde_json::to_value(&result).unwrap(),
                        "success": true,
                    });

                    add_serialized_output(&mut result_json, result);
                    add_costs(&mut result_json, costs, cost);

                    (0, Some(result_json))
                }
                (Err(error), cost) => {
                    let mut result_json = json!({
                        "error": {
                            "runtime": serde_json::to_value(&format!("{}", error)).unwrap()
                        },
                        "success": false,
                    });

                    add_costs(&mut result_json, costs, cost);

                    (1, Some(result_json))
                }
            }
        }
        "eval_at_chaintip" => {
            let mut argv: Vec<String> = args.into_iter().map(|x| x.clone()).collect();

            let costs = if let Ok(Some(_)) = consume_arg(&mut argv, &["--costs"], false) {
                true
            } else {
                false
            };
            let coverage_folder = if let Ok(covarg) = consume_arg(&mut argv, &["--c"], true) {
                covarg
            } else {
                None
            };

            let evalInput = get_eval_input(invoked_by, &argv);
            let vm_filename = if argv.len() == 3 { &argv[2] } else { &argv[3] };
            let header_db =
                friendly_expect(CLIHeadersDB::resume(vm_filename), "Failed to open CLI DB");
            let marf_kv = friendly_expect(
                MarfedKV::open(vm_filename, None, None),
                "Failed to open VM database.",
            );

            let mainnet = header_db.is_mainnet();
            let mut placeholder_context = ContractContext::new(
                QualifiedContractIdentifier::transient(),
                ClarityVersion::Clarity2,
            );
            let mut coverage = if coverage_folder.is_some() {
                Some(CoverageReporter::new())
            } else {
                None
            };
            let result_and_cost = at_chaintip(vm_filename, marf_kv, |mut marf| {
<<<<<<< HEAD
                let result_and_cost = with_env_costs(
                    mainnet,
                    &header_db,
                    &mut marf,
                    coverage.as_mut(),
                    |vm_env| {
                        vm_env
                            .get_exec_environment(None, None, &mut placeholder_context)
                            .eval_read_only(&evalInput.contract_identifier, &evalInput.content)
                    },
                );
                let (result, cost) = result_and_cost;
=======
                let result_and_cost = with_env_costs(mainnet, &header_db, &mut marf, |vm_env| {
                    if coverage_folder.is_some() {
                        vm_env.set_coverage_reporter(CoverageReporter::new());
                    }
                    (
                        vm_env.get_exec_environment(None).eval_read_only_with_rules(
                            &evalInput.contract_identifier,
                            &evalInput.content,
                            ASTRules::PrecheckSize,
                        ),
                        vm_env.take_coverage_reporter(),
                    )
                });
                let ((result, coverage), cost) = result_and_cost;
>>>>>>> 9d897256

                (marf, (result, cost))
            });

            match result_and_cost {
                (Ok(result), cost) => {
                    save_coverage(coverage_folder, coverage, "eval");
                    let mut result_json = json!({
                        "output": serde_json::to_value(&result).unwrap(),
                        "success": true,
                    });

                    add_serialized_output(&mut result_json, result);
                    add_costs(&mut result_json, costs, cost);

                    (0, Some(result_json))
                }
                (Err(error), cost) => {
                    save_coverage(coverage_folder, coverage, "eval");
                    let mut result_json = json!({
                        "error": {
                            "runtime": serde_json::to_value(&format!("{}", error)).unwrap()
                        },
                        "success": false,
                    });

                    add_costs(&mut result_json, costs, cost);

                    (1, Some(result_json))
                }
            }
        }
        "eval_at_block" => {
            let mut argv: Vec<String> = args.into_iter().map(|x| x.clone()).collect();

            let costs = if let Ok(Some(_)) = consume_arg(&mut argv, &["--costs"], false) {
                true
            } else {
                false
            };

            if argv.len() != 4 {
                eprintln!(
                    "Usage: {} {} [--costs] [index-block-hash] [contract-identifier] [vm/clarity dir]",
                    invoked_by, &argv[0]
                );
                panic_test!();
            }
            let chain_tip = &argv[1];
            let contract_identifier = friendly_expect(
                QualifiedContractIdentifier::parse(&argv[2]),
                "Failed to parse contract identifier.",
            );
            let content: String = {
                let mut buffer = String::new();
                friendly_expect(
                    io::stdin().read_to_string(&mut buffer),
                    "Error reading from stdin.",
                );
                buffer
            };

            let vm_filename = &argv[3];
            let header_db =
                friendly_expect(CLIHeadersDB::resume(vm_filename), "Failed to open CLI DB");
            let marf_kv = friendly_expect(
                MarfedKV::open(vm_filename, None, None),
                "Failed to open VM database.",
            );
            let mainnet = header_db.is_mainnet();
            let mut placeholder_context = ContractContext::new(
                QualifiedContractIdentifier::transient(),
                ClarityVersion::Clarity2,
            );
            let result_and_cost = at_block(chain_tip, marf_kv, |mut marf| {
<<<<<<< HEAD
                let result_and_cost =
                    with_env_costs(mainnet, &header_db, &mut marf, None, |vm_env| {
                        vm_env
                            .get_exec_environment(None, None, &mut placeholder_context)
                            .eval_read_only(&contract_identifier, &content)
                    });
=======
                let result_and_cost = with_env_costs(mainnet, &header_db, &mut marf, |vm_env| {
                    vm_env.get_exec_environment(None).eval_read_only_with_rules(
                        &contract_identifier,
                        &content,
                        ASTRules::PrecheckSize,
                    )
                });
>>>>>>> 9d897256
                (marf, result_and_cost)
            });

            match result_and_cost {
                (Ok(result), cost) => {
                    let mut result_json = json!({
                        "output": serde_json::to_value(&result).unwrap(),
                        "success": true,
                    });

                    add_serialized_output(&mut result_json, result);
                    add_costs(&mut result_json, costs, cost);

                    (0, Some(result_json))
                }
                (Err(error), cost) => {
                    let mut result_json = json!({
                        "error": {
                            "runtime": serde_json::to_value(&format!("{}", error)).unwrap()
                        },
                        "success": false,
                    });

                    add_costs(&mut result_json, costs, cost);

                    (1, Some(result_json))
                }
            }
        }
        "launch" => {
            let mut argv: Vec<String> = args.into_iter().map(|x| x.clone()).collect();
            let coverage_folder = if let Ok(covarg) = consume_arg(&mut argv, &["--c"], true) {
                covarg
            } else {
                None
            };
            let costs = if let Ok(Some(_)) = consume_arg(&mut argv, &["--costs"], false) {
                true
            } else {
                false
            };
            let assets = if let Ok(Some(_)) = consume_arg(&mut argv, &["--assets"], false) {
                true
            } else {
                false
            };
            let output_analysis =
                if let Ok(Some(_)) = consume_arg(&mut argv, &["--output_analysis"], false) {
                    true
                } else {
                    false
                };
            if argv.len() < 4 {
                eprintln!(
                    "Usage: {} {} [--costs] [--assets] [--output_analysis] [contract-identifier] [contract-definition.clar] [vm-state.db]",
                    invoked_by, argv[0]
                );
                panic_test!();
            }

            let vm_filename = &argv[3];
            let contract_src_file = &args[2];
            let contract_identifier = friendly_expect(
                QualifiedContractIdentifier::parse(&argv[1]),
                "Failed to parse contract identifier.",
            );

            let contract_content: String = friendly_expect(
                fs::read_to_string(contract_src_file),
                &format!("Error reading file: {}", contract_src_file),
            );

            // TODO: Add --clarity_version as command line argument
            let mut ast = friendly_expect(
                parse(&contract_identifier, &contract_content),
                "Failed to parse program.",
            );

            if let Some(ref coverage_folder) = coverage_folder {
                let mut coverage_file = PathBuf::from(coverage_folder);
                coverage_file.push(&format!("launch_{}", get_epoch_time_ms()));
                coverage_file.set_extension("clarcovref");
                CoverageReporter::register_src_file(
                    &contract_identifier,
                    contract_src_file,
                    &ast,
                    &coverage_file,
                )
                .expect("Coverage reference file generation failure");
            }

            // let header_db = CLIHeadersDB::new(vm_filename, false);

            let header_db =
                friendly_expect(CLIHeadersDB::resume(vm_filename), "Failed to open CLI DB");
            let marf_kv = friendly_expect(
                MarfedKV::open(vm_filename, None, None),
                "Failed to open VM database.",
            );
            let mainnet = header_db.is_mainnet();

            let mut coverage = if coverage_folder.is_some() {
                Some(CoverageReporter::new())
            } else {
                None
            };
            let (_, _, analysis_result_and_cost) =
                in_block(header_db, marf_kv, |header_db, mut marf| {
                    let analysis_result =
                        run_analysis(&contract_identifier, &mut ast, &header_db, &mut marf, true);
                    match analysis_result {
                        Err(e) => (header_db, marf, Err(e)),
                        Ok(analysis) => {
<<<<<<< HEAD
                            let result_and_cost = with_env_costs(
                                mainnet,
                                &header_db,
                                &mut marf,
                                coverage.as_mut(),
                                |vm_env| {
                                    vm_env.initialize_versioned_contract(
                                        contract_identifier,
                                        ClarityVersion::Clarity2,
                                        &contract_content,
                                        None,
=======
                            let result_and_cost =
                                with_env_costs(mainnet, &header_db, &mut marf, |vm_env| {
                                    if coverage_folder.is_some() {
                                        vm_env.set_coverage_reporter(CoverageReporter::new());
                                    }
                                    (
                                        vm_env.initialize_contract(
                                            contract_identifier,
                                            &contract_content,
                                            ASTRules::PrecheckSize,
                                        ),
                                        vm_env.take_coverage_reporter(),
>>>>>>> 9d897256
                                    )
                                },
                            );
                            let (result, cost) = result_and_cost;
                            (header_db, marf, Ok((analysis, (result, cost))))
                        }
                    }
                });

            match analysis_result_and_cost {
                Ok((contract_analysis, (Ok((_x, asset_map, events)), cost))) => {
                    let mut result = json!({
                        "message": "Contract initialized!"
                    });

                    add_costs(&mut result, costs, cost);
                    add_assets(&mut result, assets, asset_map);

                    save_coverage(coverage_folder, coverage, "launch");

                    if output_analysis {
                        result["analysis"] =
                            serde_json::to_value(&build_contract_interface(&contract_analysis))
                                .unwrap();
                    }
                    let events_json: Vec<_> = events
                        .into_iter()
                        .map(|event| event.json_serialize(0, &Txid([0u8; 32]), true))
                        .collect();

                    result["events"] = serde_json::Value::Array(events_json);
                    (0, Some(result))
                }
                Err((error, cost_tracker)) => {
                    let mut result = json!({
                        "error": {
                            "initialization": serde_json::to_value(&format!("{}", error)).unwrap()
                        }
                    });

                    add_costs(&mut result, costs, cost_tracker.get_total());

                    (1, Some(result))
                }
                Ok((_, (Err(error), ..))) => (
                    1,
                    Some(json!({
                        "error": {
                            "initialization": serde_json::to_value(&format!("{}", error)).unwrap()
                        }
                    })),
                ),
            }
        }
        "execute" => {
            let mut argv: Vec<String> = args.into_iter().map(|x| x.clone()).collect();
            let coverage_folder = if let Ok(covarg) = consume_arg(&mut argv, &["--c"], true) {
                covarg
            } else {
                None
            };

            let costs = if let Ok(Some(_)) = consume_arg(&mut argv, &["--costs"], false) {
                true
            } else {
                false
            };
            let assets = if let Ok(Some(_)) = consume_arg(&mut argv, &["--assets"], false) {
                true
            } else {
                false
            };

            if argv.len() < 5 {
                eprintln!("Usage: {} {} [--costs] [--assets] [vm-state.db] [contract-identifier] [public-function-name] [sender-address] [args...]", invoked_by, argv[0]);
                panic_test!();
            }

            let vm_filename = &argv[1];
            let header_db =
                friendly_expect(CLIHeadersDB::resume(vm_filename), "Failed to open CLI DB");
            let marf_kv = friendly_expect(
                MarfedKV::open(vm_filename, None, None),
                "Failed to open VM database.",
            );
            let mainnet = header_db.is_mainnet();
            let contract_identifier = friendly_expect(
                QualifiedContractIdentifier::parse(&argv[2]),
                "Failed to parse contract identifier.",
            );

            let tx_name = &argv[3];
            let sender_in = &argv[4];

            let sender = {
                if let Ok(sender) = PrincipalData::parse_standard_principal(sender_in) {
                    PrincipalData::Standard(sender)
                } else {
                    eprintln!("Unexpected result parsing sender: {}", sender_in);
                    panic_test!();
                }
            };

            let arguments: Vec<_> = argv[5..]
                .iter()
                .map(|argument| {
                    let clarity_version = ClarityVersion::default_for_epoch(DEFAULT_CLI_EPOCH);
                    let argument_parsed = friendly_expect(
                        vm_execute(argument, clarity_version),
                        &format!("Error parsing argument \"{}\"", argument),
                    );
                    let argument_value = friendly_expect_opt(
                        argument_parsed,
                        &format!("Failed to parse a value from the argument: {}", argument),
                    );
                    SymbolicExpression::atom_value(argument_value)
                })
                .collect();

            let mut coverage = if coverage_folder.is_some() {
                Some(CoverageReporter::new())
            } else {
                None
            };
            let (_, _, result_and_cost) = in_block(header_db, marf_kv, |header_db, mut marf| {
                let result_and_cost = with_env_costs(
                    mainnet,
                    &header_db,
                    &mut marf,
                    coverage.as_mut(),
                    |vm_env| {
                        vm_env.execute_transaction(
                            sender,
                            None,
                            contract_identifier,
                            &tx_name,
                            &arguments,
                        )
                    },
                );
                let (result, cost) = result_and_cost;
                (header_db, marf, (result, cost))
            });

            match result_and_cost {
                (Ok((x, asset_map, events)), cost) => {
                    if let Value::Response(data) = x {
                        save_coverage(coverage_folder, coverage, "execute");
                        if data.committed {
                            let mut result = json!({
                                "message": "Transaction executed and committed.",
                                "output": serde_json::to_value(&data.data).unwrap(),
                                "success": true,
                            });

                            add_serialized_output(&mut result, *data.data);
                            add_costs(&mut result, costs, cost);
                            add_assets(&mut result, assets, asset_map);

                            let events_json: Vec<_> = events
                                .into_iter()
                                .map(|event| event.json_serialize(0, &Txid([0u8; 32]), true))
                                .collect();

                            result["events"] = serde_json::Value::Array(events_json);
                            (0, Some(result))
                        } else {
                            let mut result = json!({
                                "message": "Aborted.",
                                "output": serde_json::to_value(&data.data).unwrap(),
                                "success": false,
                            });

                            add_costs(&mut result, costs, cost);
                            add_serialized_output(&mut result, *data.data);
                            add_assets(&mut result, assets, asset_map);

                            (0, Some(result))
                        }
                    } else {
                        let result = json!({
                            "error": {
                                "runtime": "Expected a ResponseType result from transaction.",
                                "output": serde_json::to_value(&x).unwrap()
                            },
                            "success": false,
                        });
                        (1, Some(result))
                    }
                }
                (Err(error), ..) => {
                    let result = json!({
                        "error": {
                            "runtime": "Transaction execution error.",
                            "error": serde_json::to_value(&format!("{}", error)).unwrap()
                        },
                        "success": false,
                    });
                    (1, Some(result))
                }
            }
        }
        "make_lcov" => {
            let mut register_files = vec![];
            let mut coverage_files = vec![];
            let coverage_folder = &args[1];
            let lcov_output_file = &args[2];
            for folder_entry in
                fs::read_dir(coverage_folder).expect("Failed to read the coverage folder")
            {
                let folder_entry =
                    folder_entry.expect("Failed to read entry in the coverage folder");
                let entry_path = folder_entry.path();
                if entry_path.is_file() {
                    if entry_path.extension() == Some(OsStr::new("clarcovref")) {
                        register_files.push(entry_path)
                    } else if entry_path.extension() == Some(OsStr::new("clarcov")) {
                        coverage_files.push(entry_path)
                    }
                }
            }
            CoverageReporter::produce_lcov(lcov_output_file, &register_files, &coverage_files)
                .expect("Failed to produce an lcov output");
            (0, None)
        }
        _ => {
            print_usage(invoked_by);
            (1, None)
        }
    }
}

#[cfg(test)]
mod test {
    use super::*;

    #[test]
    fn test_initial_alloc() {
        let db_name = format!("/tmp/db_{}", rand::thread_rng().gen::<i32>());
        let json_name = format!("/tmp/test-alloc_{}.json", rand::thread_rng().gen::<i32>());
        let clar_name = format!("/tmp/test-alloc_{}.clar", rand::thread_rng().gen::<i32>());

        fs::write(
            &json_name,
            r#"
[ { "principal": "S1G2081040G2081040G2081040G208105NK8PE5",
    "amount": 1000 },
  { "principal": "S1G2081040G2081040G2081040G208105NK8PE5.names",
    "amount": 2000 } ]
"#,
        )
        .unwrap();

        fs::write(&clar_name, r#"
(unwrap-panic (if (is-eq (stx-get-balance 'S1G2081040G2081040G2081040G208105NK8PE5) u1000) (ok 1) (err 2)))
(unwrap-panic (if (is-eq (stx-get-balance 'S1G2081040G2081040G2081040G208105NK8PE5.names) u2000) (ok 1) (err 2)))
"#).unwrap();

        let invoked = invoke_command(
            "test",
            &["initialize".to_string(), json_name.clone(), db_name.clone()],
        );
        let exit = invoked.0;
        let result = invoked.1.unwrap();

        assert_eq!(exit, 0);
        assert_eq!(result["network"], "mainnet");

        let invoked = invoke_command(
            "test",
            &[
                "launch".to_string(),
                "S1G2081040G2081040G2081040G208105NK8PE5.tokens".to_string(),
                clar_name,
                db_name,
            ],
        );
        let exit = invoked.0;
        let result = invoked.1.unwrap();

        assert_eq!(exit, 0);
    }

    #[test]
    fn test_init_mainnet() {
        let db_name = format!("/tmp/db_{}", rand::thread_rng().gen::<i32>());
        let invoked = invoke_command("test", &["initialize".to_string(), db_name.clone()]);

        let exit = invoked.0;
        let result = invoked.1.unwrap();

        assert_eq!(exit, 0);
        assert_eq!(result["network"], "mainnet");

        let header_db = CLIHeadersDB::new(&db_name, true);
        assert!(header_db.is_mainnet());
    }

    #[test]
    fn test_init_testnet() {
        let db_name = format!("/tmp/db_{}", rand::thread_rng().gen::<i32>());
        let invoked = invoke_command(
            "test",
            &[
                "initialize".to_string(),
                "--testnet".to_string(),
                db_name.clone(),
            ],
        );

        let exit = invoked.0;
        let result = invoked.1.unwrap();

        assert_eq!(exit, 0);
        assert_eq!(result["network"], "testnet");

        let header_db = CLIHeadersDB::new(&db_name, true);
        assert!(!header_db.is_mainnet());
    }

    #[test]
    fn test_samples() {
        let db_name = format!("/tmp/db_{}", rand::thread_rng().gen::<i32>());

        eprintln!("initialize");
        invoke_command("test", &["initialize".to_string(), db_name.clone()]);

        eprintln!("check tokens");
        let invoked = invoke_command(
            "test",
            &[
                "check".to_string(),
                "sample-contracts/tokens.clar".to_string(),
            ],
        );

        let exit = invoked.0;
        let result = invoked.1.unwrap();

        assert_eq!(exit, 0);
        assert!(result["message"].as_str().unwrap().len() > 0);

        eprintln!("check tokens (idempotency)");
        let invoked = invoke_command(
            "test",
            &[
                "check".to_string(),
                "sample-contracts/tokens.clar".to_string(),
                db_name.clone(),
            ],
        );

        let exit = invoked.0;
        let result = invoked.1.unwrap();

        assert_eq!(exit, 0);
        assert!(result["message"].as_str().unwrap().len() > 0);

        eprintln!("launch tokens");
        let invoked = invoke_command(
            "test",
            &[
                "launch".to_string(),
                "S1G2081040G2081040G2081040G208105NK8PE5.tokens".to_string(),
                "sample-contracts/tokens.clar".to_string(),
                db_name.clone(),
            ],
        );

        let exit = invoked.0;
        let result = invoked.1.unwrap();

        assert_eq!(exit, 0);
        assert!(result["message"].as_str().unwrap().len() > 0);

        eprintln!("check names");
        let invoked = invoke_command(
            "test",
            &[
                "check".to_string(),
                "sample-contracts/names.clar".to_string(),
                db_name.clone(),
            ],
        );

        let exit = invoked.0;
        let result = invoked.1.unwrap();

        assert_eq!(exit, 0);
        assert!(result["message"].as_str().unwrap().len() > 0);

        eprintln!("check names with different contract ID");
        let invoked = invoke_command(
            "test",
            &[
                "check".to_string(),
                "sample-contracts/names.clar".to_string(),
                db_name.clone(),
                "--contract_id".to_string(),
                "S1G2081040G2081040G2081040G208105NK8PE5.tokens".to_string(),
            ],
        );

        let exit = invoked.0;
        let result = invoked.1.unwrap();

        assert_eq!(exit, 0);
        assert!(result["message"].as_str().unwrap().len() > 0);

        eprintln!("check names with analysis");
        let invoked = invoke_command(
            "test",
            &[
                "check".to_string(),
                "--output_analysis".to_string(),
                "sample-contracts/names.clar".to_string(),
                db_name.clone(),
            ],
        );

        let exit = invoked.0;
        let result = invoked.1.unwrap();

        assert_eq!(exit, 0);
        assert!(result["message"].as_str().unwrap().len() > 0);
        assert!(result["analysis"] != json!(null));

        eprintln!("check names with cost");
        let invoked = invoke_command(
            "test",
            &[
                "check".to_string(),
                "--costs".to_string(),
                "sample-contracts/names.clar".to_string(),
                db_name.clone(),
            ],
        );

        let exit = invoked.0;
        let result = invoked.1.unwrap();

        assert_eq!(exit, 0);
        assert!(result["message"].as_str().unwrap().len() > 0);
        assert!(result["costs"] != json!(null));
        assert!(result["assets"] == json!(null));

        eprintln!("launch names with costs and assets");
        let invoked = invoke_command(
            "test",
            &[
                "launch".to_string(),
                "S1G2081040G2081040G2081040G208105NK8PE5.names".to_string(),
                "sample-contracts/names.clar".to_string(),
                "--costs".to_string(),
                "--assets".to_string(),
                db_name.clone(),
            ],
        );

        let exit = invoked.0;
        let result = invoked.1.unwrap();

        assert_eq!(exit, 0);
        assert!(result["message"].as_str().unwrap().len() > 0);
        assert!(result["costs"] != json!(null));
        assert!(result["assets"] != json!(null));

        eprintln!("execute tokens");
        let invoked = invoke_command(
            "test",
            &[
                "execute".to_string(),
                db_name.clone(),
                "S1G2081040G2081040G2081040G208105NK8PE5.tokens".to_string(),
                "mint!".to_string(),
                "SZ2J6ZY48GV1EZ5V2V5RB9MP66SW86PYKKQ9H6DPR".to_string(),
                "(+ u900 u100)".to_string(),
            ],
        );

        let exit = invoked.0;
        let result = invoked.1.unwrap();

        assert_eq!(exit, 0);
        assert!(result["message"].as_str().unwrap().len() > 0);
        assert!(result["events"].as_array().unwrap().len() == 0);
        assert_eq!(result["output"], json!({"UInt": 1000}));

        eprintln!("eval tokens");
        let invoked = invoke_command(
            "test",
            &[
                "eval".to_string(),
                "S1G2081040G2081040G2081040G208105NK8PE5.tokens".to_string(),
                "sample-contracts/tokens-mint.clar".to_string(),
                db_name.clone(),
            ],
        );

        let exit = invoked.0;
        let result = invoked.1.unwrap();

        assert_eq!(exit, 0);
        assert_eq!(
            result["output"],
            json!({
                "Response": {
                    "committed": true,
                    "data": {
                        "UInt": 100
                    }
                }
            })
        );

        eprintln!("eval tokens with cost");
        let invoked = invoke_command(
            "test",
            &[
                "eval".to_string(),
                "--costs".to_string(),
                "S1G2081040G2081040G2081040G208105NK8PE5.tokens".to_string(),
                "sample-contracts/tokens-mint.clar".to_string(),
                db_name.clone(),
            ],
        );

        let exit = invoked.0;
        let result = invoked.1.unwrap();

        assert_eq!(exit, 0);
        assert_eq!(
            result["output"],
            json!({
                "Response": {
                    "committed": true,
                    "data": {
                        "UInt": 100
                    }
                }
            })
        );
        assert!(result["costs"] != json!(null));

        eprintln!("eval_at_chaintip tokens");
        let invoked = invoke_command(
            "test",
            &[
                "eval_at_chaintip".to_string(),
                "S1G2081040G2081040G2081040G208105NK8PE5.tokens".to_string(),
                "sample-contracts/tokens-mint.clar".to_string(),
                db_name.clone(),
            ],
        );

        let exit = invoked.0;
        let result = invoked.1.unwrap();

        assert_eq!(exit, 0);
        assert_eq!(
            result["output"],
            json!({
                "Response": {
                    "committed": true,
                    "data": {
                        "UInt": 100
                    }
                }
            })
        );

        eprintln!("eval_at_chaintip tokens with cost");
        let invoked = invoke_command(
            "test",
            &[
                "eval_at_chaintip".to_string(),
                "S1G2081040G2081040G2081040G208105NK8PE5.tokens".to_string(),
                "sample-contracts/tokens-mint.clar".to_string(),
                db_name.clone(),
                "--costs".to_string(),
            ],
        );

        let exit = invoked.0;
        let result = invoked.1.unwrap();

        assert_eq!(exit, 0);
        assert_eq!(
            result["output"],
            json!({
                "Response": {
                    "committed": true,
                    "data": {
                        "UInt": 100
                    }
                }
            })
        );
        assert!(result["costs"] != json!(null));
    }

    #[test]
    fn test_assets() {
        let db_name = format!("/tmp/db_{}", rand::thread_rng().gen::<i32>());

        eprintln!("initialize");
        invoke_command("test", &["initialize".to_string(), db_name.clone()]);

        eprintln!("check tokens");
        let invoked = invoke_command(
            "test",
            &[
                "check".to_string(),
                "sample-contracts/tokens-ft.clar".to_string(),
            ],
        );

        let exit = invoked.0;
        let result = invoked.1.unwrap();

        assert_eq!(exit, 0);
        assert!(result["message"].as_str().unwrap().len() > 0);

        eprintln!("launch tokens");
        let invoked = invoke_command(
            "test",
            &[
                "launch".to_string(),
                "S1G2081040G2081040G2081040G208105NK8PE5.tokens-ft".to_string(),
                "sample-contracts/tokens-ft.clar".to_string(),
                db_name.clone(),
                "--assets".to_string(),
            ],
        );

        let exit = invoked.0;
        let result = invoked.1.unwrap();

        eprintln!("{}", serde_json::to_string(&result).unwrap());

        assert_eq!(exit, 0);
        assert!(result["message"].as_str().unwrap().len() > 0);
        assert!(
            result["assets"]["tokens"]["S1G2081040G2081040G2081040G208105NK8PE5"]
                ["S1G2081040G2081040G2081040G208105NK8PE5.tokens-ft::tokens"]
                == "10300"
        );
        assert!(result["events"].as_array().unwrap().len() == 3);
        assert!(
            result["events"].as_array().unwrap()[0]
                == json!({
                    "committed": true,
                    "event_index": 0,
                    "ft_mint_event": {
                        "amount": "10300",
                        "asset_identifier": "S1G2081040G2081040G2081040G208105NK8PE5.tokens-ft::tokens",
                        "recipient": "S1G2081040G2081040G2081040G208105NK8PE5"
                    },
                    "txid": "0x0000000000000000000000000000000000000000000000000000000000000000",
                    "type": "ft_mint_event"
                })
        );
        assert!(
            result["events"].as_array().unwrap()[1]
                == json!({
                    "committed": true,
                    "event_index": 0,
                    "ft_transfer_event": {
                        "amount": "10000",
                        "asset_identifier": "S1G2081040G2081040G2081040G208105NK8PE5.tokens-ft::tokens",
                        "recipient": "SZ2J6ZY48GV1EZ5V2V5RB9MP66SW86PYKKQ9H6DPR",
                        "sender": "S1G2081040G2081040G2081040G208105NK8PE5"
                    },
                    "txid": "0x0000000000000000000000000000000000000000000000000000000000000000",
                    "type": "ft_transfer_event"
                })
        );
        assert!(
            result["events"].as_array().unwrap()[2]
                == json!({
                    "committed": true,
                    "event_index": 0,
                    "ft_transfer_event": {
                        "amount": "300",
                        "asset_identifier": "S1G2081040G2081040G2081040G208105NK8PE5.tokens-ft::tokens",
                        "recipient": "SM2J6ZY48GV1EZ5V2V5RB9MP66SW86PYKKQVX8X0G",
                        "sender": "S1G2081040G2081040G2081040G208105NK8PE5"
                    },
                    "txid": "0x0000000000000000000000000000000000000000000000000000000000000000",
                    "type": "ft_transfer_event"
                })
        );
    }
}<|MERGE_RESOLUTION|>--- conflicted
+++ resolved
@@ -159,22 +159,15 @@
 fn parse(
     contract_identifier: &QualifiedContractIdentifier,
     source_code: &str,
+    clarity_version: ClarityVersion
 ) -> Result<Vec<SymbolicExpression>, Error> {
-<<<<<<< HEAD
-    let clarity_version = ClarityVersion::default_for_epoch(DEFAULT_CLI_EPOCH);
-    let ast = build_ast(
+    let ast = build_ast_with_rules(
         contract_identifier,
         source_code,
         &mut (),
         clarity_version,
         DEFAULT_CLI_EPOCH,
-=======
-    let ast = build_ast_with_rules(
-        contract_identifier,
-        source_code,
-        &mut (),
         ASTRules::PrecheckSize,
->>>>>>> 9d897256
     )
     .map_err(|e| RuntimeErrorType::ASTError(e))?;
     Ok(ast.expressions)
@@ -471,21 +464,16 @@
         DEFAULT_CLI_EPOCH,
     );
     global_context.execute(|g| {
-<<<<<<< HEAD
-        let parsed = ast::build_ast(
+        let parsed = ast::build_ast_with_rules(
             &contract_id,
             program,
             &mut (),
             clarity_version,
             DEFAULT_CLI_EPOCH,
+            ASTRules::Typical
         )?
         .expressions;
         eval_all(&parsed, &mut contract_context, g, None)
-=======
-        let parsed = ast::build_ast_with_rules(&contract_id, program, &mut (), ASTRules::Typical)?
-            .expressions;
-        eval_all(&parsed, &mut contract_context, g)
->>>>>>> 9d897256
     })
 }
 
@@ -854,7 +842,7 @@
         );
 
         let mut ast = friendly_expect(
-            parse(&contract_identifier, &contract_content),
+            parse(&contract_identifier, &contract_content, ClarityVersion::Clarity2),
             "Failed to parse program.",
         );
 
@@ -869,18 +857,12 @@
                     DEFAULT_CLI_EPOCH,
                 );
                 vm_env
-<<<<<<< HEAD
                     .initialize_versioned_contract(
                         contract_identifier,
                         ClarityVersion::Clarity2,
                         &contract_content,
                         None,
-=======
-                    .initialize_contract(
-                        contract_identifier,
-                        &contract_content,
-                        ASTRules::PrecheckSize,
->>>>>>> 9d897256
+                        ASTRules::PrecheckSize
                     )
                     .unwrap();
             }
@@ -1127,7 +1109,7 @@
             };
 
             // TODO: Add --clarity_version as command line argument
-            let mut ast = friendly_expect(parse(&contract_id, &content), "Failed to parse program");
+            let mut ast = friendly_expect(parse(&contract_id, &content, ClarityVersion::Clarity2), "Failed to parse program");
 
             let contract_analysis_res = {
                 if argv.len() >= 3 {
@@ -1238,7 +1220,7 @@
                     }
                 };
 
-                let mut ast = match parse(&contract_id, &content) {
+                let mut ast = match parse(&contract_id, &content, ClarityVersion::Clarity2) {
                     Ok(val) => val,
                     Err(error) => {
                         println!("Parse error:\n{}", error);
@@ -1292,17 +1274,12 @@
             );
 
             let mut ast =
-                friendly_expect(parse(&contract_id, &content), "Failed to parse program.");
+                friendly_expect(parse(&contract_id, &content, ClarityVersion::Clarity2), "Failed to parse program.");
             match run_analysis_free(&contract_id, &mut ast, &mut analysis_marf, true) {
                 Ok(_) => {
                     let result = vm_env
-<<<<<<< HEAD
                         .get_exec_environment(None, None, &mut placeholder_context)
                         .eval_raw(&content);
-=======
-                        .get_exec_environment(None)
-                        .eval_raw_with_rules(&content, ASTRules::PrecheckSize);
->>>>>>> 9d897256
                     match result {
                         Ok(x) => (
                             0,
@@ -1354,22 +1331,12 @@
             );
 
             let (_, _, result_and_cost) = in_block(header_db, marf_kv, |header_db, mut marf| {
-<<<<<<< HEAD
                 let result_and_cost =
                     with_env_costs(mainnet, &header_db, &mut marf, None, |vm_env| {
                         vm_env
                             .get_exec_environment(None, None, &mut placeholder_context)
-                            .eval_read_only(&evalInput.contract_identifier, &evalInput.content)
+                            .eval_read_only_with_rules(&evalInput.contract_identifier, &evalInput.content, ASTRules::PrecheckSize)
                     });
-=======
-                let result_and_cost = with_env_costs(mainnet, &header_db, &mut marf, |vm_env| {
-                    vm_env.get_exec_environment(None).eval_read_only_with_rules(
-                        &evalInput.contract_identifier,
-                        &evalInput.content,
-                        ASTRules::PrecheckSize,
-                    )
-                });
->>>>>>> 9d897256
                 (header_db, marf, result_and_cost)
             });
 
@@ -1433,35 +1400,14 @@
                 None
             };
             let result_and_cost = at_chaintip(vm_filename, marf_kv, |mut marf| {
-<<<<<<< HEAD
-                let result_and_cost = with_env_costs(
-                    mainnet,
-                    &header_db,
-                    &mut marf,
-                    coverage.as_mut(),
-                    |vm_env| {
-                        vm_env
-                            .get_exec_environment(None, None, &mut placeholder_context)
-                            .eval_read_only(&evalInput.contract_identifier, &evalInput.content)
-                    },
-                );
-                let (result, cost) = result_and_cost;
-=======
-                let result_and_cost = with_env_costs(mainnet, &header_db, &mut marf, |vm_env| {
-                    if coverage_folder.is_some() {
-                        vm_env.set_coverage_reporter(CoverageReporter::new());
-                    }
-                    (
-                        vm_env.get_exec_environment(None).eval_read_only_with_rules(
-                            &evalInput.contract_identifier,
-                            &evalInput.content,
-                            ASTRules::PrecheckSize,
-                        ),
-                        vm_env.take_coverage_reporter(),
+                let result_and_cost = with_env_costs(mainnet, &header_db, &mut marf, coverage.as_mut(), |vm_env| {
+                    vm_env.get_exec_environment(None, None, &mut placeholder_context).eval_read_only_with_rules(
+                        &evalInput.contract_identifier,
+                        &evalInput.content,
+                        ASTRules::PrecheckSize,
                     )
                 });
-                let ((result, coverage), cost) = result_and_cost;
->>>>>>> 9d897256
+                let (result, cost) = result_and_cost;
 
                 (marf, (result, cost))
             });
@@ -1537,22 +1483,13 @@
                 ClarityVersion::Clarity2,
             );
             let result_and_cost = at_block(chain_tip, marf_kv, |mut marf| {
-<<<<<<< HEAD
-                let result_and_cost =
-                    with_env_costs(mainnet, &header_db, &mut marf, None, |vm_env| {
-                        vm_env
-                            .get_exec_environment(None, None, &mut placeholder_context)
-                            .eval_read_only(&contract_identifier, &content)
-                    });
-=======
-                let result_and_cost = with_env_costs(mainnet, &header_db, &mut marf, |vm_env| {
-                    vm_env.get_exec_environment(None).eval_read_only_with_rules(
+                let result_and_cost = with_env_costs(mainnet, &header_db, &mut marf, None, |vm_env| {
+                    vm_env.get_exec_environment(None, None, &mut placeholder_context).eval_read_only_with_rules(
                         &contract_identifier,
                         &content,
                         ASTRules::PrecheckSize,
                     )
                 });
->>>>>>> 9d897256
                 (marf, result_and_cost)
             });
 
@@ -1627,7 +1564,7 @@
 
             // TODO: Add --clarity_version as command line argument
             let mut ast = friendly_expect(
-                parse(&contract_identifier, &contract_content),
+                parse(&contract_identifier, &contract_content, ClarityVersion::Clarity2),
                 "Failed to parse program.",
             );
 
@@ -1666,35 +1603,16 @@
                     match analysis_result {
                         Err(e) => (header_db, marf, Err(e)),
                         Ok(analysis) => {
-<<<<<<< HEAD
-                            let result_and_cost = with_env_costs(
-                                mainnet,
-                                &header_db,
-                                &mut marf,
-                                coverage.as_mut(),
-                                |vm_env| {
+                            let result_and_cost =
+                                with_env_costs(mainnet, &header_db, &mut marf, coverage.as_mut(), |vm_env| {
                                     vm_env.initialize_versioned_contract(
                                         contract_identifier,
                                         ClarityVersion::Clarity2,
                                         &contract_content,
                                         None,
-=======
-                            let result_and_cost =
-                                with_env_costs(mainnet, &header_db, &mut marf, |vm_env| {
-                                    if coverage_folder.is_some() {
-                                        vm_env.set_coverage_reporter(CoverageReporter::new());
-                                    }
-                                    (
-                                        vm_env.initialize_contract(
-                                            contract_identifier,
-                                            &contract_content,
-                                            ASTRules::PrecheckSize,
-                                        ),
-                                        vm_env.take_coverage_reporter(),
->>>>>>> 9d897256
+                                        ASTRules::PrecheckSize,
                                     )
-                                },
-                            );
+                                });
                             let (result, cost) = result_and_cost;
                             (header_db, marf, Ok((analysis, (result, cost))))
                         }
