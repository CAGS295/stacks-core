--- conflicted
+++ resolved
@@ -658,15 +658,11 @@
 
     /// Report the highest heigth of the last header we got
     pub fn get_highest_header_height(&self) -> Result<u64, btc_error> {
-<<<<<<< HEAD
-        match query_row::<u64, _>(&self.headers_db, "SELECT MAX(height) FROM headers", [])? {
-=======
         match query_row::<u64, _>(
             &self.headers_db,
             "SELECT IFNULL(MAX(height),0) FROM headers",
-            NO_PARAMS,
+            [],
         )? {
->>>>>>> d21b3f37
             Some(max) => Ok(max),
             None => Ok(0),
         }
