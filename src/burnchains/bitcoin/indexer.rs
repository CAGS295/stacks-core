--- conflicted
+++ resolved
@@ -48,10 +48,7 @@
 use util::log;
 
 use core::{StacksEpoch, STACKS_EPOCHS_MAINNET, STACKS_EPOCHS_REGTEST, STACKS_EPOCHS_TESTNET};
-<<<<<<< HEAD
-=======
 use std::convert::TryFrom;
->>>>>>> ac6575c4
 
 pub const USER_AGENT: &'static str = "Stacks/2.0";
 
@@ -78,9 +75,6 @@
     }
 }
 
-<<<<<<< HEAD
-pub fn get_bitcoin_stacks_epochs(network_id: BitcoinNetworkType) -> Vec<StacksEpoch> {
-=======
 impl TryFrom<u32> for BitcoinNetworkType {
     type Error = &'static str;
 
@@ -98,7 +92,6 @@
 /// Should *not* be used except by the BitcoinIndexer when no epochs vector
 /// was specified.
 fn get_bitcoin_stacks_epochs(network_id: BitcoinNetworkType) -> Vec<StacksEpoch> {
->>>>>>> ac6575c4
     match network_id {
         BitcoinNetworkType::Mainnet => STACKS_EPOCHS_MAINNET.to_vec(),
         BitcoinNetworkType::Testnet => STACKS_EPOCHS_TESTNET.to_vec(),
@@ -141,8 +134,22 @@
 }
 
 impl BitcoinIndexerConfig {
-    #[cfg(test)]
-    pub fn test_default(spv_headers_path: String) -> BitcoinIndexerConfig {
+    pub fn default(first_block: u64) -> BitcoinIndexerConfig {
+        BitcoinIndexerConfig {
+            peer_host: "bitcoin.blockstack.com".to_string(),
+            peer_port: 8333,
+            rpc_port: 8332,
+            rpc_ssl: false,
+            username: Some("blockstack".to_string()),
+            password: Some("blockstacksystem".to_string()),
+            timeout: 30,
+            spv_headers_path: "./headers.sqlite".to_string(),
+            first_block,
+            magic_bytes: BLOCKSTACK_MAGIC_MAINNET.clone(),
+        }
+    }
+
+    pub fn default_regtest(spv_headers_path: String) -> BitcoinIndexerConfig {
         BitcoinIndexerConfig {
             peer_host: "127.0.0.1".to_string(),
             peer_port: 18444,
@@ -151,7 +158,7 @@
             username: Some("blockstack".to_string()),
             password: Some("blockstacksystem".to_string()),
             timeout: 30,
-            spv_headers_path,
+            spv_headers_path: spv_headers_path,
             first_block: 0,
             magic_bytes: BLOCKSTACK_MAGIC_MAINNET.clone(),
             epochs: None,
@@ -711,11 +718,11 @@
         Ok(first_block_header_timestamp)
     }
 
-<<<<<<< HEAD
     /// Get the epochs
     fn get_stacks_epochs(&self) -> Vec<StacksEpoch> {
         get_bitcoin_stacks_epochs(self.runtime.network_id)
-=======
+    }
+
     /// Get a vector of the stacks epochs. This notion of epochs is dependent on the burn block height.
     /// Valid epochs include stacks 1.0, stacks 2.0, stacks 2.05, and so on.
     ///
@@ -732,7 +739,6 @@
             }
             None => get_bitcoin_stacks_epochs(self.runtime.network_id),
         }
->>>>>>> ac6575c4
     }
 
     /// Read downloaded headers within a range
