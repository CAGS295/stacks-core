// Copyright (C) 2013-2020 Blockstack PBC, a public benefit corporation
// Copyright (C) 2020 Stacks Open Internet Foundation
//
// This program is free software: you can redistribute it and/or modify
// it under the terms of the GNU General Public License as published by
// the Free Software Foundation, either version 3 of the License, or
// (at your option) any later version.
//
// This program is distributed in the hope that it will be useful,
// but WITHOUT ANY WARRANTY; without even the implied warranty of
// MERCHANTABILITY or FITNESS FOR A PARTICULAR PURPOSE.  See the
// GNU General Public License for more details.
//
// You should have received a copy of the GNU General Public License
// along with this program.  If not, see <http://www.gnu.org/licenses/>.

use std::borrow::Borrow;
use std::cmp::PartialEq;
use std::collections::{HashMap, HashSet};
use std::convert::From;
use std::convert::TryFrom;
use std::error;
use std::fmt;
use std::hash::Hash;
use std::hash::Hasher;
use std::io;
use std::io::prelude::*;
use std::io::{Read, Write};
use std::net::IpAddr;
use std::net::Ipv4Addr;
use std::net::Ipv6Addr;
use std::net::SocketAddr;
use std::ops::Deref;
use std::str::FromStr;

use rand::thread_rng;
use rand::RngCore;
use regex::Regex;
use rusqlite;
use serde::de::Error as de_Error;
use serde::ser::Error as ser_Error;
use serde::{Deserialize, Serialize};
use serde_json;
use url;

use crate::util::boot::boot_code_tx_auth;
use burnchains::Txid;
use chainstate::burn::ConsensusHash;
use chainstate::coordinator::Error as coordinator_error;
use chainstate::stacks::db::blocks::MemPoolRejection;
use chainstate::stacks::index::Error as marf_error;
use chainstate::stacks::Error as chainstate_error;
use chainstate::stacks::{
    Error as chain_error, StacksBlock, StacksMicroblock, StacksPublicKey, StacksTransaction,
    TransactionPayload,
};
use clarity_vm::clarity::Error as clarity_error;
use codec::Error as codec_error;
use codec::StacksMessageCodec;
use codec::{read_next, write_next};
use core::mempool::*;
use core::POX_REWARD_CYCLE_LENGTH;
use net::atlas::{Attachment, AttachmentInstance};
use util::db::DBConn;
use util::db::Error as db_error;
use util::get_epoch_time_secs;
use util::hash::Hash160;
use util::hash::DOUBLE_SHA256_ENCODED_SIZE;
use util::hash::HASH160_ENCODED_SIZE;
use util::hash::{hex_bytes, to_hex};
use util::log;
use util::secp256k1::MessageSignature;
use util::secp256k1::Secp256k1PublicKey;
use util::secp256k1::MESSAGE_SIGNATURE_ENCODED_SIZE;
use util::strings::UrlString;
use vm::types::TraitIdentifier;
use vm::{
    analysis::contract_interface_builder::ContractInterface, types::PrincipalData, ClarityName,
    ContractName, Value,
};

use crate::codec::BURNCHAIN_HEADER_HASH_ENCODED_SIZE;
use crate::cost_estimates::FeeRateEstimate;
use crate::types::chainstate::BlockHeaderHash;
use crate::types::chainstate::PoxId;
use crate::types::chainstate::{
    BurnchainHeaderHash, StacksAddress, StacksBlockHeader, StacksBlockId,
};
use crate::types::StacksPublicKeyBuffer;
use crate::util::hash::Sha256Sum;
use crate::vm::costs::ExecutionCost;

use self::dns::*;
pub use self::http::StacksHttp;

use core::StacksEpoch;

pub mod asn;
pub mod atlas;
pub mod chat;
pub mod codec;
pub mod connection;
pub mod db;
pub mod dns;
pub mod download;
pub mod http;
pub mod inv;
pub mod neighbors;
pub mod p2p;
pub mod poll;
pub mod prune;
pub mod relay;
pub mod rpc;
pub mod server;

#[derive(Debug)]
pub enum Error {
    /// Failed to encode
    SerializeError(String),
    /// Failed to read
    ReadError(io::Error),
    /// Failed to decode
    DeserializeError(String),
    /// Failed to write
    WriteError(io::Error),
    /// Underflow -- not enough bytes to form the message
    UnderflowError(String),
    /// Overflow -- message too big
    OverflowError(String),
    /// Wrong protocol family
    WrongProtocolFamily,
    /// Array is too big
    ArrayTooLong,
    /// Receive timed out
    RecvTimeout,
    /// Error signing a message
    SigningError(String),
    /// Error verifying a message
    VerifyingError(String),
    /// Read stream is drained.  Try again
    TemporarilyDrained,
    /// Read stream has reached EOF (socket closed, end-of-file reached, etc.)
    PermanentlyDrained,
    /// Failed to read from the FS
    FilesystemError,
    /// Database error
    DBError(db_error),
    /// Socket mutex was poisoned
    SocketMutexPoisoned,
    /// Socket not instantiated
    SocketNotConnectedToPeer,
    /// Not connected to peer
    ConnectionBroken,
    /// Connection could not be (re-)established
    ConnectionError,
    /// Too many outgoing messages
    OutboxOverflow,
    /// Too many incoming messages
    InboxOverflow,
    /// Send error
    SendError(String),
    /// Recv error
    RecvError(String),
    /// Invalid message
    InvalidMessage,
    /// Invalid network handle
    InvalidHandle,
    /// Network handle is full
    FullHandle,
    /// Invalid handshake
    InvalidHandshake,
    /// Stale neighbor
    StaleNeighbor,
    /// No such neighbor
    NoSuchNeighbor,
    /// Failed to bind
    BindError,
    /// Failed to poll
    PollError,
    /// Failed to accept
    AcceptError,
    /// Failed to register socket with poller
    RegisterError,
    /// Failed to query socket metadata
    SocketError,
    /// server is not bound to a socket
    NotConnected,
    /// Remote peer is not connected
    PeerNotConnected,
    /// Too many peers
    TooManyPeers,
    /// Peer already connected
    AlreadyConnected(usize, NeighborKey),
    /// Message already in progress
    InProgress,
    /// Peer is denied
    Denied,
    /// Data URL is not known
    NoDataUrl,
    /// Peer is transmitting too fast
    PeerThrottled,
    /// Error resolving a DNS name
    LookupError(String),
    /// MARF error, percolated up from chainstate
    MARFError(marf_error),
    /// Clarity VM error, percolated up from chainstate
    ClarityError(clarity_error),
    /// Catch-all for chainstate errors that don't map cleanly into network errors
    ChainstateError(String),
    /// Catch-all for errors that a client should receive more information about
    ClientError(ClientError),
    /// Coordinator hung up
    CoordinatorClosed,
    /// view of state is stale (e.g. from the sortition db)
    StaleView,
    /// Tried to connect to myself
    ConnectionCycle,
    /// Requested data not found
    NotFoundError,
    /// Transient error (akin to EAGAIN)
    Transient(String),
}

impl From<codec_error> for Error {
    fn from(e: codec_error) -> Self {
        match e {
            codec_error::SerializeError(s) => Error::SerializeError(s),
            codec_error::ReadError(e) => Error::ReadError(e),
            codec_error::DeserializeError(s) => Error::DeserializeError(s),
            codec_error::WriteError(e) => Error::WriteError(e),
            codec_error::UnderflowError(s) => Error::UnderflowError(s),
            codec_error::OverflowError(s) => Error::OverflowError(s),
            codec_error::ArrayTooLong => Error::ArrayTooLong,
        }
    }
}

/// Enum for passing data for ClientErrors
#[derive(Debug, Clone, PartialEq)]
pub enum ClientError {
    /// Catch-all
    Message(String),
    /// 404
    NotFound(String),
}

impl error::Error for ClientError {
    fn cause(&self) -> Option<&dyn error::Error> {
        None
    }
}

impl fmt::Display for ClientError {
    fn fmt(&self, f: &mut fmt::Formatter) -> fmt::Result {
        match self {
            ClientError::Message(s) => write!(f, "{}", s),
            ClientError::NotFound(s) => write!(f, "HTTP path not matched: {}", s),
        }
    }
}

impl fmt::Display for Error {
    fn fmt(&self, f: &mut fmt::Formatter) -> fmt::Result {
        match *self {
            Error::SerializeError(ref s) => fmt::Display::fmt(s, f),
            Error::DeserializeError(ref s) => fmt::Display::fmt(s, f),
            Error::ReadError(ref io) => fmt::Display::fmt(io, f),
            Error::WriteError(ref io) => fmt::Display::fmt(io, f),
            Error::UnderflowError(ref s) => fmt::Display::fmt(s, f),
            Error::OverflowError(ref s) => fmt::Display::fmt(s, f),
            Error::WrongProtocolFamily => write!(f, "Improper use of protocol family"),
            Error::ArrayTooLong => write!(f, "Array too long"),
            Error::RecvTimeout => write!(f, "Packet receive timeout"),
            Error::SigningError(ref s) => fmt::Display::fmt(s, f),
            Error::VerifyingError(ref s) => fmt::Display::fmt(s, f),
            Error::TemporarilyDrained => {
                write!(f, "Temporarily out of bytes to read; try again later")
            }
            Error::PermanentlyDrained => write!(f, "Out of bytes to read"),
            Error::FilesystemError => write!(f, "Disk I/O error"),
            Error::DBError(ref e) => fmt::Display::fmt(e, f),
            Error::SocketMutexPoisoned => write!(f, "socket mutex was poisoned"),
            Error::SocketNotConnectedToPeer => write!(f, "not connected to peer"),
            Error::ConnectionBroken => write!(f, "connection to peer node is broken"),
            Error::ConnectionError => write!(f, "connection to peer could not be (re-)established"),
            Error::OutboxOverflow => write!(f, "too many outgoing messages queued"),
            Error::InboxOverflow => write!(f, "too many messages pending"),
            Error::SendError(ref s) => fmt::Display::fmt(s, f),
            Error::RecvError(ref s) => fmt::Display::fmt(s, f),
            Error::InvalidMessage => write!(f, "invalid message (malformed or bad signature)"),
            Error::InvalidHandle => write!(f, "invalid network handle"),
            Error::FullHandle => write!(f, "network handle is full and needs to be drained"),
            Error::InvalidHandshake => write!(f, "invalid handshake from remote peer"),
            Error::StaleNeighbor => write!(f, "neighbor is too far behind the chain tip"),
            Error::NoSuchNeighbor => write!(f, "no such neighbor"),
            Error::BindError => write!(f, "Failed to bind to the given address"),
            Error::PollError => write!(f, "Failed to poll"),
            Error::AcceptError => write!(f, "Failed to accept connection"),
            Error::RegisterError => write!(f, "Failed to register socket with poller"),
            Error::SocketError => write!(f, "Socket error"),
            Error::NotConnected => write!(f, "Not connected to peer network"),
            Error::PeerNotConnected => write!(f, "Remote peer is not connected to us"),
            Error::TooManyPeers => write!(f, "Too many peer connections open"),
            Error::AlreadyConnected(ref _id, ref _nk) => write!(f, "Peer already connected"),
            Error::InProgress => write!(f, "Message already in progress"),
            Error::Denied => write!(f, "Peer is denied"),
            Error::NoDataUrl => write!(f, "No data URL available"),
            Error::PeerThrottled => write!(f, "Peer is transmitting too fast"),
            Error::LookupError(ref s) => fmt::Display::fmt(s, f),
            Error::ChainstateError(ref s) => fmt::Display::fmt(s, f),
            Error::ClarityError(ref e) => fmt::Display::fmt(e, f),
            Error::MARFError(ref e) => fmt::Display::fmt(e, f),
            Error::ClientError(ref e) => write!(f, "ClientError: {}", e),
            Error::CoordinatorClosed => write!(f, "Coordinator hung up"),
            Error::StaleView => write!(f, "State view is stale"),
            Error::ConnectionCycle => write!(f, "Tried to connect to myself"),
            Error::NotFoundError => write!(f, "Requested data not found"),
            Error::Transient(ref s) => write!(f, "Transient network error: {}", s),
        }
    }
}

impl error::Error for Error {
    fn cause(&self) -> Option<&dyn error::Error> {
        match *self {
            Error::SerializeError(ref _s) => None,
            Error::ReadError(ref io) => Some(io),
            Error::DeserializeError(ref _s) => None,
            Error::WriteError(ref io) => Some(io),
            Error::UnderflowError(ref _s) => None,
            Error::OverflowError(ref _s) => None,
            Error::WrongProtocolFamily => None,
            Error::ArrayTooLong => None,
            Error::RecvTimeout => None,
            Error::SigningError(ref _s) => None,
            Error::VerifyingError(ref _s) => None,
            Error::TemporarilyDrained => None,
            Error::PermanentlyDrained => None,
            Error::FilesystemError => None,
            Error::DBError(ref e) => Some(e),
            Error::SocketMutexPoisoned => None,
            Error::SocketNotConnectedToPeer => None,
            Error::ConnectionBroken => None,
            Error::ConnectionError => None,
            Error::OutboxOverflow => None,
            Error::InboxOverflow => None,
            Error::SendError(ref _s) => None,
            Error::RecvError(ref _s) => None,
            Error::InvalidMessage => None,
            Error::InvalidHandle => None,
            Error::FullHandle => None,
            Error::InvalidHandshake => None,
            Error::StaleNeighbor => None,
            Error::NoSuchNeighbor => None,
            Error::BindError => None,
            Error::PollError => None,
            Error::AcceptError => None,
            Error::RegisterError => None,
            Error::SocketError => None,
            Error::NotConnected => None,
            Error::PeerNotConnected => None,
            Error::TooManyPeers => None,
            Error::AlreadyConnected(ref _id, ref _nk) => None,
            Error::InProgress => None,
            Error::Denied => None,
            Error::NoDataUrl => None,
            Error::PeerThrottled => None,
            Error::LookupError(ref _s) => None,
            Error::ChainstateError(ref _s) => None,
            Error::ClientError(ref e) => Some(e),
            Error::ClarityError(ref e) => Some(e),
            Error::MARFError(ref e) => Some(e),
            Error::CoordinatorClosed => None,
            Error::StaleView => None,
            Error::ConnectionCycle => None,
            Error::NotFoundError => None,
            Error::Transient(ref _s) => None,
        }
    }
}

impl From<chain_error> for Error {
    fn from(e: chain_error) -> Error {
        match e {
            chain_error::InvalidStacksBlock(s) => {
                Error::ChainstateError(format!("Invalid stacks block: {}", s))
            }
            chain_error::InvalidStacksMicroblock(msg, hash) => {
                Error::ChainstateError(format!("Invalid stacks microblock {:?}: {}", hash, msg))
            }
            chain_error::InvalidStacksTransaction(s, _) => {
                Error::ChainstateError(format!("Invalid stacks transaction: {}", s))
            }
            chain_error::PostConditionFailed(s) => {
                Error::ChainstateError(format!("Postcondition failed: {}", s))
            }
            chain_error::ClarityError(e) => Error::ClarityError(e),
            chain_error::DBError(e) => Error::DBError(e),
            chain_error::NetError(e) => e,
            chain_error::MARFError(e) => Error::MARFError(e),
            chain_error::ReadError(e) => Error::ReadError(e),
            chain_error::WriteError(e) => Error::WriteError(e),
            _ => Error::ChainstateError(format!("Stacks chainstate error: {:?}", &e)),
        }
    }
}

impl From<db_error> for Error {
    fn from(e: db_error) -> Error {
        Error::DBError(e)
    }
}

impl From<rusqlite::Error> for Error {
    fn from(e: rusqlite::Error) -> Error {
        Error::DBError(db_error::SqliteError(e))
    }
}

#[cfg(test)]
impl PartialEq for Error {
    /// (make I/O errors comparable for testing purposes)
    fn eq(&self, other: &Self) -> bool {
        let s1 = format!("{:?}", self);
        let s2 = format!("{:?}", other);
        s1 == s2
    }
}

/// A container for an IPv4 or IPv6 address.
/// Rules:
/// -- If this is an IPv6 address, the octets are in network byte order
/// -- If this is an IPv4 address, the octets must encode an IPv6-to-IPv4-mapped address
pub struct PeerAddress([u8; 16]);
impl_array_newtype!(PeerAddress, u8, 16);
impl_array_hexstring_fmt!(PeerAddress);
impl_byte_array_newtype!(PeerAddress, u8, 16);

impl Serialize for PeerAddress {
    fn serialize<S: serde::Serializer>(&self, s: S) -> Result<S::Ok, S::Error> {
        let inst = format!("{}", self.to_socketaddr(0).ip());
        s.serialize_str(inst.as_str())
    }
}

impl<'de> Deserialize<'de> for PeerAddress {
    fn deserialize<D: serde::Deserializer<'de>>(d: D) -> Result<PeerAddress, D::Error> {
        let inst = String::deserialize(d)?;
        let ip = inst.parse::<IpAddr>().map_err(de_Error::custom)?;

        Ok(PeerAddress::from_ip(&ip))
    }
}

impl PeerAddress {
    pub fn from_bytevec(bytes: &Vec<u8>) -> Option<PeerAddress> {
        if bytes.len() != 16 {
            return None;
        }

        let mut bytes16 = [0u8; 16];
        bytes16.copy_from_slice(&bytes[0..16]);
        Some(PeerAddress(bytes16))
    }

    /// Is this an IPv4 address?
    pub fn is_ipv4(&self) -> bool {
        self.ipv4_octets().is_some()
    }

    /// Get the octet representation of this peer address as an IPv4 address.
    /// The last 4 bytes of the list contain the IPv4 address.
    /// This method returns None if the bytes don't encode a valid IPv4-mapped address (i.e. ::ffff:0:0/96)
    pub fn ipv4_octets(&self) -> Option<[u8; 4]> {
        if self.0[0..12]
            != [
                0x00, 0x00, 0x00, 0x00, 0x00, 0x00, 0x00, 0x00, 0x00, 0x00, 0xff, 0xff,
            ]
        {
            return None;
        }
        let mut ret = [0u8; 4];
        ret.copy_from_slice(&self.0[12..16]);
        Some(ret)
    }

    /// Return the bit representation of this peer address as an IPv4 address, in network byte
    /// order.  Return None if this is not an IPv4 address.
    pub fn ipv4_bits(&self) -> Option<u32> {
        let octets_opt = self.ipv4_octets();
        if octets_opt.is_none() {
            return None;
        }

        let octets = octets_opt.unwrap();
        Some(
            ((octets[0] as u32) << 24)
                | ((octets[1] as u32) << 16)
                | ((octets[2] as u32) << 8)
                | (octets[3] as u32),
        )
    }

    /// Convert to SocketAddr
    pub fn to_socketaddr(&self, port: u16) -> SocketAddr {
        if self.is_ipv4() {
            SocketAddr::new(
                IpAddr::V4(Ipv4Addr::new(
                    self.0[12], self.0[13], self.0[14], self.0[15],
                )),
                port,
            )
        } else {
            let addr_words: [u16; 8] = [
                ((self.0[0] as u16) << 8) | (self.0[1] as u16),
                ((self.0[2] as u16) << 8) | (self.0[3] as u16),
                ((self.0[4] as u16) << 8) | (self.0[5] as u16),
                ((self.0[6] as u16) << 8) | (self.0[7] as u16),
                ((self.0[8] as u16) << 8) | (self.0[9] as u16),
                ((self.0[10] as u16) << 8) | (self.0[11] as u16),
                ((self.0[12] as u16) << 8) | (self.0[13] as u16),
                ((self.0[14] as u16) << 8) | (self.0[15] as u16),
            ];

            SocketAddr::new(
                IpAddr::V6(Ipv6Addr::new(
                    addr_words[0],
                    addr_words[1],
                    addr_words[2],
                    addr_words[3],
                    addr_words[4],
                    addr_words[5],
                    addr_words[6],
                    addr_words[7],
                )),
                port,
            )
        }
    }

    /// Convert from socket address
    pub fn from_socketaddr(addr: &SocketAddr) -> PeerAddress {
        PeerAddress::from_ip(&addr.ip())
    }

    /// Convert from IP address
    pub fn from_ip(addr: &IpAddr) -> PeerAddress {
        match addr {
            IpAddr::V4(ref addr) => {
                let octets = addr.octets();
                PeerAddress([
                    0x00, 0x00, 0x00, 0x00, 0x00, 0x00, 0x00, 0x00, 0x00, 0x00, 0xff, 0xff,
                    octets[0], octets[1], octets[2], octets[3],
                ])
            }
            IpAddr::V6(ref addr) => {
                let words = addr.segments();
                PeerAddress([
                    (words[0] >> 8) as u8,
                    (words[0] & 0xff) as u8,
                    (words[1] >> 8) as u8,
                    (words[1] & 0xff) as u8,
                    (words[2] >> 8) as u8,
                    (words[2] & 0xff) as u8,
                    (words[3] >> 8) as u8,
                    (words[3] & 0xff) as u8,
                    (words[4] >> 8) as u8,
                    (words[4] & 0xff) as u8,
                    (words[5] >> 8) as u8,
                    (words[5] & 0xff) as u8,
                    (words[6] >> 8) as u8,
                    (words[6] & 0xff) as u8,
                    (words[7] >> 8) as u8,
                    (words[7] & 0xff) as u8,
                ])
            }
        }
    }

    /// Convert from ipv4 octets
    pub fn from_ipv4(o1: u8, o2: u8, o3: u8, o4: u8) -> PeerAddress {
        PeerAddress([
            0x00, 0x00, 0x00, 0x00, 0x00, 0x00, 0x00, 0x00, 0x00, 0x00, 0xff, 0xff, o1, o2, o3, o4,
        ])
    }

    /// Is this the any-network address?  i.e. 0.0.0.0 (v4) or :: (v6)?
    pub fn is_anynet(&self) -> bool {
        self.0 == [0x00; 16] || self == &PeerAddress::from_ipv4(0, 0, 0, 0)
    }

    /// Is this a private IP address?
    pub fn is_in_private_range(&self) -> bool {
        if self.is_ipv4() {
            // 10.0.0.0/8, 172.16.0.0/12, or 192.168.0.0/16
            self.0[12] == 10
                || (self.0[12] == 172 && self.0[13] >= 16 && self.0[13] <= 31)
                || (self.0[12] == 192 && self.0[13] == 168)
        } else {
            self.0[0] >= 0xfc
        }
    }
}

pub const STACKS_PUBLIC_KEY_ENCODED_SIZE: u32 = 33;

/// supported HTTP content types
#[derive(Debug, Clone, PartialEq)]
pub enum HttpContentType {
    Bytes,
    Text,
    JSON,
}

impl fmt::Display for HttpContentType {
    fn fmt(&self, f: &mut fmt::Formatter) -> fmt::Result {
        write!(f, "{}", self.as_str())
    }
}

impl HttpContentType {
    pub fn as_str(&self) -> &'static str {
        match *self {
            HttpContentType::Bytes => "application/octet-stream",
            HttpContentType::Text => "text/plain",
            HttpContentType::JSON => "application/json",
        }
    }
}

impl FromStr for HttpContentType {
    type Err = codec_error;

    fn from_str(header: &str) -> Result<HttpContentType, codec_error> {
        let s = header.to_string().to_lowercase();
        if s == "application/octet-stream" {
            Ok(HttpContentType::Bytes)
        } else if s == "text/plain" {
            Ok(HttpContentType::Text)
        } else if s == "application/json" {
            Ok(HttpContentType::JSON)
        } else {
            Err(codec_error::DeserializeError(
                "Unsupported HTTP content type".to_string(),
            ))
        }
    }
}

/// HTTP request preamble
#[derive(Debug, Clone, PartialEq)]
pub struct HttpRequestPreamble {
    pub version: HttpVersion,
    pub verb: String,
    pub path: String,
    pub host: PeerHost,
    pub content_type: Option<HttpContentType>,
    pub content_length: Option<u32>,
    pub keep_alive: bool,
    pub headers: HashMap<String, String>,
}

/// HTTP response preamble
#[derive(Debug, Clone, PartialEq)]
pub struct HttpResponsePreamble {
    pub status_code: u16,
    pub reason: String,
    pub keep_alive: bool,
    pub content_length: Option<u32>, // if not given, then content will be transfer-encoed: chunked
    pub content_type: HttpContentType, // required header
    pub request_id: u32,             // X-Request-ID
    pub headers: HashMap<String, String>,
}

/// Maximum size an HTTP request or response preamble can be (within reason)
pub const HTTP_PREAMBLE_MAX_ENCODED_SIZE: u32 = 4096;
pub const HTTP_PREAMBLE_MAX_NUM_HEADERS: usize = 64;

/// P2P message preamble -- included in all p2p network messages
#[derive(Debug, Clone, PartialEq)]
pub struct Preamble {
    pub peer_version: u32,                           // software version
    pub network_id: u32,                             // mainnet, testnet, etc.
    pub seq: u32, // message sequence number -- pairs this message to a request
    pub burn_block_height: u64, // last-seen block height (at chain tip)
    pub burn_block_hash: BurnchainHeaderHash, // hash of the last-seen burn block
    pub burn_stable_block_height: u64, // latest stable block height (e.g. chain tip minus 7)
    pub burn_stable_block_hash: BurnchainHeaderHash, // latest stable burnchain header hash.
    pub additional_data: u32, // RESERVED; pointer to additional data (should be all 0's if not used)
    pub signature: MessageSignature, // signature from the peer that sent this
    pub payload_len: u32,     // length of the following payload, including relayers vector
}

/// Request for a block inventory or a list of blocks.
/// Aligned to a PoX reward cycle.
#[derive(Debug, Clone, PartialEq)]
pub struct GetBlocksInv {
    pub consensus_hash: ConsensusHash, // consensus hash at the start of the reward cycle
    pub num_blocks: u16,               // number of blocks to ask for
}

/// A bit vector that describes which block and microblock data node has data for in a given burn
/// chain block range.  Sent in reply to a GetBlocksInv.
#[derive(Debug, Clone, PartialEq)]
pub struct BlocksInvData {
    pub bitlen: u16, // number of bits represented in bitvec (not to exceed PoX reward cycle length).  Bits correspond to sortitions on the canonical burn chain fork.
    pub block_bitvec: Vec<u8>, // bitmap of which blocks the peer has, in sortition order.  block_bitvec[i] & (1 << j) != 0 means that this peer has the block for sortition 8*i + j
    pub microblocks_bitvec: Vec<u8>, // bitmap of which confirmed micrblocks the peer has, in sortition order.  microblocks_bitvec[i] & (1 << j) != 0 means that this peer has the microblocks produced by sortition 8*i + j
}

/// Request for a PoX bitvector range.
/// Requests bits for [start_reward_cycle, start_reward_cycle + num_anchor_blocks)
#[derive(Debug, Clone, PartialEq)]
pub struct GetPoxInv {
    pub consensus_hash: ConsensusHash,
    pub num_cycles: u16, // how many bits to expect
}

/// Response to a GetPoxInv request
#[derive(Debug, Clone, PartialEq)]
pub struct PoxInvData {
    pub bitlen: u16,         // number of bits represented
    pub pox_bitvec: Vec<u8>, // a bit will be '1' if the node knows for sure the status of its reward cycle's anchor block; 0 if not.
}

/// Blocks pushed
#[derive(Debug, Clone, PartialEq)]
pub struct BlocksData {
    pub blocks: Vec<(ConsensusHash, StacksBlock)>,
}

/// Microblocks pushed
#[derive(Debug, Clone, PartialEq)]
pub struct MicroblocksData {
    pub index_anchor_block: StacksBlockId,
    pub microblocks: Vec<StacksMicroblock>,
}

/// Block available hint
#[derive(Debug, Clone, PartialEq)]
pub struct BlocksAvailableData {
    pub available: Vec<(ConsensusHash, BurnchainHeaderHash)>,
}

/// A descriptor of a peer
#[derive(Clone, PartialEq, Eq, Hash, PartialOrd, Ord, Serialize, Deserialize)]
pub struct NeighborAddress {
    #[serde(rename = "ip")]
    pub addrbytes: PeerAddress,
    pub port: u16,
    pub public_key_hash: Hash160, // used as a hint; useful for when a node trusts another node to be honest about this
}

impl fmt::Display for NeighborAddress {
    fn fmt(&self, f: &mut fmt::Formatter) -> fmt::Result {
        write!(
            f,
            "{:?}://{:?}",
            &self.public_key_hash,
            &self.addrbytes.to_socketaddr(self.port)
        )
    }
}

impl fmt::Debug for NeighborAddress {
    fn fmt(&self, f: &mut fmt::Formatter) -> fmt::Result {
        write!(
            f,
            "{:?}://{:?}",
            &self.public_key_hash,
            &self.addrbytes.to_socketaddr(self.port)
        )
    }
}

impl NeighborAddress {
    pub fn clear_public_key(&mut self) -> () {
        self.public_key_hash = Hash160([0u8; 20]);
    }

    pub fn from_neighbor_key(nk: NeighborKey, pkh: Hash160) -> NeighborAddress {
        NeighborAddress {
            addrbytes: nk.addrbytes,
            port: nk.port,
            public_key_hash: pkh,
        }
    }
}

/// A descriptor of a list of known peers
#[derive(Debug, Clone, PartialEq, Serialize, Deserialize)]
pub struct NeighborsData {
    pub neighbors: Vec<NeighborAddress>,
}

/// Handshake request -- this is the first message sent to a peer.
/// The remote peer will reply a HandshakeAccept with just a preamble
/// if the peer accepts.  Otherwise it will get a HandshakeReject with just
/// a preamble.
///
/// To keep peer knowledge fresh, nodes will send handshakes to each other
/// as heartbeat messages.
#[derive(Debug, Clone, PartialEq)]
pub struct HandshakeData {
    pub addrbytes: PeerAddress,
    pub port: u16,
    pub services: u16, // bit field representing services this node offers
    pub node_public_key: StacksPublicKeyBuffer,
    pub expire_block_height: u64, // burn block height after which this node's key will be revoked,
    pub data_url: UrlString,
}

#[repr(u8)]
pub enum ServiceFlags {
    RELAY = 0x01,
    RPC = 0x02,
}

#[derive(Debug, Clone, PartialEq)]
pub struct HandshakeAcceptData {
    pub handshake: HandshakeData, // this peer's handshake information
    pub heartbeat_interval: u32,  // hint as to how long this peer will remember you
}

#[derive(Debug, Clone, PartialEq)]
pub struct NackData {
    pub error_code: u32,
}
pub mod NackErrorCodes {
    pub const HandshakeRequired: u32 = 1;
    pub const NoSuchBurnchainBlock: u32 = 2;
    pub const Throttled: u32 = 3;
    pub const InvalidPoxFork: u32 = 4;
    pub const InvalidMessage: u32 = 5;
}

#[derive(Debug, Clone, PartialEq)]
pub struct PingData {
    pub nonce: u32,
}

#[derive(Debug, Clone, PartialEq)]
pub struct PongData {
    pub nonce: u32,
}

#[derive(Debug, Clone, PartialEq)]
pub struct NatPunchData {
    pub addrbytes: PeerAddress,
    pub port: u16,
    pub nonce: u32,
}

#[derive(Debug, Clone, PartialEq, Eq, Hash)]
pub struct RelayData {
    pub peer: NeighborAddress,
    pub seq: u32,
}

/// All P2P message types
#[derive(Debug, Clone, PartialEq)]
pub enum StacksMessageType {
    Handshake(HandshakeData),
    HandshakeAccept(HandshakeAcceptData),
    HandshakeReject,
    GetNeighbors,
    Neighbors(NeighborsData),
    GetBlocksInv(GetBlocksInv),
    BlocksInv(BlocksInvData),
    GetPoxInv(GetPoxInv),
    PoxInv(PoxInvData),
    BlocksAvailable(BlocksAvailableData),
    MicroblocksAvailable(BlocksAvailableData),
    Blocks(BlocksData),
    Microblocks(MicroblocksData),
    Transaction(StacksTransaction),
    Nack(NackData),
    Ping(PingData),
    Pong(PongData),
    NatPunchRequest(u32),
    NatPunchReply(NatPunchData),
}

/// Peer address variants
#[derive(Clone, PartialEq)]
pub enum PeerHost {
    DNS(String, u16),
    IP(PeerAddress, u16),
}

impl fmt::Display for PeerHost {
    fn fmt(&self, f: &mut fmt::Formatter) -> fmt::Result {
        match *self {
            PeerHost::DNS(ref s, ref p) => write!(f, "{}:{}", s, p),
            PeerHost::IP(ref a, ref p) => write!(f, "{}", a.to_socketaddr(*p)),
        }
    }
}

impl fmt::Debug for PeerHost {
    fn fmt(&self, f: &mut fmt::Formatter) -> fmt::Result {
        match *self {
            PeerHost::DNS(ref s, ref p) => write!(f, "PeerHost::DNS({},{})", s, p),
            PeerHost::IP(ref a, ref p) => write!(f, "PeerHost::IP({:?},{})", a, p),
        }
    }
}

impl Hash for PeerHost {
    fn hash<H: Hasher>(&self, state: &mut H) {
        match *self {
            PeerHost::DNS(ref name, ref port) => {
                "DNS".hash(state);
                name.hash(state);
                port.hash(state);
            }
            PeerHost::IP(ref addrbytes, ref port) => {
                "IP".hash(state);
                addrbytes.hash(state);
                port.hash(state);
            }
        }
    }
}

impl PeerHost {
    pub fn hostname(&self) -> String {
        match *self {
            PeerHost::DNS(ref s, _) => s.clone(),
            PeerHost::IP(ref a, ref p) => format!("{}", a.to_socketaddr(*p).ip()),
        }
    }

    pub fn port(&self) -> u16 {
        match *self {
            PeerHost::DNS(_, ref p) => *p,
            PeerHost::IP(_, ref p) => *p,
        }
    }

    pub fn from_host_port(host: String, port: u16) -> PeerHost {
        // try as IP, and fall back to DNS
        match host.parse::<IpAddr>() {
            Ok(addr) => PeerHost::IP(PeerAddress::from_ip(&addr), port),
            Err(_) => PeerHost::DNS(host, port),
        }
    }

    pub fn from_socketaddr(socketaddr: &SocketAddr) -> PeerHost {
        PeerHost::IP(PeerAddress::from_socketaddr(socketaddr), socketaddr.port())
    }

    pub fn try_from_url(url_str: &UrlString) -> Option<PeerHost> {
        let url = match url_str.parse_to_block_url() {
            Ok(url) => url,
            Err(_e) => {
                return None;
            }
        };

        let port = match url.port_or_known_default() {
            Some(port) => port,
            None => {
                return None;
            }
        };

        match url.host() {
            Some(url::Host::Domain(name)) => Some(PeerHost::DNS(name.to_string(), port)),
            Some(url::Host::Ipv4(addr)) => Some(PeerHost::from_socketaddr(&SocketAddr::new(
                IpAddr::V4(addr),
                port,
            ))),
            Some(url::Host::Ipv6(addr)) => Some(PeerHost::from_socketaddr(&SocketAddr::new(
                IpAddr::V6(addr),
                port,
            ))),
            None => None,
        }
    }

    pub fn to_host_port(&self) -> (String, u16) {
        match *self {
            PeerHost::DNS(ref s, ref p) => (s.clone(), *p),
            PeerHost::IP(ref i, ref p) => (format!("{}", i.to_socketaddr(0).ip()), *p),
        }
    }
}

/// The data we return on GET /v2/info
#[derive(Debug, Clone, PartialEq, Serialize, Deserialize)]
pub struct RPCPeerInfoData {
    pub peer_version: u32,
    pub pox_consensus: ConsensusHash,
    pub burn_block_height: u64,
    pub stable_pox_consensus: ConsensusHash,
    pub stable_burn_block_height: u64,
    pub server_version: String,
    pub network_id: u32,
    pub parent_network_id: u32,
    pub stacks_tip_height: u64,
    pub stacks_tip: BlockHeaderHash,
    pub stacks_tip_consensus_hash: ConsensusHash,
    pub genesis_chainstate_hash: Sha256Sum,
    pub unanchored_tip: StacksBlockId,
    pub unanchored_seq: u16,
    pub exit_at_block_height: Option<u64>,
}

#[derive(Debug, Clone, PartialEq, Serialize, Deserialize)]
pub struct RPCPoxCurrentCycleInfo {
    pub id: u64,
    pub min_threshold_ustx: u64,
    pub stacked_ustx: u64,
    pub is_pox_active: bool,
}

#[derive(Debug, Clone, PartialEq, Serialize, Deserialize)]
pub struct RPCPoxNextCycleInfo {
    pub id: u64,
    pub min_threshold_ustx: u64,
    pub min_increment_ustx: u64,
    pub stacked_ustx: u64,
    pub prepare_phase_start_block_height: u64,
    pub blocks_until_prepare_phase: i64,
    pub reward_phase_start_block_height: u64,
    pub blocks_until_reward_phase: u64,
    pub ustx_until_pox_rejection: u64,
}

/// The data we return on GET /v2/pox
#[derive(Debug, Clone, PartialEq, Serialize, Deserialize)]
pub struct RPCPoxInfoData {
    pub contract_id: String,
    pub pox_activation_threshold_ustx: u64,
    pub first_burnchain_block_height: u64,
    pub prepare_phase_block_length: u64,
    pub reward_phase_block_length: u64,
    pub reward_slots: u64,
    pub rejection_fraction: u64,
    pub total_liquid_supply_ustx: u64,
    pub current_cycle: RPCPoxCurrentCycleInfo,
    pub next_cycle: RPCPoxNextCycleInfo,

    // below are included for backwards-compatibility
    pub min_amount_ustx: u64,
    pub prepare_cycle_length: u64,
    pub reward_cycle_id: u64,
    pub reward_cycle_length: u64,
    pub rejection_votes_left_required: u64,
    pub next_reward_cycle_in: u64,
}

<<<<<<< HEAD
/// Headers response payload
#[derive(Debug, Clone, PartialEq)]
pub struct ExtendedStacksHeader {
    pub consensus_hash: ConsensusHash,
    pub header: StacksBlockHeader,
    pub parent_block_id: StacksBlockId,
}

impl StacksMessageCodec for ExtendedStacksHeader {
    fn consensus_serialize<W: Write>(&self, fd: &mut W) -> Result<(), codec_error> {
        write_next(fd, &self.consensus_hash)?;
        write_next(fd, &self.header)?;
        write_next(fd, &self.parent_block_id)?;
        Ok(())
    }

    fn consensus_deserialize<R: Read>(fd: &mut R) -> Result<ExtendedStacksHeader, codec_error> {
        let ch = read_next(fd)?;
        let bh = read_next(fd)?;
        let pbid = read_next(fd)?;
        Ok(ExtendedStacksHeader {
            consensus_hash: ch,
            header: bh,
            parent_block_id: pbid,
        })
    }
=======
#[derive(Debug, Clone, PartialEq, Serialize, Deserialize)]
pub struct RPCFeeEstimate {
    pub fee_rate: f64,
    pub fee: u64,
}

impl RPCFeeEstimate {
    pub fn estimate_fees(scalar: u64, fee_rates: FeeRateEstimate) -> Vec<RPCFeeEstimate> {
        let estimated_fees_f64 = fee_rates.clone() * (scalar as f64);
        vec![
            RPCFeeEstimate {
                fee: estimated_fees_f64.low as u64,
                fee_rate: fee_rates.low,
            },
            RPCFeeEstimate {
                fee: estimated_fees_f64.middle as u64,
                fee_rate: fee_rates.middle,
            },
            RPCFeeEstimate {
                fee: estimated_fees_f64.high as u64,
                fee_rate: fee_rates.high,
            },
        ]
    }
}

#[derive(Debug, Clone, PartialEq, Serialize, Deserialize)]
pub struct RPCFeeEstimateResponse {
    pub estimated_cost: ExecutionCost,
    pub estimated_cost_scalar: u64,
    pub estimations: Vec<RPCFeeEstimate>,
    pub cost_scalar_change_by_byte: f64,
>>>>>>> f2255382
}

#[derive(Debug, Clone, PartialEq, Copy, Hash)]
#[repr(u8)]
pub enum HttpVersion {
    Http10 = 0x10,
    Http11 = 0x11,
}

#[derive(Debug, Clone, PartialEq, Hash)]
pub struct HttpRequestMetadata {
    pub version: HttpVersion,
    pub peer: PeerHost,
    pub keep_alive: bool,
}

#[derive(Debug, Clone, PartialEq, Serialize, Deserialize)]
pub struct DataVarResponse {
    pub data: String,
    #[serde(rename = "proof")]
    #[serde(default)]
    #[serde(skip_serializing_if = "Option::is_none")]
    pub marf_proof: Option<String>,
}

#[derive(Debug, Clone, PartialEq, Serialize, Deserialize)]
pub struct MapEntryResponse {
    pub data: String,
    #[serde(rename = "proof")]
    #[serde(default)]
    #[serde(skip_serializing_if = "Option::is_none")]
    pub marf_proof: Option<String>,
}

#[derive(Debug, Clone, PartialEq, Serialize, Deserialize)]
pub struct ContractSrcResponse {
    pub source: String,
    pub publish_height: u32,
    #[serde(rename = "proof")]
    #[serde(default)]
    #[serde(skip_serializing_if = "Option::is_none")]
    pub marf_proof: Option<String>,
}

#[derive(Debug, Clone, PartialEq, Serialize, Deserialize)]
pub struct GetIsTraitImplementedResponse {
    pub is_implemented: bool,
}

#[derive(Debug, Clone, PartialEq, Serialize, Deserialize)]
pub struct CallReadOnlyResponse {
    pub okay: bool,
    #[serde(default)]
    #[serde(skip_serializing_if = "Option::is_none")]
    pub result: Option<String>,
    #[serde(default)]
    #[serde(skip_serializing_if = "Option::is_none")]
    pub cause: Option<String>,
}

#[derive(Debug, Clone, PartialEq, Serialize, Deserialize)]
pub struct AccountEntryResponse {
    pub balance: String,
    pub locked: String,
    pub unlock_height: u64,
    pub nonce: u64,
    #[serde(skip_serializing_if = "Option::is_none")]
    #[serde(default)]
    pub balance_proof: Option<String>,
    #[serde(skip_serializing_if = "Option::is_none")]
    #[serde(default)]
    pub nonce_proof: Option<String>,
}

#[derive(Debug, Clone, PartialEq, Serialize, Deserialize)]
pub enum UnconfirmedTransactionStatus {
    Microblock {
        block_hash: BlockHeaderHash,
        seq: u16,
    },
    Mempool,
}

#[derive(Debug, Clone, PartialEq, Serialize, Deserialize)]
pub struct UnconfirmedTransactionResponse {
    pub tx: String,
    pub status: UnconfirmedTransactionStatus,
}

#[derive(Serialize, Deserialize)]
pub struct PostTransactionRequestBody {
    pub tx: String,
    pub attachment: Option<String>,
}

#[derive(Debug, Clone, PartialEq)]
pub struct GetAttachmentResponse {
    pub attachment: Attachment,
}

impl Serialize for GetAttachmentResponse {
    fn serialize<S: serde::Serializer>(&self, s: S) -> Result<S::Ok, S::Error> {
        let hex_encoded = to_hex(&self.attachment.content[..]);
        s.serialize_str(hex_encoded.as_str())
    }
}

impl<'de> Deserialize<'de> for GetAttachmentResponse {
    fn deserialize<D: serde::Deserializer<'de>>(d: D) -> Result<GetAttachmentResponse, D::Error> {
        let payload = String::deserialize(d)?;
        let hex_encoded = payload.parse::<String>().map_err(de_Error::custom)?;
        let bytes = hex_bytes(&hex_encoded).map_err(de_Error::custom)?;
        let attachment = Attachment::new(bytes);
        Ok(GetAttachmentResponse { attachment })
    }
}

#[derive(Debug, Clone, PartialEq, Serialize, Deserialize)]
pub struct GetAttachmentsInvResponse {
    pub block_id: StacksBlockId,
    pub pages: Vec<AttachmentPage>,
}

#[derive(Debug, Clone, PartialEq, Serialize, Deserialize)]
pub struct AttachmentPage {
    pub index: u32,
    pub inventory: Vec<u8>,
}

/// Request ID to use or expect from non-Stacks HTTP clients.
/// In particular, if a HTTP response does not contain the x-request-id header, then it's assumed
/// to be this value.  This is needed to support fetching immutables like block and microblock data
/// from non-Stacks nodes (like Gaia hubs, CDNs, vanilla HTTP servers, and so on).
pub const HTTP_REQUEST_ID_RESERVED: u32 = 0;

impl HttpRequestMetadata {
    pub fn new(host: String, port: u16) -> HttpRequestMetadata {
        HttpRequestMetadata {
            version: HttpVersion::Http11,
            peer: PeerHost::from_host_port(host, port),
            keep_alive: true,
        }
    }

    pub fn from_host(peer_host: PeerHost) -> HttpRequestMetadata {
        HttpRequestMetadata {
            version: HttpVersion::Http11,
            peer: peer_host,
            keep_alive: true,
        }
    }

    pub fn from_preamble(preamble: &HttpRequestPreamble) -> HttpRequestMetadata {
        HttpRequestMetadata {
            version: preamble.version,
            peer: preamble.host.clone(),
            keep_alive: preamble.keep_alive,
        }
    }
}

#[derive(Serialize, Deserialize)]
pub struct CallReadOnlyRequestBody {
    pub sender: String,
    pub arguments: Vec<String>,
}

#[derive(Serialize, Deserialize)]
pub struct FeeRateEstimateRequestBody {
    #[serde(default)]
    pub estimated_len: Option<u64>,
    pub transaction_payload: String,
}

/// Items in the NeighborsInfo -- combines NeighborKey and NeighborAddress
#[derive(Debug, Clone, PartialEq, Serialize, Deserialize)]
pub struct RPCNeighbor {
    pub network_id: u32,
    pub peer_version: u32,
    #[serde(rename = "ip")]
    pub addrbytes: PeerAddress,
    pub port: u16,
    pub public_key_hash: Hash160,
    pub authenticated: bool,
}

impl RPCNeighbor {
    pub fn from_neighbor_key_and_pubkh(nk: NeighborKey, pkh: Hash160, auth: bool) -> RPCNeighbor {
        RPCNeighbor {
            network_id: nk.network_id,
            peer_version: nk.peer_version,
            addrbytes: nk.addrbytes,
            port: nk.port,
            public_key_hash: pkh,
            authenticated: auth,
        }
    }
}

/// Struct given back from a call to `/v2/neighbors`.
#[derive(Debug, Clone, PartialEq, Serialize, Deserialize)]
pub struct RPCNeighborsInfo {
    pub sample: Vec<RPCNeighbor>,
    pub inbound: Vec<RPCNeighbor>,
    pub outbound: Vec<RPCNeighbor>,
}

/// All HTTP request paths we support, and the arguments they carry in their paths
#[derive(Debug, Clone, PartialEq)]
pub enum HttpRequestType {
    GetInfo(HttpRequestMetadata),
    GetPoxInfo(HttpRequestMetadata, Option<StacksBlockId>),
    GetNeighbors(HttpRequestMetadata),
    GetHeaders(HttpRequestMetadata, u64, Option<StacksBlockId>),
    GetBlock(HttpRequestMetadata, StacksBlockId),
    GetMicroblocksIndexed(HttpRequestMetadata, StacksBlockId),
    GetMicroblocksConfirmed(HttpRequestMetadata, StacksBlockId),
    GetMicroblocksUnconfirmed(HttpRequestMetadata, StacksBlockId, u16),
    GetTransactionUnconfirmed(HttpRequestMetadata, Txid),
    PostTransaction(HttpRequestMetadata, StacksTransaction, Option<Attachment>),
    PostBlock(HttpRequestMetadata, ConsensusHash, StacksBlock),
    PostMicroblock(HttpRequestMetadata, StacksMicroblock, Option<StacksBlockId>),
    GetAccount(
        HttpRequestMetadata,
        PrincipalData,
        Option<StacksBlockId>,
        bool,
    ),
    GetDataVar(
        HttpRequestMetadata,
        StacksAddress,
        ContractName,
        ClarityName,
        Option<StacksBlockId>,
        bool,
    ),
    GetMapEntry(
        HttpRequestMetadata,
        StacksAddress,
        ContractName,
        ClarityName,
        Value,
        Option<StacksBlockId>,
        bool,
    ),
    FeeRateEstimate(HttpRequestMetadata, TransactionPayload, u64),
    CallReadOnlyFunction(
        HttpRequestMetadata,
        StacksAddress,
        ContractName,
        PrincipalData,
        ClarityName,
        Vec<Value>,
        Option<StacksBlockId>,
    ),
    GetTransferCost(HttpRequestMetadata),
    GetContractSrc(
        HttpRequestMetadata,
        StacksAddress,
        ContractName,
        Option<StacksBlockId>,
        bool,
    ),
    GetContractABI(
        HttpRequestMetadata,
        StacksAddress,
        ContractName,
        Option<StacksBlockId>,
    ),
    OptionsPreflight(HttpRequestMetadata, String),
    GetAttachment(HttpRequestMetadata, Hash160),
    GetAttachmentsInv(HttpRequestMetadata, StacksBlockId, HashSet<u32>),
    GetIsTraitImplemented(
        HttpRequestMetadata,
        StacksAddress,
        ContractName,
        TraitIdentifier,
        Option<StacksBlockId>,
    ),
    /// catch-all for any errors we should surface from parsing
    ClientError(HttpRequestMetadata, ClientError),
}

/// The fields that Actually Matter to http responses
#[derive(Debug, Clone, PartialEq)]
pub struct HttpResponseMetadata {
    pub client_version: HttpVersion,
    pub client_keep_alive: bool,
    pub request_id: u32,
    pub content_length: Option<u32>,
}

impl HttpResponseMetadata {
    pub fn make_request_id() -> u32 {
        let mut rng = thread_rng();
        let mut request_id = HTTP_REQUEST_ID_RESERVED;
        while request_id == HTTP_REQUEST_ID_RESERVED {
            request_id = rng.next_u32();
        }
        request_id
    }

    pub fn new(
        client_version: HttpVersion,
        request_id: u32,
        content_length: Option<u32>,
        client_keep_alive: bool,
    ) -> HttpResponseMetadata {
        HttpResponseMetadata {
            client_version: client_version,
            client_keep_alive: client_keep_alive,
            request_id: request_id,
            content_length: content_length,
        }
    }

    pub fn from_preamble(
        request_version: HttpVersion,
        preamble: &HttpResponsePreamble,
    ) -> HttpResponseMetadata {
        HttpResponseMetadata {
            client_version: request_version,
            client_keep_alive: preamble.keep_alive,
            request_id: preamble.request_id,
            content_length: preamble.content_length.clone(),
        }
    }

    pub fn empty_error() -> HttpResponseMetadata {
        HttpResponseMetadata {
            client_version: HttpVersion::Http11,
            client_keep_alive: false,
            request_id: HttpResponseMetadata::make_request_id(),
            content_length: Some(0),
        }
    }
}

impl From<&HttpRequestType> for HttpResponseMetadata {
    fn from(req: &HttpRequestType) -> HttpResponseMetadata {
        let metadata = req.metadata();
        HttpResponseMetadata::new(
            metadata.version,
            HttpResponseMetadata::make_request_id(),
            None,
            metadata.keep_alive,
        )
    }
}

/// All data-plane message types a peer can reply with.
#[derive(Debug, Clone, PartialEq)]
pub enum HttpResponseType {
    PeerInfo(HttpResponseMetadata, RPCPeerInfoData),
    PoxInfo(HttpResponseMetadata, RPCPoxInfoData),
    Neighbors(HttpResponseMetadata, RPCNeighborsInfo),
    Headers(HttpResponseMetadata, Vec<ExtendedStacksHeader>),
    HeaderStream(HttpResponseMetadata),
    Block(HttpResponseMetadata, StacksBlock),
    BlockStream(HttpResponseMetadata),
    Microblocks(HttpResponseMetadata, Vec<StacksMicroblock>),
    MicroblockStream(HttpResponseMetadata),
    TransactionID(HttpResponseMetadata, Txid),
    StacksBlockAccepted(HttpResponseMetadata, StacksBlockId, bool),
    MicroblockHash(HttpResponseMetadata, BlockHeaderHash),
    TokenTransferCost(HttpResponseMetadata, u64),
    GetDataVar(HttpResponseMetadata, DataVarResponse),
    GetMapEntry(HttpResponseMetadata, MapEntryResponse),
    CallReadOnlyFunction(HttpResponseMetadata, CallReadOnlyResponse),
    GetAccount(HttpResponseMetadata, AccountEntryResponse),
    GetContractABI(HttpResponseMetadata, ContractInterface),
    GetContractSrc(HttpResponseMetadata, ContractSrcResponse),
    GetIsTraitImplemented(HttpResponseMetadata, GetIsTraitImplementedResponse),
    UnconfirmedTransaction(HttpResponseMetadata, UnconfirmedTransactionResponse),
    GetAttachment(HttpResponseMetadata, GetAttachmentResponse),
    GetAttachmentsInv(HttpResponseMetadata, GetAttachmentsInvResponse),
    OptionsPreflight(HttpResponseMetadata),
    TransactionFeeEstimation(HttpResponseMetadata, RPCFeeEstimateResponse),
    // peer-given error responses
    BadRequest(HttpResponseMetadata, String),
    BadRequestJSON(HttpResponseMetadata, serde_json::Value),
    Unauthorized(HttpResponseMetadata, String),
    PaymentRequired(HttpResponseMetadata, String),
    Forbidden(HttpResponseMetadata, String),
    NotFound(HttpResponseMetadata, String),
    ServerError(HttpResponseMetadata, String),
    ServiceUnavailable(HttpResponseMetadata, String),
    Error(HttpResponseMetadata, u16, String),
}

#[derive(Debug, Clone, PartialEq, Copy)]
pub enum UrlScheme {
    Http,
    Https,
}

#[derive(Debug, Clone, Copy, PartialEq, Eq, Hash)]
#[repr(u8)]
pub enum StacksMessageID {
    Handshake = 0,
    HandshakeAccept = 1,
    HandshakeReject = 2,
    GetNeighbors = 3,
    Neighbors = 4,
    GetBlocksInv = 5,
    BlocksInv = 6,
    GetPoxInv = 7,
    PoxInv = 8,
    BlocksAvailable = 9,
    MicroblocksAvailable = 10,
    Blocks = 11,
    Microblocks = 12,
    Transaction = 13,
    Nack = 14,
    Ping = 15,
    Pong = 16,
    NatPunchRequest = 17,
    NatPunchReply = 18,
    Reserved = 255,
}

/// Message type for all P2P Stacks network messages
#[derive(Debug, Clone, PartialEq)]
pub struct StacksMessage {
    pub preamble: Preamble,
    pub relayers: Vec<RelayData>,
    pub payload: StacksMessageType,
}

/// Message type for HTTP
#[derive(Debug, Clone, PartialEq)]
pub enum StacksHttpMessage {
    Request(HttpRequestType),
    Response(HttpResponseType),
}

/// HTTP message preamble
#[derive(Debug, Clone, PartialEq)]
pub enum StacksHttpPreamble {
    Request(HttpRequestPreamble),
    Response(HttpResponsePreamble),
}

/// Network messages implement this to have multiple messages in flight.
pub trait MessageSequence {
    fn request_id(&self) -> u32;
    fn get_message_name(&self) -> &'static str;
}

pub trait ProtocolFamily {
    type Preamble: StacksMessageCodec + Send + Sync + Clone + PartialEq + std::fmt::Debug;
    type Message: MessageSequence + Send + Sync + Clone + PartialEq + std::fmt::Debug;

    /// Return the maximum possible length of the serialized Preamble type
    fn preamble_size_hint(&mut self) -> usize;

    /// Determine how long the message payload will be, given the Preamble (may return None if the
    /// payload length cannot be determined solely by the Preamble).
    fn payload_len(&mut self, preamble: &Self::Preamble) -> Option<usize>;

    /// Given a byte buffer of a length at last that of the value returned by preamble_size_hint,
    /// parse a Preamble and return both the Preamble and the number of bytes actually consumed by it.
    fn read_preamble(&mut self, buf: &[u8]) -> Result<(Self::Preamble, usize), Error>;

    /// Given a preamble and a byte buffer, parse out a message and return both the message and the
    /// number of bytes actually consumed by it.  Only used if the message is _not_ streamed.  The
    /// buf slice is guaranteed to have at least `payload_len()` bytes if `payload_len()` returns
    /// Some(...).
    fn read_payload(
        &mut self,
        preamble: &Self::Preamble,
        buf: &[u8],
    ) -> Result<(Self::Message, usize), Error>;

    /// Given a preamble and a Read, attempt to stream a message.  This will be called if
    /// `payload_len()` returns None.  This method will be repeatedly called with new data until a
    /// message can be obtained; therefore, the ProtocolFamily implementation will need to do its
    /// own bufferring and state-tracking.
    fn stream_payload<R: Read>(
        &mut self,
        preamble: &Self::Preamble,
        fd: &mut R,
    ) -> Result<(Option<(Self::Message, usize)>, usize), Error>;

    /// Given a public key, a preamble, and the yet-to-be-parsed message bytes, verify the message
    /// authenticity.  Not all protocols need to do this.
    fn verify_payload_bytes(
        &mut self,
        key: &StacksPublicKey,
        preamble: &Self::Preamble,
        bytes: &[u8],
    ) -> Result<(), Error>;

    /// Given a Write and a Message, write it out.  This method is also responsible for generating
    /// and writing out a Preamble for its Message.
    fn write_message<W: Write>(&mut self, fd: &mut W, message: &Self::Message)
        -> Result<(), Error>;
}

// these implement the ProtocolFamily trait
#[derive(Debug, Clone, PartialEq)]
pub struct StacksP2P {}

// an array in our protocol can't exceed this many items
pub const ARRAY_MAX_LEN: u32 = u32::MAX;

// maximum number of neighbors in a NeighborsData
pub const MAX_NEIGHBORS_DATA_LEN: u32 = 128;

// number of peers to relay to, depending on outbound or inbound
pub const MAX_BROADCAST_OUTBOUND_RECEIVERS: usize = 8;
pub const MAX_BROADCAST_INBOUND_RECEIVERS: usize = 16;

// maximum number of blocks that can be announced as available
pub const BLOCKS_AVAILABLE_MAX_LEN: u32 = 32;

// maximum number of PoX reward cycles we can ask about
#[cfg(not(test))]
pub const GETPOXINV_MAX_BITLEN: u64 = 4096;
#[cfg(test)]
pub const GETPOXINV_MAX_BITLEN: u64 = 8;

// maximum number of blocks that can be pushed at once (even if the entire message is undersized).
// This bound is needed since it bounds the amount of I/O a peer can be asked to do to validate the
// message.
pub const BLOCKS_PUSHED_MAX: u32 = 32;

impl_byte_array_message_codec!(ConsensusHash, 20);
impl_byte_array_message_codec!(Hash160, 20);
impl_byte_array_message_codec!(BurnchainHeaderHash, 32);
impl_byte_array_message_codec!(BlockHeaderHash, 32);
impl_byte_array_message_codec!(StacksBlockId, 32);
impl_byte_array_message_codec!(MessageSignature, 65);
impl_byte_array_message_codec!(PeerAddress, 16);
impl_byte_array_message_codec!(StacksPublicKeyBuffer, 33);

impl_byte_array_serde!(ConsensusHash);

/// neighbor identifier
#[derive(Clone, Eq, PartialOrd, Ord)]
pub struct NeighborKey {
    pub peer_version: u32,
    pub network_id: u32,
    pub addrbytes: PeerAddress,
    pub port: u16,
}

impl Hash for NeighborKey {
    fn hash<H: Hasher>(&self, state: &mut H) {
        // ignores peer version and network ID -- we don't accept or deal with messages that have
        // incompatible versions or network IDs in the first place
        let peer_major_version = self.peer_version & 0xff000000;
        peer_major_version.hash(state);
        self.addrbytes.hash(state);
        self.port.hash(state);
    }
}

impl PartialEq for NeighborKey {
    fn eq(&self, other: &NeighborKey) -> bool {
        // only check major version byte in peer_version
        self.network_id == other.network_id
            && (self.peer_version & 0xff000000) == (other.peer_version & 0xff000000)
            && self.addrbytes == other.addrbytes
            && self.port == other.port
    }
}

impl fmt::Display for NeighborKey {
    fn fmt(&self, f: &mut fmt::Formatter) -> fmt::Result {
        let peer_version_str = if self.peer_version > 0 {
            format!("{:08x}", self.peer_version)
        } else {
            "UNKNOWN".to_string()
        };
        let network_id_str = if self.network_id > 0 {
            format!("{:08x}", self.network_id)
        } else {
            "UNKNOWN".to_string()
        };
        write!(
            f,
            "{}+{}://{:?}",
            peer_version_str,
            network_id_str,
            &self.addrbytes.to_socketaddr(self.port)
        )
    }
}

impl fmt::Debug for NeighborKey {
    fn fmt(&self, f: &mut fmt::Formatter) -> fmt::Result {
        fmt::Display::fmt(self, f)
    }
}

impl NeighborKey {
    pub fn empty() -> NeighborKey {
        NeighborKey {
            peer_version: 0,
            network_id: 0,
            addrbytes: PeerAddress([0u8; 16]),
            port: 0,
        }
    }

    pub fn from_neighbor_address(
        peer_version: u32,
        network_id: u32,
        na: &NeighborAddress,
    ) -> NeighborKey {
        NeighborKey {
            peer_version: peer_version,
            network_id: network_id,
            addrbytes: na.addrbytes.clone(),
            port: na.port,
        }
    }
}

/// Entry in the neighbor set
#[derive(Debug, Clone, PartialEq)]
pub struct Neighbor {
    pub addr: NeighborKey,

    // fields below this can change at runtime
    pub public_key: Secp256k1PublicKey,
    pub expire_block: u64,
    pub last_contact_time: u64, // time when we last authenticated with this peer via a Handshake

    pub allowed: i64, // allow deadline (negative == "forever")
    pub denied: i64,  // deny deadline (negative == "forever")

    pub asn: u32, // AS number
    pub org: u32, // organization identifier

    pub in_degree: u32,  // number of peers who list this peer as a neighbor
    pub out_degree: u32, // number of neighbors this peer has
}

impl Neighbor {
    pub fn is_allowed(&self) -> bool {
        self.allowed < 0 || (self.allowed as u64) > get_epoch_time_secs()
    }

    pub fn is_always_allowed(&self) -> bool {
        self.allowed < 0
    }

    pub fn is_denied(&self) -> bool {
        self.denied < 0 || (self.denied as u64) > get_epoch_time_secs()
    }
}

impl fmt::Display for Neighbor {
    fn fmt(&self, f: &mut fmt::Formatter) -> fmt::Result {
        write!(f, "{}@{}", self.public_key.to_hex(), self.addr)
    }
}

pub const NUM_NEIGHBORS: usize = 32;

// maximum number of unconfirmed microblocks can get streamed to us
pub const MAX_MICROBLOCKS_UNCONFIRMED: usize = 1024;

// maximum number of block headers we'll get streamed to us
pub const MAX_HEADERS: usize = 2100;

// how long a peer will be denied for if it misbehaves
#[cfg(test)]
pub const DENY_BAN_DURATION: u64 = 30; // seconds
#[cfg(not(test))]
pub const DENY_BAN_DURATION: u64 = 86400; // seconds (1 day)

pub const DENY_MIN_BAN_DURATION: u64 = 2;

/// Result of doing network work
pub struct NetworkResult {
    pub download_pox_id: Option<PoxId>, // PoX ID as it was when we begin downloading blocks (set if we have downloaded new blocks)
    pub unhandled_messages: HashMap<NeighborKey, Vec<StacksMessage>>,
    pub blocks: Vec<(ConsensusHash, StacksBlock, u64)>, // blocks we downloaded, and time taken
    pub confirmed_microblocks: Vec<(ConsensusHash, Vec<StacksMicroblock>, u64)>, // confiremd microblocks we downloaded, and time taken
    pub pushed_transactions: HashMap<NeighborKey, Vec<(Vec<RelayData>, StacksTransaction)>>, // all transactions pushed to us and their message relay hints
    pub pushed_blocks: HashMap<NeighborKey, Vec<BlocksData>>, // all blocks pushed to us
    pub pushed_microblocks: HashMap<NeighborKey, Vec<(Vec<RelayData>, MicroblocksData)>>, // all microblocks pushed to us, and the relay hints from the message
    pub uploaded_transactions: Vec<StacksTransaction>, // transactions sent to us by the http server
    pub uploaded_blocks: Vec<BlocksData>,              // blocks sent to us via the http server
    pub uploaded_microblocks: Vec<MicroblocksData>,    // microblocks sent to us by the http server
    pub attachments: Vec<(AttachmentInstance, Attachment)>,
    pub num_state_machine_passes: u64,
    pub num_inv_sync_passes: u64,
    pub num_download_passes: u64,
}

impl NetworkResult {
    pub fn new(
        num_state_machine_passes: u64,
        num_inv_sync_passes: u64,
        num_download_passes: u64,
    ) -> NetworkResult {
        NetworkResult {
            unhandled_messages: HashMap::new(),
            download_pox_id: None,
            blocks: vec![],
            confirmed_microblocks: vec![],
            pushed_transactions: HashMap::new(),
            pushed_blocks: HashMap::new(),
            pushed_microblocks: HashMap::new(),
            uploaded_transactions: vec![],
            uploaded_blocks: vec![],
            uploaded_microblocks: vec![],
            attachments: vec![],
            num_state_machine_passes: num_state_machine_passes,
            num_inv_sync_passes: num_inv_sync_passes,
            num_download_passes: num_download_passes,
        }
    }

    pub fn has_blocks(&self) -> bool {
        self.blocks.len() > 0 || self.pushed_blocks.len() > 0
    }

    pub fn has_microblocks(&self) -> bool {
        self.confirmed_microblocks.len() > 0
            || self.pushed_microblocks.len() > 0
            || self.uploaded_microblocks.len() > 0
    }

    pub fn has_transactions(&self) -> bool {
        self.pushed_transactions.len() > 0 || self.uploaded_transactions.len() > 0
    }

    pub fn has_attachments(&self) -> bool {
        self.attachments.len() > 0
    }

    pub fn transactions(&self) -> Vec<StacksTransaction> {
        self.pushed_transactions
            .values()
            .flat_map(|pushed_txs| pushed_txs.iter().map(|(_, tx)| tx.clone()))
            .chain(self.uploaded_transactions.iter().map(|x| x.clone()))
            .collect()
    }

    pub fn has_data_to_store(&self) -> bool {
        self.has_blocks()
            || self.has_microblocks()
            || self.has_transactions()
            || self.has_attachments()
    }

    pub fn consume_unsolicited(
        &mut self,
        unhandled_messages: HashMap<NeighborKey, Vec<StacksMessage>>,
    ) -> () {
        for (neighbor_key, messages) in unhandled_messages.into_iter() {
            for message in messages.into_iter() {
                match message.payload {
                    StacksMessageType::Blocks(block_data) => {
                        if let Some(blocks_msgs) = self.pushed_blocks.get_mut(&neighbor_key) {
                            blocks_msgs.push(block_data);
                        } else {
                            self.pushed_blocks
                                .insert(neighbor_key.clone(), vec![block_data]);
                        }
                    }
                    StacksMessageType::Microblocks(mblock_data) => {
                        if let Some(mblocks_msgs) = self.pushed_microblocks.get_mut(&neighbor_key) {
                            mblocks_msgs.push((message.relayers, mblock_data));
                        } else {
                            self.pushed_microblocks.insert(
                                neighbor_key.clone(),
                                vec![(message.relayers, mblock_data)],
                            );
                        }
                    }
                    StacksMessageType::Transaction(tx_data) => {
                        if let Some(tx_msgs) = self.pushed_transactions.get_mut(&neighbor_key) {
                            tx_msgs.push((message.relayers, tx_data));
                        } else {
                            self.pushed_transactions
                                .insert(neighbor_key.clone(), vec![(message.relayers, tx_data)]);
                        }
                    }
                    _ => {
                        // forward along
                        if let Some(messages) = self.unhandled_messages.get_mut(&neighbor_key) {
                            messages.push(message);
                        } else {
                            self.unhandled_messages
                                .insert(neighbor_key.clone(), vec![message]);
                        }
                    }
                }
            }
        }
    }

    pub fn consume_http_uploads(&mut self, mut msgs: Vec<StacksMessageType>) -> () {
        for msg in msgs.drain(..) {
            match msg {
                StacksMessageType::Transaction(tx_data) => {
                    self.uploaded_transactions.push(tx_data);
                }
                StacksMessageType::Blocks(block_data) => {
                    self.uploaded_blocks.push(block_data);
                }
                StacksMessageType::Microblocks(mblock_data) => {
                    self.uploaded_microblocks.push(mblock_data);
                }
                _ => {
                    // drop
                    warn!("Dropping unknown HTTP message");
                }
            }
        }
    }
}

pub trait Requestable: std::fmt::Display {
    fn get_url(&self) -> &UrlString;

    fn make_request_type(&self, peer_host: PeerHost) -> HttpRequestType;
}

#[cfg(test)]
pub mod test {
    use std::collections::HashMap;
    use std::fs;
    use std::io;
    use std::io::Cursor;
    use std::io::ErrorKind;
    use std::io::Read;
    use std::io::Write;
    use std::net::*;
    use std::ops::Deref;
    use std::ops::DerefMut;
    use std::sync::mpsc::sync_channel;
    use std::thread;

    use mio;
    use rand;
    use rand::RngCore;

    use address::*;
    use burnchains::bitcoin::address::*;
    use burnchains::bitcoin::keys::*;
    use burnchains::bitcoin::*;
    use burnchains::burnchain::*;
    use burnchains::db::BurnchainDB;
    use burnchains::test::*;
    use burnchains::*;
    use chainstate::burn::db::sortdb;
    use chainstate::burn::db::sortdb::*;
    use chainstate::burn::operations::*;
    use chainstate::burn::*;
    use chainstate::coordinator::tests::*;
    use chainstate::coordinator::*;
    use chainstate::stacks::boot::*;
    use chainstate::stacks::db::StacksChainState;
    use chainstate::stacks::db::*;
    use chainstate::stacks::miner::test::*;
    use chainstate::stacks::miner::*;
    use chainstate::stacks::*;
    use chainstate::*;
    use core::NETWORK_P2P_PORT;
    use net::asn::*;
    use net::atlas::*;
    use net::chat::*;
    use net::codec::*;
    use net::connection::*;
    use net::db::*;
    use net::neighbors::*;
    use net::p2p::*;
    use net::poll::*;
    use net::relay::*;
    use net::rpc::RPCHandlerArgs;
    use net::Error as net_error;
    use util::get_epoch_time_secs;
    use util::hash::*;
    use util::secp256k1::*;
    use util::strings::*;
    use util::uint::*;
    use util::vrf::*;
    use vm::costs::ExecutionCost;
    use vm::database::STXBalance;
    use vm::types::*;

    use crate::chainstate::stacks::boot::test::get_parent_tip;
    use crate::codec::StacksMessageCodec;
    use crate::types::chainstate::StacksMicroblockHeader;
    use crate::types::proof::TrieHash;
    use crate::util::boot::boot_code_test_addr;

    use super::*;
    use chainstate::stacks::db::accounts::MinerReward;
    use chainstate::stacks::events::StacksTransactionReceipt;
    use std::sync::Mutex;

    impl StacksMessageCodec for BlockstackOperationType {
        fn consensus_serialize<W: Write>(&self, fd: &mut W) -> Result<(), codec_error> {
            match self {
                BlockstackOperationType::LeaderKeyRegister(ref op) => op.consensus_serialize(fd),
                BlockstackOperationType::LeaderBlockCommit(ref op) => op.consensus_serialize(fd),
                BlockstackOperationType::UserBurnSupport(ref op) => op.consensus_serialize(fd),
                BlockstackOperationType::TransferStx(_)
                | BlockstackOperationType::PreStx(_)
                | BlockstackOperationType::StackStx(_) => Ok(()),
            }
        }

        fn consensus_deserialize<R: Read>(
            fd: &mut R,
        ) -> Result<BlockstackOperationType, codec_error> {
            panic!("not used");
        }
    }

    // emulate a socket
    pub struct NetCursor<T> {
        c: Cursor<T>,
        closed: bool,
        block: bool,
        read_error: Option<io::ErrorKind>,
        write_error: Option<io::ErrorKind>,
    }

    impl<T> NetCursor<T> {
        pub fn new(inner: T) -> NetCursor<T> {
            NetCursor {
                c: Cursor::new(inner),
                closed: false,
                block: false,
                read_error: None,
                write_error: None,
            }
        }

        pub fn close(&mut self) -> () {
            self.closed = true;
        }

        pub fn block(&mut self) -> () {
            self.block = true;
        }

        pub fn unblock(&mut self) -> () {
            self.block = false;
        }

        pub fn set_read_error(&mut self, e: Option<io::ErrorKind>) -> () {
            self.read_error = e;
        }

        pub fn set_write_error(&mut self, e: Option<io::ErrorKind>) -> () {
            self.write_error = e;
        }
    }

    impl<T> Deref for NetCursor<T> {
        type Target = Cursor<T>;
        fn deref(&self) -> &Cursor<T> {
            &self.c
        }
    }

    impl<T> DerefMut for NetCursor<T> {
        fn deref_mut(&mut self) -> &mut Cursor<T> {
            &mut self.c
        }
    }

    impl<T> Read for NetCursor<T>
    where
        T: AsRef<[u8]>,
    {
        fn read(&mut self, buf: &mut [u8]) -> io::Result<usize> {
            if self.block {
                return Err(io::Error::from(ErrorKind::WouldBlock));
            }
            if self.closed {
                return Ok(0);
            }
            match self.read_error {
                Some(ref e) => {
                    return Err(io::Error::from((*e).clone()));
                }
                None => {}
            }

            let sz = self.c.read(buf)?;
            if sz == 0 {
                // when reading from a non-blocking socket, a return value of 0 indicates the
                // remote end was closed.  For this reason, when we're out of bytes to read on our
                // inner cursor, but still have bytes, we need to re-interpret this as EWOULDBLOCK.
                return Err(io::Error::from(ErrorKind::WouldBlock));
            } else {
                return Ok(sz);
            }
        }
    }

    impl Write for NetCursor<&mut [u8]> {
        fn write(&mut self, buf: &[u8]) -> io::Result<usize> {
            if self.block {
                return Err(io::Error::from(ErrorKind::WouldBlock));
            }
            if self.closed {
                return Err(io::Error::from(ErrorKind::Other)); // EBADF
            }
            match self.write_error {
                Some(ref e) => {
                    return Err(io::Error::from((*e).clone()));
                }
                None => {}
            }
            self.c.write(buf)
        }
        fn flush(&mut self) -> io::Result<()> {
            self.c.flush()
        }
    }

    impl Write for NetCursor<&mut Vec<u8>> {
        fn write(&mut self, buf: &[u8]) -> io::Result<usize> {
            self.c.write(buf)
        }
        fn flush(&mut self) -> io::Result<()> {
            self.c.flush()
        }
    }

    impl Write for NetCursor<Vec<u8>> {
        fn write(&mut self, buf: &[u8]) -> io::Result<usize> {
            self.c.write(buf)
        }
        fn flush(&mut self) -> io::Result<()> {
            self.c.flush()
        }
    }

    /// make a TCP server and a pair of TCP client sockets
    pub fn make_tcp_sockets() -> (
        mio::tcp::TcpListener,
        mio::tcp::TcpStream,
        mio::tcp::TcpStream,
    ) {
        let mut rng = rand::thread_rng();
        let (std_listener, port) = {
            let std_listener;
            let mut next_port;
            loop {
                next_port = 1024 + (rng.next_u32() % (65535 - 1024));
                let hostport = format!("127.0.0.1:{}", next_port);
                std_listener = match std::net::TcpListener::bind(
                    &hostport.parse::<std::net::SocketAddr>().unwrap(),
                ) {
                    Ok(sock) => sock,
                    Err(e) => match e.kind() {
                        io::ErrorKind::AddrInUse => {
                            continue;
                        }
                        _ => {
                            assert!(false, "TcpListener::bind({}): {:?}", &hostport, &e);
                            unreachable!();
                        }
                    },
                };
                break;
            }
            (std_listener, next_port)
        };

        let std_sock_1 = std::net::TcpStream::connect(
            &format!("127.0.0.1:{}", port)
                .parse::<std::net::SocketAddr>()
                .unwrap(),
        )
        .unwrap();
        let sock_1 = mio::tcp::TcpStream::from_stream(std_sock_1).unwrap();
        let (std_sock_2, _) = std_listener.accept().unwrap();
        let sock_2 = mio::tcp::TcpStream::from_stream(std_sock_2).unwrap();

        sock_1.set_nodelay(true).unwrap();
        sock_2.set_nodelay(true).unwrap();

        let listener = mio::tcp::TcpListener::from_std(std_listener).unwrap();

        (listener, sock_1, sock_2)
    }

    #[derive(Clone)]
    pub struct TestEventObserverBlock {
        pub block: StacksBlock,
        pub metadata: StacksHeaderInfo,
        pub receipts: Vec<StacksTransactionReceipt>,
        pub parent: StacksBlockId,
        pub winner_txid: Txid,
        pub matured_rewards: Vec<MinerReward>,
        pub matured_rewards_info: Option<MinerRewardInfo>,
    }

    pub struct TestEventObserver {
        blocks: Mutex<Vec<TestEventObserverBlock>>,
    }

    impl TestEventObserver {
        pub fn get_blocks(&self) -> Vec<TestEventObserverBlock> {
            self.blocks.lock().unwrap().deref().to_vec()
        }

        pub fn new() -> TestEventObserver {
            TestEventObserver {
                blocks: Mutex::new(vec![]),
            }
        }
    }

    impl BlockEventDispatcher for TestEventObserver {
        fn announce_block(
            &self,
            block: StacksBlock,
            metadata: StacksHeaderInfo,
            receipts: Vec<events::StacksTransactionReceipt>,
            parent: &StacksBlockId,
            winner_txid: Txid,
            matured_rewards: Vec<accounts::MinerReward>,
            matured_rewards_info: Option<MinerRewardInfo>,
            parent_burn_block_hash: BurnchainHeaderHash,
            parent_burn_block_height: u32,
            parent_burn_block_timestamp: u64,
            _anchor_block_cost: &ExecutionCost,
            _confirmed_mblock_cost: &ExecutionCost,
        ) {
            self.blocks.lock().unwrap().push(TestEventObserverBlock {
                block,
                metadata,
                receipts,
                parent: parent.clone(),
                winner_txid,
                matured_rewards,
                matured_rewards_info,
            })
        }

        fn announce_burn_block(
            &self,
            _burn_block: &BurnchainHeaderHash,
            _burn_block_height: u64,
            _rewards: Vec<(StacksAddress, u64)>,
            _burns: u64,
            _reward_recipients: Vec<StacksAddress>,
        ) {
            // pass
        }

        fn dispatch_boot_receipts(&mut self, _receipts: Vec<events::StacksTransactionReceipt>) {
            // pass
        }
    }

    // describes a peer's initial configuration
    #[derive(Debug, Clone)]
    pub struct TestPeerConfig {
        pub network_id: u32,
        pub peer_version: u32,
        pub current_block: u64,
        pub private_key: Secp256k1PrivateKey,
        pub private_key_expire: u64,
        pub initial_neighbors: Vec<Neighbor>,
        pub asn4_entries: Vec<ASEntry4>,
        pub burnchain: Burnchain,
        pub connection_opts: ConnectionOptions,
        pub server_port: u16,
        pub http_port: u16,
        pub asn: u32,
        pub org: u32,
        pub allowed: i64,
        pub denied: i64,
        pub data_url: UrlString,
        pub test_name: String,
        pub initial_balances: Vec<(PrincipalData, u64)>,
        pub initial_lockups: Vec<ChainstateAccountLockup>,
        pub spending_account: TestMiner,
        pub setup_code: String,
        pub epochs: Option<Vec<StacksEpoch>>,
    }

    impl TestPeerConfig {
        pub fn default() -> TestPeerConfig {
            let conn_opts = ConnectionOptions::default();
            let start_block = 0;
            let mut burnchain = Burnchain::default_unittest(
                start_block,
                &BurnchainHeaderHash::from_hex(
                    "0000000000000000000000000000000000000000000000000000000000000000",
                )
                .unwrap(),
            );
            burnchain.pox_constants = PoxConstants::new(5, 3, 3, 25, 5, u64::MAX, u64::MAX);

            let mut spending_account = TestMinerFactory::new().next_miner(
                &burnchain,
                1,
                1,
                AddressHashMode::SerializeP2PKH,
            );
            spending_account.test_with_tx_fees = false; // manually set transaction fees

            TestPeerConfig {
                network_id: 0x80000000,
                peer_version: 0x01020304,
                current_block: start_block + (burnchain.consensus_hash_lifetime + 1) as u64,
                private_key: Secp256k1PrivateKey::new(),
                private_key_expire: start_block + conn_opts.private_key_lifetime,
                initial_neighbors: vec![],
                asn4_entries: vec![],
                burnchain: burnchain,
                connection_opts: conn_opts,
                server_port: 32000,
                http_port: 32001,
                asn: 0,
                org: 0,
                allowed: 0,
                denied: 0,
                data_url: "".into(),
                test_name: "".into(),
                initial_balances: vec![],
                initial_lockups: vec![],
                spending_account: spending_account,
                setup_code: "".into(),
                epochs: None,
            }
        }

        pub fn from_port(p: u16) -> TestPeerConfig {
            let mut config = TestPeerConfig {
                server_port: p,
                http_port: p + 1,
                ..TestPeerConfig::default()
            };
            config.data_url =
                UrlString::try_from(format!("http://localhost:{}", config.http_port).as_str())
                    .unwrap();
            config
        }

        pub fn new(test_name: &str, p2p_port: u16, rpc_port: u16) -> TestPeerConfig {
            let mut config = TestPeerConfig {
                test_name: test_name.into(),
                server_port: p2p_port,
                http_port: rpc_port,
                ..TestPeerConfig::default()
            };
            config.data_url =
                UrlString::try_from(format!("http://localhost:{}", config.http_port).as_str())
                    .unwrap();
            config
        }

        pub fn add_neighbor(&mut self, n: &Neighbor) -> () {
            self.initial_neighbors.push(n.clone());
        }

        pub fn to_neighbor(&self) -> Neighbor {
            Neighbor {
                addr: NeighborKey {
                    peer_version: self.peer_version,
                    network_id: self.network_id,
                    addrbytes: PeerAddress([
                        0, 0, 0, 0, 0, 0, 0, 0, 0, 0, 0xff, 0xff, 127, 0, 0, 1,
                    ]),
                    port: self.server_port,
                },
                public_key: Secp256k1PublicKey::from_private(&self.private_key),
                expire_block: self.private_key_expire,

                // not known yet
                last_contact_time: 0,
                allowed: self.allowed,
                denied: self.denied,
                asn: self.asn,
                org: self.org,
                in_degree: 0,
                out_degree: 0,
            }
        }

        pub fn to_peer_host(&self) -> PeerHost {
            PeerHost::IP(
                PeerAddress([0, 0, 0, 0, 0, 0, 0, 0, 0, 0, 0xff, 0xff, 127, 0, 0, 1]),
                self.http_port,
            )
        }
    }

    pub fn dns_thread_start(max_inflight: u64) -> (DNSClient, thread::JoinHandle<()>) {
        let (mut resolver, client) = DNSResolver::new(max_inflight);
        let jh = thread::spawn(move || {
            resolver.thread_main();
        });
        (client, jh)
    }

    pub fn dns_thread_shutdown(dns_client: DNSClient, thread_handle: thread::JoinHandle<()>) {
        drop(dns_client);
        thread_handle.join().unwrap();
    }

    pub struct TestPeer<'a> {
        pub config: TestPeerConfig,
        pub network: PeerNetwork,
        pub sortdb: Option<SortitionDB>,
        pub miner: TestMiner,
        pub stacks_node: Option<TestStacksNode>,
        pub relayer: Relayer,
        pub mempool: Option<MemPoolDB>,
        pub chainstate_path: String,
        pub coord: ChainsCoordinator<'a, TestEventObserver, (), OnChainRewardSetProvider, (), ()>,
    }

    impl<'a> TestPeer<'a> {
        pub fn new(config: TestPeerConfig) -> TestPeer<'a> {
            TestPeer::new_with_observer(config, None)
        }

        pub fn test_path(config: &TestPeerConfig) -> String {
            format!(
                "/tmp/stacks-node-tests/units-test-peer/{}-{}",
                &config.test_name, config.server_port
            )
        }

        pub fn new_with_observer(
            mut config: TestPeerConfig,
            observer: Option<&'a TestEventObserver>,
        ) -> TestPeer<'a> {
            let test_path = TestPeer::test_path(&config);
            match fs::metadata(&test_path) {
                Ok(_) => {
                    fs::remove_dir_all(&test_path).unwrap();
                }
                Err(_) => {}
            };

            fs::create_dir_all(&test_path).unwrap();

            let mut miner_factory = TestMinerFactory::new();
            let mut miner =
                miner_factory.next_miner(&config.burnchain, 1, 1, AddressHashMode::SerializeP2PKH);

            // manually set fees
            miner.test_with_tx_fees = false;

            config.burnchain.working_dir = get_burnchain(&test_path, None).working_dir;

            let epochs = config.epochs.clone().unwrap_or_else(|| {
                StacksEpoch::unit_test_pre_2_05(config.burnchain.first_block_height)
            });

            let mut sortdb = SortitionDB::connect(
                &config.burnchain.get_db_path(),
                config.burnchain.first_block_height,
                &config.burnchain.first_block_hash,
                0,
                &epochs,
                true,
            )
            .unwrap();

            let first_burnchain_block_height = config.burnchain.first_block_height;
            let first_burnchain_block_hash = config.burnchain.first_block_hash;

            let _burnchain_blocks_db = BurnchainDB::connect(
                &config.burnchain.get_burnchaindb_path(),
                first_burnchain_block_height,
                &first_burnchain_block_hash,
                0,
                true,
            )
            .unwrap();

            let chainstate_path = get_chainstate_path_str(&test_path);
            let peerdb_path = format!("{}/peers.sqlite", &test_path);

            let mut peerdb = PeerDB::connect(
                &peerdb_path,
                true,
                config.network_id,
                config.burnchain.network_id,
                None,
                config.private_key_expire,
                PeerAddress::from_ipv4(127, 0, 0, 1),
                config.server_port,
                config.data_url.clone(),
                &config.asn4_entries,
                Some(&config.initial_neighbors),
            )
            .unwrap();
            {
                // bootstrap nodes *always* allowed
                let mut tx = peerdb.tx_begin().unwrap();
                for initial_neighbor in config.initial_neighbors.iter() {
                    PeerDB::set_allow_peer(
                        &mut tx,
                        initial_neighbor.addr.network_id,
                        &initial_neighbor.addr.addrbytes,
                        initial_neighbor.addr.port,
                        -1,
                    )
                    .unwrap();
                }
                tx.commit().unwrap();
            }

            let atlasdb_path = format!("{}/atlas.sqlite", &test_path);
            let atlasdb =
                AtlasDB::connect(AtlasConfig::default(false), &atlasdb_path, true).unwrap();

            let conf = config.clone();
            let post_flight_callback = move |clarity_tx: &mut ClarityTx| {
                let mut receipts = vec![];
                if conf.setup_code.len() > 0 {
                    let receipt = clarity_tx.connection().as_transaction(|clarity| {
                        let boot_code_addr = boot_code_test_addr();
                        let boot_code_account = StacksAccount {
                            principal: boot_code_addr.to_account_principal(),
                            nonce: 0,
                            stx_balance: STXBalance::zero(),
                        };

                        let boot_code_auth = boot_code_tx_auth(boot_code_addr);

                        debug!(
                            "Instantiate test-specific boot code contract '{}.{}' ({} bytes)...",
                            &boot_code_addr.to_string(),
                            &conf.test_name,
                            conf.setup_code.len()
                        );

                        let smart_contract =
                            TransactionPayload::SmartContract(TransactionSmartContract {
                                name: ContractName::try_from(conf.test_name.as_str())
                                    .expect("FATAL: invalid boot-code contract name"),
                                code_body: StacksString::from_str(&conf.setup_code)
                                    .expect("FATAL: invalid boot code body"),
                            });

                        let boot_code_smart_contract = StacksTransaction::new(
                            TransactionVersion::Testnet,
                            boot_code_auth.clone(),
                            smart_contract,
                        );
                        StacksChainState::process_transaction_payload(
                            clarity,
                            &boot_code_smart_contract,
                            &boot_code_account,
                        )
                        .unwrap()
                    });
                    receipts.push(receipt);
                }
                debug!("Bootup receipts: {:?}", &receipts);
            };

            let mut boot_data = ChainStateBootData::new(
                &config.burnchain,
                config.initial_balances.clone(),
                Some(Box::new(post_flight_callback)),
            );

            if !config.initial_lockups.is_empty() {
                let lockups = config.initial_lockups.clone();
                boot_data.get_bulk_initial_lockups =
                    Some(Box::new(move || Box::new(lockups.into_iter().map(|e| e))));
            }

            let (chainstate, _) = StacksChainState::open_and_exec(
                false,
                config.network_id,
                &chainstate_path,
                Some(&mut boot_data),
            )
            .unwrap();

            let (tx, _) = sync_channel(100000);
<<<<<<< HEAD
            let mut coord = ChainsCoordinator::test_new(
                &config.burnchain,
=======
            let mut coord = ChainsCoordinator::test_new_with_observer(
                &burnchain,
>>>>>>> f2255382
                config.network_id,
                &test_path,
                OnChainRewardSetProvider(),
                tx,
                observer,
            );
            coord.handle_new_burnchain_block().unwrap();

            let mut stacks_node = TestStacksNode::from_chainstate(chainstate);

            {
                // pre-populate burnchain, if running on bitcoin
                let prev_snapshot = SortitionDB::get_first_block_snapshot(sortdb.conn()).unwrap();
                let mut fork = TestBurnchainFork::new(
                    prev_snapshot.block_height,
                    &prev_snapshot.burn_header_hash,
                    &prev_snapshot.index_root,
                    0,
                );
                for i in prev_snapshot.block_height..config.current_block {
                    let burn_block = {
                        let ic = sortdb.index_conn();
                        let mut burn_block = fork.next_block(&ic);
                        stacks_node.add_key_register(&mut burn_block, &mut miner);
                        burn_block
                    };
                    fork.append_block(burn_block);

                    fork.mine_pending_blocks_pox(&mut sortdb, &config.burnchain, &mut coord);
                }
            }

            let local_addr =
                SocketAddr::new(IpAddr::V4(Ipv4Addr::new(0, 0, 0, 0)), config.server_port);
            let http_local_addr =
                SocketAddr::new(IpAddr::V4(Ipv4Addr::new(0, 0, 0, 0)), config.http_port);

            {
                let mut tx = peerdb.tx_begin().unwrap();
                PeerDB::set_local_ipaddr(
                    &mut tx,
                    &PeerAddress::from_socketaddr(&SocketAddr::new(
                        IpAddr::V4(Ipv4Addr::new(127, 0, 0, 1)),
                        config.server_port,
                    )),
                    config.server_port,
                )
                .unwrap();
                PeerDB::set_local_services(&mut tx, ServiceFlags::RELAY as u16).unwrap();
                PeerDB::set_local_private_key(
                    &mut tx,
                    &config.private_key,
                    config.private_key_expire,
                )
                .unwrap();

                tx.commit().unwrap();
            }

            let local_peer = PeerDB::get_local_peer(peerdb.conn()).unwrap();
            let burnchain_view = {
                let chaintip = SortitionDB::get_canonical_burn_chain_tip(&sortdb.conn()).unwrap();
                SortitionDB::get_burnchain_view(&sortdb.conn(), &config.burnchain, &chaintip)
                    .unwrap()
            };
            let mut peer_network = PeerNetwork::new(
                peerdb,
                atlasdb,
                local_peer,
                config.peer_version,
                config.burnchain.clone(),
                burnchain_view,
                config.connection_opts.clone(),
                epochs.clone(),
            );

            peer_network.bind(&local_addr, &http_local_addr).unwrap();
            let relayer = Relayer::from_p2p(&mut peer_network);
            let mempool = MemPoolDB::open_test(false, config.network_id, &chainstate_path).unwrap();

            TestPeer {
                config: config,
                network: peer_network,
                sortdb: Some(sortdb),
                miner: miner,
                stacks_node: Some(stacks_node),
                relayer: relayer,
                mempool: Some(mempool),
                chainstate_path: chainstate_path,
                coord: coord,
            }
        }

        pub fn connect_initial(&mut self) -> Result<(), net_error> {
            let local_peer = PeerDB::get_local_peer(self.network.peerdb.conn()).unwrap();
            let chain_view = match self.sortdb {
                Some(ref mut sortdb) => {
                    let chaintip =
                        SortitionDB::get_canonical_burn_chain_tip(sortdb.conn()).unwrap();
                    SortitionDB::get_burnchain_view(
                        &sortdb.conn(),
                        &self.config.burnchain,
                        &chaintip,
                    )
                    .unwrap()
                }
                None => panic!("Misconfigured peer: no sortdb"),
            };

            self.network.local_peer = local_peer;
            self.network.chain_view = chain_view;

            for n in self.config.initial_neighbors.iter() {
                self.network.connect_peer(&n.addr).and_then(|e| Ok(()))?;
            }
            Ok(())
        }

        pub fn local_peer(&self) -> &LocalPeer {
            &self.network.local_peer
        }

        pub fn step(&mut self) -> Result<NetworkResult, net_error> {
            let mut sortdb = self.sortdb.take().unwrap();
            let mut stacks_node = self.stacks_node.take().unwrap();
            let mut mempool = self.mempool.take().unwrap();

            let ret = self.network.run(
                &mut sortdb,
                &mut stacks_node.chainstate,
                &mut mempool,
                None,
                false,
                false,
                100,
                &RPCHandlerArgs::default(),
                &mut HashSet::new(),
            );

            self.sortdb = Some(sortdb);
            self.stacks_node = Some(stacks_node);
            self.mempool = Some(mempool);

            ret
        }

        pub fn step_dns(&mut self, dns_client: &mut DNSClient) -> Result<NetworkResult, net_error> {
            let mut sortdb = self.sortdb.take().unwrap();
            let mut stacks_node = self.stacks_node.take().unwrap();
            let mut mempool = self.mempool.take().unwrap();

            let ret = self.network.run(
                &mut sortdb,
                &mut stacks_node.chainstate,
                &mut mempool,
                Some(dns_client),
                false,
                false,
                100,
                &RPCHandlerArgs::default(),
                &mut HashSet::new(),
            );

            self.sortdb = Some(sortdb);
            self.stacks_node = Some(stacks_node);
            self.mempool = Some(mempool);

            ret
        }

        pub fn for_each_convo_p2p<F, R>(&mut self, mut f: F) -> Vec<Result<R, net_error>>
        where
            F: FnMut(usize, &mut ConversationP2P) -> Result<R, net_error>,
        {
            let mut ret = vec![];
            for (event_id, convo) in self.network.peers.iter_mut() {
                let res = f(*event_id, convo);
                ret.push(res);
            }
            ret
        }

        pub fn next_burnchain_block(
            &mut self,
            blockstack_ops: Vec<BlockstackOperationType>,
        ) -> (u64, BurnchainHeaderHash, ConsensusHash) {
            self.inner_next_burnchain_block(blockstack_ops, true, true)
        }

        pub fn next_burnchain_block_raw(
            &mut self,
            blockstack_ops: Vec<BlockstackOperationType>,
        ) -> (u64, BurnchainHeaderHash, ConsensusHash) {
            self.inner_next_burnchain_block(blockstack_ops, false, false)
        }

        pub fn set_ops_consensus_hash(
            blockstack_ops: &mut Vec<BlockstackOperationType>,
            ch: &ConsensusHash,
        ) {
            for op in blockstack_ops.iter_mut() {
                match op {
                    BlockstackOperationType::LeaderKeyRegister(ref mut data) => {
                        data.consensus_hash = (*ch).clone();
                    }
                    BlockstackOperationType::UserBurnSupport(ref mut data) => {
                        data.consensus_hash = (*ch).clone();
                    }
                    _ => {}
                }
            }
        }

        pub fn set_ops_burn_header_hash(
            blockstack_ops: &mut Vec<BlockstackOperationType>,
            bhh: &BurnchainHeaderHash,
        ) {
            for op in blockstack_ops.iter_mut() {
                op.set_burn_header_hash(bhh.clone());
            }
        }

        fn inner_next_burnchain_block(
            &mut self,
            mut blockstack_ops: Vec<BlockstackOperationType>,
            set_consensus_hash: bool,
            set_burn_hash: bool,
        ) -> (u64, BurnchainHeaderHash, ConsensusHash) {
            let sortdb = self.sortdb.take().unwrap();
            let (block_height, block_hash) = {
                let tip = SortitionDB::get_canonical_burn_chain_tip(&sortdb.conn()).unwrap();

                if set_consensus_hash {
                    TestPeer::set_ops_consensus_hash(&mut blockstack_ops, &tip.consensus_hash);
                }

                // quick'n'dirty hash of all operations and block height
                let mut op_buf = vec![];
                for op in blockstack_ops.iter() {
                    op.consensus_serialize(&mut op_buf).unwrap();
                }
                op_buf.append(&mut (tip.block_height + 1).to_be_bytes().to_vec());
                let h = Sha512Trunc256Sum::from_data(&op_buf);
                let mut hash_buf = [0u8; 32];
                hash_buf.copy_from_slice(&h.0);

                let block_header_hash = BurnchainHeaderHash(hash_buf);
                let block_header = BurnchainBlockHeader::from_parent_snapshot(
                    &tip,
                    block_header_hash.clone(),
                    blockstack_ops.len() as u64,
                );

                if set_burn_hash {
                    TestPeer::set_ops_burn_header_hash(&mut blockstack_ops, &block_header_hash);
                }

                let mut burnchain_db =
                    BurnchainDB::open(&self.config.burnchain.get_burnchaindb_path(), true).unwrap();
                burnchain_db
                    .raw_store_burnchain_block(block_header.clone(), blockstack_ops)
                    .unwrap();

                (block_header.block_height, block_header_hash)
            };

            self.coord.handle_new_burnchain_block().unwrap();

            let pox_id = {
                let ic = sortdb.index_conn();
                let tip_sort_id = SortitionDB::get_canonical_sortition_tip(sortdb.conn()).unwrap();
                let sortdb_reader = SortitionHandleConn::open_reader(&ic, &tip_sort_id).unwrap();
                sortdb_reader.get_pox_id().unwrap()
            };

            test_debug!(
                "\n\n{:?}: after burn block {:?}, tip PoX ID is {:?}\n\n",
                &self.to_neighbor().addr,
                &block_hash,
                &pox_id
            );

            let tip = SortitionDB::get_canonical_burn_chain_tip(&sortdb.conn()).unwrap();
            self.sortdb = Some(sortdb);
            (block_height, block_hash, tip.consensus_hash)
        }

        pub fn preprocess_stacks_block(&mut self, block: &StacksBlock) -> Result<bool, String> {
            let sortdb = self.sortdb.take().unwrap();
            let mut node = self.stacks_node.take().unwrap();
            let res = {
                let sn = {
                    let ic = sortdb.index_conn();
                    let tip = SortitionDB::get_canonical_burn_chain_tip(&ic).unwrap();
                    let sn_opt = SortitionDB::get_block_snapshot_for_winning_stacks_block(
                        &ic,
                        &tip.sortition_id,
                        &block.block_hash(),
                    )
                    .unwrap();
                    if sn_opt.is_none() {
                        return Err(format!(
                            "No such block in canonical burn fork: {}",
                            &block.block_hash()
                        ));
                    }
                    sn_opt.unwrap()
                };

                let parent_sn = {
                    let db_handle = sortdb.index_handle(&sn.sortition_id);
                    let parent_sn = db_handle
                        .get_block_snapshot(&sn.parent_burn_header_hash)
                        .unwrap();
                    parent_sn.unwrap()
                };

                let ic = sortdb.index_conn();
                node.chainstate
                    .preprocess_anchored_block(
                        &ic,
                        &sn.consensus_hash,
                        block,
                        &parent_sn.consensus_hash,
                        5,
                    )
                    .map_err(|e| format!("Failed to preprocess anchored block: {:?}", &e))
            };
            if res.is_ok() {
                let pox_id = {
                    let ic = sortdb.index_conn();
                    let tip_sort_id =
                        SortitionDB::get_canonical_sortition_tip(sortdb.conn()).unwrap();
                    let sortdb_reader =
                        SortitionHandleConn::open_reader(&ic, &tip_sort_id).unwrap();
                    sortdb_reader.get_pox_id().unwrap()
                };
                test_debug!(
                    "\n\n{:?}: after stacks block {:?}, tip PoX ID is {:?}\n\n",
                    &self.to_neighbor().addr,
                    &block.block_hash(),
                    &pox_id
                );
                self.coord.handle_new_stacks_block().unwrap();
            }

            self.sortdb = Some(sortdb);
            self.stacks_node = Some(node);
            res
        }

        pub fn preprocess_stacks_microblocks(
            &mut self,
            microblocks: &Vec<StacksMicroblock>,
        ) -> Result<bool, String> {
            assert!(microblocks.len() > 0);
            let sortdb = self.sortdb.take().unwrap();
            let mut node = self.stacks_node.take().unwrap();
            let res = {
                let anchor_block_hash = microblocks[0].header.prev_block.clone();
                let sn = {
                    let ic = sortdb.index_conn();
                    let tip = SortitionDB::get_canonical_burn_chain_tip(&ic).unwrap();
                    let sn_opt = SortitionDB::get_block_snapshot_for_winning_stacks_block(
                        &ic,
                        &tip.sortition_id,
                        &anchor_block_hash,
                    )
                    .unwrap();
                    if sn_opt.is_none() {
                        return Err(format!(
                            "No such block in canonical burn fork: {}",
                            &anchor_block_hash
                        ));
                    }
                    sn_opt.unwrap()
                };

                let mut res = Ok(true);
                for mblock in microblocks.iter() {
                    res = node
                        .chainstate
                        .preprocess_streamed_microblock(
                            &sn.consensus_hash,
                            &anchor_block_hash,
                            mblock,
                        )
                        .map_err(|e| format!("Failed to preprocess microblock: {:?}", &e));

                    if res.is_err() {
                        break;
                    }
                }
                res
            };

            self.sortdb = Some(sortdb);
            self.stacks_node = Some(node);
            res
        }

        pub fn process_stacks_epoch_at_tip(
            &mut self,
            block: &StacksBlock,
            microblocks: &Vec<StacksMicroblock>,
        ) -> () {
            let sortdb = self.sortdb.take().unwrap();
            let mut node = self.stacks_node.take().unwrap();
            {
                let ic = sortdb.index_conn();
                let tip = SortitionDB::get_canonical_burn_chain_tip(&ic).unwrap();
                node.chainstate
                    .preprocess_stacks_epoch(&ic, &tip, block, microblocks)
                    .unwrap();
            }
            self.coord.handle_new_stacks_block().unwrap();

            let pox_id = {
                let ic = sortdb.index_conn();
                let tip_sort_id = SortitionDB::get_canonical_sortition_tip(sortdb.conn()).unwrap();
                let sortdb_reader = SortitionHandleConn::open_reader(&ic, &tip_sort_id).unwrap();
                sortdb_reader.get_pox_id().unwrap()
            };
            test_debug!(
                "\n\n{:?}: after stacks block {:?}, tip PoX ID is {:?}\n\n",
                &self.to_neighbor().addr,
                &block.block_hash(),
                &pox_id
            );

            self.sortdb = Some(sortdb);
            self.stacks_node = Some(node);
        }

        fn inner_process_stacks_epoch_at_tip(
            &mut self,
            sortdb: &SortitionDB,
            node: &mut TestStacksNode,
            block: &StacksBlock,
            microblocks: &Vec<StacksMicroblock>,
        ) -> Result<(), coordinator_error> {
            {
                let ic = sortdb.index_conn();
                let tip = SortitionDB::get_canonical_burn_chain_tip(&ic)?;
                node.chainstate
                    .preprocess_stacks_epoch(&ic, &tip, block, microblocks)?;
            }
            self.coord.handle_new_stacks_block()?;

            let pox_id = {
                let ic = sortdb.index_conn();
                let tip_sort_id = SortitionDB::get_canonical_sortition_tip(sortdb.conn())?;
                let sortdb_reader = SortitionHandleConn::open_reader(&ic, &tip_sort_id)?;
                sortdb_reader.get_pox_id()?;
            };
            test_debug!(
                "\n\n{:?}: after stacks block {:?}, tip PoX ID is {:?}\n\n",
                &self.to_neighbor().addr,
                &block.block_hash(),
                &pox_id
            );
            Ok(())
        }

        pub fn process_stacks_epoch_at_tip_checked(
            &mut self,
            block: &StacksBlock,
            microblocks: &Vec<StacksMicroblock>,
        ) -> Result<(), coordinator_error> {
            let sortdb = self.sortdb.take().unwrap();
            let mut node = self.stacks_node.take().unwrap();
            let res =
                self.inner_process_stacks_epoch_at_tip(&sortdb, &mut node, block, microblocks);
            self.sortdb = Some(sortdb);
            self.stacks_node = Some(node);
            res
        }

        pub fn process_stacks_epoch(
            &mut self,
            block: &StacksBlock,
            consensus_hash: &ConsensusHash,
            microblocks: &Vec<StacksMicroblock>,
        ) -> () {
            let sortdb = self.sortdb.take().unwrap();
            let mut node = self.stacks_node.take().unwrap();
            {
                let ic = sortdb.index_conn();
                Relayer::process_new_anchored_block(
                    &ic,
                    &mut node.chainstate,
                    consensus_hash,
                    block,
                    0,
                )
                .unwrap();

                let block_hash = block.block_hash();
                for mblock in microblocks.iter() {
                    node.chainstate
                        .preprocess_streamed_microblock(consensus_hash, &block_hash, mblock)
                        .unwrap();
                }
            }
            self.coord.handle_new_stacks_block().unwrap();

            let pox_id = {
                let ic = sortdb.index_conn();
                let tip_sort_id = SortitionDB::get_canonical_sortition_tip(sortdb.conn()).unwrap();
                let sortdb_reader = SortitionHandleConn::open_reader(&ic, &tip_sort_id).unwrap();
                sortdb_reader.get_pox_id().unwrap()
            };

            test_debug!(
                "\n\n{:?}: after stacks block {:?}, tip PoX ID is {:?}\n\n",
                &self.to_neighbor().addr,
                &block.block_hash(),
                &pox_id
            );

            self.sortdb = Some(sortdb);
            self.stacks_node = Some(node);
        }

        pub fn add_empty_burnchain_block(&mut self) -> (u64, BurnchainHeaderHash, ConsensusHash) {
            self.next_burnchain_block(vec![])
        }

        pub fn chainstate(&mut self) -> &mut StacksChainState {
            &mut self.stacks_node.as_mut().unwrap().chainstate
        }

        pub fn sortdb(&mut self) -> &mut SortitionDB {
            self.sortdb.as_mut().unwrap()
        }

        pub fn with_db_state<F, R>(&mut self, f: F) -> Result<R, net_error>
        where
            F: FnOnce(
                &mut SortitionDB,
                &mut StacksChainState,
                &mut Relayer,
                &mut MemPoolDB,
            ) -> Result<R, net_error>,
        {
            let mut sortdb = self.sortdb.take().unwrap();
            let mut stacks_node = self.stacks_node.take().unwrap();
            let mut mempool = self.mempool.take().unwrap();

            let res = f(
                &mut sortdb,
                &mut stacks_node.chainstate,
                &mut self.relayer,
                &mut mempool,
            );

            self.stacks_node = Some(stacks_node);
            self.sortdb = Some(sortdb);
            self.mempool = Some(mempool);
            res
        }

        pub fn with_mining_state<F, R>(&mut self, f: F) -> Result<R, net_error>
        where
            F: FnOnce(
                &mut SortitionDB,
                &mut TestMiner,
                &mut TestMiner,
                &mut TestStacksNode,
            ) -> Result<R, net_error>,
        {
            let mut stacks_node = self.stacks_node.take().unwrap();
            let mut sortdb = self.sortdb.take().unwrap();
            let res = f(
                &mut sortdb,
                &mut self.miner,
                &mut self.config.spending_account,
                &mut stacks_node,
            );
            self.sortdb = Some(sortdb);
            self.stacks_node = Some(stacks_node);
            res
        }

        pub fn with_network_state<F, R>(&mut self, f: F) -> Result<R, net_error>
        where
            F: FnOnce(
                &mut SortitionDB,
                &mut StacksChainState,
                &mut PeerNetwork,
                &mut Relayer,
                &mut MemPoolDB,
            ) -> Result<R, net_error>,
        {
            let mut sortdb = self.sortdb.take().unwrap();
            let mut stacks_node = self.stacks_node.take().unwrap();
            let mut mempool = self.mempool.take().unwrap();

            let res = f(
                &mut sortdb,
                &mut stacks_node.chainstate,
                &mut self.network,
                &mut self.relayer,
                &mut mempool,
            );

            self.stacks_node = Some(stacks_node);
            self.sortdb = Some(sortdb);
            self.mempool = Some(mempool);
            res
        }

        pub fn with_peer_state<F, R>(&mut self, f: F) -> Result<R, net_error>
        where
            F: FnOnce(
                &mut TestPeer,
                &mut SortitionDB,
                &mut StacksChainState,
                &mut MemPoolDB,
            ) -> Result<R, net_error>,
        {
            let mut sortdb = self.sortdb.take().unwrap();
            let mut stacks_node = self.stacks_node.take().unwrap();
            let mut mempool = self.mempool.take().unwrap();

            let res = f(self, &mut sortdb, &mut stacks_node.chainstate, &mut mempool);

            self.stacks_node = Some(stacks_node);
            self.sortdb = Some(sortdb);
            self.mempool = Some(mempool);
            res
        }

        /// Make a tenure with the given transactions. Creates a coinbase tx with the given nonce, and then increments
        ///  the provided reference.
        pub fn tenure_with_txs(
            &mut self,
            txs: &[StacksTransaction],
            coinbase_nonce: &mut usize,
        ) -> StacksBlockId {
            let microblock_privkey = StacksPrivateKey::new();
            let microblock_pubkeyhash =
                Hash160::from_node_public_key(&StacksPublicKey::from_private(&microblock_privkey));
            let tip =
                SortitionDB::get_canonical_burn_chain_tip(&self.sortdb.as_ref().unwrap().conn())
                    .unwrap();
            let (burn_ops, stacks_block, microblocks) = self.make_tenure(
                |ref mut miner,
                 ref mut sortdb,
                 ref mut chainstate,
                 vrf_proof,
                 ref parent_opt,
                 ref parent_microblock_header_opt| {
                    let parent_tip = get_parent_tip(parent_opt, chainstate, sortdb);
                    let coinbase_tx = make_coinbase(miner, *coinbase_nonce);

                    let mut block_txs = vec![coinbase_tx];
                    block_txs.extend_from_slice(txs);

                    let block_builder = StacksBlockBuilder::make_regtest_block_builder(
                        &parent_tip,
                        vrf_proof,
                        tip.total_burn,
                        microblock_pubkeyhash,
                    )
                    .unwrap();
                    let (anchored_block, _size, _cost) =
                        StacksBlockBuilder::make_anchored_block_from_txs(
                            block_builder,
                            chainstate,
                            &sortdb.index_conn(),
                            block_txs,
                        )
                        .unwrap();
                    (anchored_block, vec![])
                },
            );

            let (_, _, consensus_hash) = self.next_burnchain_block(burn_ops);
            self.process_stacks_epoch_at_tip(&stacks_block, &microblocks);

            *coinbase_nonce += 1;

            StacksBlockId::new(&consensus_hash, &stacks_block.block_hash())
        }

        // Make a tenure
        pub fn make_tenure<F>(
            &mut self,
            mut tenure_builder: F,
        ) -> (
            Vec<BlockstackOperationType>,
            StacksBlock,
            Vec<StacksMicroblock>,
        )
        where
            F: FnMut(
                &mut TestMiner,
                &mut SortitionDB,
                &mut StacksChainState,
                VRFProof,
                Option<&StacksBlock>,
                Option<&StacksMicroblockHeader>,
            ) -> (StacksBlock, Vec<StacksMicroblock>),
        {
            let mut sortdb = self.sortdb.take().unwrap();
            let mut burn_block = {
                let sn = SortitionDB::get_canonical_burn_chain_tip(sortdb.conn()).unwrap();
                TestBurnchainBlock::new(&sn, 0)
            };

            let last_sortition_block =
                SortitionDB::get_canonical_burn_chain_tip(sortdb.conn()).unwrap(); // no forks here

            let mut stacks_node = self.stacks_node.take().unwrap();

            let parent_block_opt = stacks_node.get_last_anchored_block(&self.miner);
            let parent_microblock_header_opt =
                get_last_microblock_header(&stacks_node, &self.miner, parent_block_opt.as_ref());
            let last_key = stacks_node.get_last_key(&self.miner);

            let network_id = self.config.network_id;
            let chainstate_path = self.chainstate_path.clone();
            let burn_block_height = burn_block.block_height;

            let proof = self
                .miner
                .make_proof(
                    &last_key.public_key,
                    &burn_block.parent_snapshot.sortition_hash,
                )
                .expect(&format!(
                    "FATAL: no private key for {}",
                    last_key.public_key.to_hex()
                ));

            let (stacks_block, microblocks) = tenure_builder(
                &mut self.miner,
                &mut sortdb,
                &mut stacks_node.chainstate,
                proof,
                parent_block_opt.as_ref(),
                parent_microblock_header_opt.as_ref(),
            );

            let mut block_commit_op = stacks_node.make_tenure_commitment(
                &mut sortdb,
                &mut burn_block,
                &mut self.miner,
                &stacks_block,
                &microblocks,
                1000,
                &last_key,
                Some(&last_sortition_block),
            );
            let leader_key_op = stacks_node.add_key_register(&mut burn_block, &mut self.miner);

            // patch in reward set info
            match get_next_recipients(
                &last_sortition_block,
                &mut stacks_node.chainstate,
                &mut sortdb,
                &self.config.burnchain,
                &OnChainRewardSetProvider(),
            ) {
                Ok(recipients) => {
                    block_commit_op.commit_outs = match recipients {
                        Some(info) => {
                            let mut recipients = info
                                .recipients
                                .into_iter()
                                .map(|x| x.0)
                                .collect::<Vec<StacksAddress>>();
                            if recipients.len() == 1 {
                                recipients.push(StacksAddress::burn_address(false));
                            }
                            recipients
                        }
                        None => vec![],
                    };
                    test_debug!(
                        "Block commit at height {} has {} recipients: {:?}",
                        block_commit_op.block_height,
                        block_commit_op.commit_outs.len(),
                        &block_commit_op.commit_outs
                    );
                }
                Err(e) => {
                    panic!("Failure fetching recipient set: {:?}", e);
                }
            };

            self.stacks_node = Some(stacks_node);
            self.sortdb = Some(sortdb);
            (
                vec![
                    BlockstackOperationType::LeaderKeyRegister(leader_key_op),
                    BlockstackOperationType::LeaderBlockCommit(block_commit_op),
                ],
                stacks_block,
                microblocks,
            )
        }

        // have this peer produce an anchored block and microblock tail using its internal miner.
        pub fn make_default_tenure(
            &mut self,
        ) -> (
            Vec<BlockstackOperationType>,
            StacksBlock,
            Vec<StacksMicroblock>,
        ) {
            let mut sortdb = self.sortdb.take().unwrap();
            let mut burn_block = {
                let sn = SortitionDB::get_canonical_burn_chain_tip(sortdb.conn()).unwrap();
                TestBurnchainBlock::new(&sn, 0)
            };

            let mut stacks_node = self.stacks_node.take().unwrap();

            let parent_block_opt = stacks_node.get_last_anchored_block(&self.miner);
            let parent_microblock_header_opt =
                get_last_microblock_header(&stacks_node, &self.miner, parent_block_opt.as_ref());
            let last_key = stacks_node.get_last_key(&self.miner);

            let network_id = self.config.network_id;
            let chainstate_path = self.chainstate_path.clone();
            let burn_block_height = burn_block.block_height;

            let (stacks_block, microblocks, block_commit_op) = stacks_node.mine_stacks_block(
                &mut sortdb,
                &mut self.miner,
                &mut burn_block,
                &last_key,
                parent_block_opt.as_ref(),
                1000,
                |mut builder, ref mut miner, ref sortdb| {
                    let (mut miner_chainstate, _) =
                        StacksChainState::open(false, network_id, &chainstate_path).unwrap();
                    let sort_iconn = sortdb.index_conn();
                    let mut epoch = builder
                        .epoch_begin(&mut miner_chainstate, &sort_iconn)
                        .unwrap()
                        .0;

                    let (stacks_block, microblocks) =
                        mine_smart_contract_block_contract_call_microblock(
                            &mut epoch,
                            &mut builder,
                            miner,
                            burn_block_height as usize,
                            parent_microblock_header_opt.as_ref(),
                        );

                    builder.epoch_finish(epoch);
                    (stacks_block, microblocks)
                },
            );

            let leader_key_op = stacks_node.add_key_register(&mut burn_block, &mut self.miner);

            self.stacks_node = Some(stacks_node);
            self.sortdb = Some(sortdb);
            (
                vec![
                    BlockstackOperationType::LeaderKeyRegister(leader_key_op),
                    BlockstackOperationType::LeaderBlockCommit(block_commit_op),
                ],
                stacks_block,
                microblocks,
            )
        }

        pub fn to_neighbor(&self) -> Neighbor {
            self.config.to_neighbor()
        }

        pub fn to_peer_host(&self) -> PeerHost {
            self.config.to_peer_host()
        }

        pub fn get_public_key(&self) -> Secp256k1PublicKey {
            let local_peer = PeerDB::get_local_peer(&self.network.peerdb.conn()).unwrap();
            Secp256k1PublicKey::from_private(&local_peer.private_key)
        }

        pub fn get_peerdb_conn(&self) -> &DBConn {
            self.network.peerdb.conn()
        }

        pub fn get_burnchain_view(&mut self) -> Result<BurnchainView, db_error> {
            let sortdb = self.sortdb.take().unwrap();
            let view_res = {
                let chaintip = SortitionDB::get_canonical_burn_chain_tip(&sortdb.conn()).unwrap();
                SortitionDB::get_burnchain_view(&sortdb.conn(), &self.config.burnchain, &chaintip)
            };
            self.sortdb = Some(sortdb);
            view_res
        }

        pub fn dump_frontier(&self) -> () {
            let conn = self.network.peerdb.conn();
            let peers = PeerDB::get_all_peers(conn).unwrap();
            debug!("--- BEGIN ALL PEERS ({}) ---", peers.len());
            debug!("{:#?}", &peers);
            debug!("--- END ALL PEERS ({}) -----", peers.len());
        }
    }
}<|MERGE_RESOLUTION|>--- conflicted
+++ resolved
@@ -1051,7 +1051,6 @@
     pub next_reward_cycle_in: u64,
 }
 
-<<<<<<< HEAD
 /// Headers response payload
 #[derive(Debug, Clone, PartialEq)]
 pub struct ExtendedStacksHeader {
@@ -1078,7 +1077,8 @@
             parent_block_id: pbid,
         })
     }
-=======
+}
+
 #[derive(Debug, Clone, PartialEq, Serialize, Deserialize)]
 pub struct RPCFeeEstimate {
     pub fee_rate: f64,
@@ -1111,7 +1111,6 @@
     pub estimated_cost_scalar: u64,
     pub estimations: Vec<RPCFeeEstimate>,
     pub cost_scalar_change_by_byte: f64,
->>>>>>> f2255382
 }
 
 #[derive(Debug, Clone, PartialEq, Copy, Hash)]
@@ -2598,13 +2597,9 @@
             .unwrap();
 
             let (tx, _) = sync_channel(100000);
-<<<<<<< HEAD
-            let mut coord = ChainsCoordinator::test_new(
-                &config.burnchain,
-=======
+
             let mut coord = ChainsCoordinator::test_new_with_observer(
                 &burnchain,
->>>>>>> f2255382
                 config.network_id,
                 &test_path,
                 OnChainRewardSetProvider(),
