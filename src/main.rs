--- conflicted
+++ resolved
@@ -29,11 +29,8 @@
 
 use blockstack_lib::*;
 use blockstack_lib::{
-<<<<<<< HEAD
+    burnchains::db::BurnchainBlockData,
     burnchains::{db::BurnchainBlockData, PoxConstants},
-    chainstate::burn::db::sortdb::SortitionDB,
-=======
-    burnchains::db::BurnchainBlockData,
     chainstate::{
         burn::db::sortdb::SortitionDB,
         stacks::db::{StacksChainState, StacksHeaderInfo},
@@ -41,7 +38,6 @@
     core::MemPoolDB,
     util::{hash::Hash160, vrf::VRFProof},
     vm::costs::ExecutionCost,
->>>>>>> b9743aef
 };
 
 use std::env;
@@ -202,7 +198,6 @@
         process::exit(0);
     }
 
-<<<<<<< HEAD
     if argv[1] == "evaluate-pox-anchor" {
         if argv.len() < 4 {
             eprintln!("Usage: {} evaluate-pox-anchor <path to burnchain/db/bitcoin/mainnet/sortition.db> <height> (last-height)", argv[0]);
@@ -252,7 +247,10 @@
         for r in results.iter() {
             println!("{}, {}, {}", &r.0, &r.1, &r.2);
         }
-=======
+
+        process::exit(0);
+    }
+
     if argv[1] == "try-mine" {
         if argv.len() < 3 {
             eprintln!(
@@ -329,7 +327,6 @@
             parent_header.block_height + 1
         );
         process::exit(0);
->>>>>>> b9743aef
     }
 
     if argv[1] == "decode-microblocks" {
