--- conflicted
+++ resolved
@@ -463,17 +463,7 @@
             OpenFlags::SQLITE_OPEN_READ_WRITE
         };
 
-<<<<<<< HEAD
-        let mut conn = sqlite_open(&db_path, open_flags, false)?;
-=======
-        let mut conn =
-            DBConn::open_with_flags(&db_path, open_flags).map_err(db_error::SqliteError)?;
-        conn.busy_handler(Some(tx_busy_handler))
-            .map_err(db_error::SqliteError)?;
-
-        conn.execute_batch("PRAGMA foreign_keys = ON;")?;
-
->>>>>>> 058acbfc
+        let mut conn = sqlite_open(&db_path, open_flags, true)?;
         if create_flag {
             // instantiate!
             MemPoolDB::instantiate_mempool_db(&mut conn)?;
