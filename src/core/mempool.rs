// Copyright (C) 2013-2020 Blockstack PBC, a public benefit corporation
// Copyright (C) 2020 Stacks Open Internet Foundation
//
// This program is free software: you can redistribute it and/or modify
// it under the terms of the GNU General Public License as published by
// the Free Software Foundation, either version 3 of the License, or
// (at your option) any later version.
//
// This program is distributed in the hope that it will be useful,
// but WITHOUT ANY WARRANTY; without even the implied warranty of
// MERCHANTABILITY or FITNESS FOR A PARTICULAR PURPOSE.  See the
// GNU General Public License for more details.
//
// You should have received a copy of the GNU General Public License
// along with this program.  If not, see <http://www.gnu.org/licenses/>.

use std::cmp;
use std::collections::HashSet;
use std::fs;
use std::hash::Hasher;
use std::io::{Read, Write};
use std::ops::Deref;
use std::ops::DerefMut;
use std::path::{Path, PathBuf};

use rand::distributions::Uniform;
use rand::prelude::Distribution;
use rusqlite::types::ToSql;
use rusqlite::Connection;
use rusqlite::Error as SqliteError;
use rusqlite::OpenFlags;
use rusqlite::OptionalExtension;
use rusqlite::Row;
use rusqlite::Transaction;
use rusqlite::NO_PARAMS;

use siphasher::sip::SipHasher; // this is SipHash-2-4

use burnchains::Txid;
use chainstate::burn::ConsensusHash;
use chainstate::stacks::TransactionPayload;
use chainstate::stacks::{
    db::blocks::MemPoolRejection, db::ClarityTx, db::StacksChainState, db::TxStreamData,
    index::Error as MarfError, Error as ChainstateError, StacksTransaction,
};
use core::ExecutionCost;
use core::StacksEpochId;
use core::FIRST_BURNCHAIN_CONSENSUS_HASH;
use core::FIRST_STACKS_BLOCK_HASH;
use monitoring::increment_stx_mempool_gc;
use std::time::Instant;
<<<<<<< HEAD
use util::get_epoch_time_ms;
use util::get_epoch_time_secs;
use util_lib::db::query_row_columns;
use util_lib::db::query_rows;
use util_lib::db::sqlite_open;
use util_lib::db::tx_begin_immediate;
use util_lib::db::tx_busy_handler;
use util_lib::db::u64_to_sql;
use util_lib::db::Error as db_error;
use util_lib::db::FromColumn;
use util_lib::db::{query_row, Error};
use util_lib::db::{sql_pragma, DBConn, DBTx, FromRow};
=======
use util::db::query_int;
use util::db::query_row_columns;
use util::db::query_rows;
use util::db::sqlite_open;
use util::db::tx_begin_immediate;
use util::db::tx_busy_handler;
use util::db::u64_to_sql;
use util::db::Error as db_error;
use util::db::FromColumn;
use util::db::{query_row, Error};
use util::db::{sql_pragma, DBConn, DBTx, FromRow};
use util::get_epoch_time_ms;
use util::get_epoch_time_secs;
use util::hash::to_hex;
use util::hash::Sha512Trunc256Sum;
>>>>>>> fd3f28de
use vm::types::PrincipalData;

use net::MemPoolSyncData;

use util::bloom::{BloomCounter, BloomFilter, BloomNodeHasher};

use clarity_vm::clarity::ClarityConnection;

use crate::chainstate::stacks::events::StacksTransactionReceipt;
use crate::chainstate::stacks::StacksBlock;
use crate::codec::Error as codec_error;
use crate::codec::StacksMessageCodec;
use crate::cost_estimates;
use crate::cost_estimates::metrics::CostMetric;
use crate::cost_estimates::metrics::UnitMetric;
use crate::cost_estimates::CostEstimator;
use crate::cost_estimates::EstimatorError;
use crate::cost_estimates::UnitEstimator;
use crate::monitoring;
use crate::types::chainstate::{BlockHeaderHash, StacksAddress, StacksBlockId};
use crate::util_lib::db::table_exists;

// maximum number of confirmations a transaction can have before it's garbage-collected
pub const MEMPOOL_MAX_TRANSACTION_AGE: u64 = 256;
pub const MAXIMUM_MEMPOOL_TX_CHAINING: u64 = 25;

// name of table for storing the counting bloom filter
pub const BLOOM_COUNTER_TABLE: &'static str = "txid_bloom_counter";

// bloom filter error rate
pub const BLOOM_COUNTER_ERROR_RATE: f64 = 0.001;

// expected number of txs in the bloom filter
pub const MAX_BLOOM_COUNTER_TXS: u32 = 8192;

// how far back in time (in Stacks blocks) does the bloom counter maintain tx records?
pub const BLOOM_COUNTER_DEPTH: usize = 2;

// maximum many tx tags we'll send before sending a bloom filter instead.
// The parameter choice here is due to performance -- calculating a tag set can be slower than just
// loading the bloom filter, even though the bloom filter is larger.
const DEFAULT_MAX_TX_TAGS: u32 = 2048;

/// A node-specific transaction tag -- the first 8 bytes of siphash(local-seed,txid)
#[derive(Debug, Clone, PartialEq, Hash, Eq)]
pub struct TxTag(pub [u8; 8]);

impl TxTag {
    pub fn from(seed: &[u8], txid: &Txid) -> TxTag {
        let mut hasher = SipHasher::new();
        hasher.write(seed);
        hasher.write(&txid.0);

        let result_64 = hasher.finish();
        TxTag(result_64.to_be_bytes())
    }
}

impl std::fmt::Display for TxTag {
    fn fmt(&self, f: &mut std::fmt::Formatter<'_>) -> Result<(), std::fmt::Error> {
        write!(f, "{}", &to_hex(&self.0))
    }
}

impl StacksMessageCodec for TxTag {
    fn consensus_serialize<W: Write>(&self, fd: &mut W) -> Result<(), codec_error> {
        fd.write_all(&self.0).map_err(codec_error::WriteError)?;
        Ok(())
    }

    fn consensus_deserialize<R: Read>(fd: &mut R) -> Result<TxTag, codec_error> {
        let mut bytes = [0u8; 8];
        fd.read_exact(&mut bytes).map_err(codec_error::ReadError)?;
        Ok(TxTag(bytes))
    }
}

pub struct MemPoolAdmitter {
    cur_block: BlockHeaderHash,
    cur_consensus_hash: ConsensusHash,
}

enum MemPoolWalkResult {
    Chainstate(ConsensusHash, BlockHeaderHash, u64, u64),
    NoneAtHeight(ConsensusHash, BlockHeaderHash, u64),
    Done,
}

impl MemPoolAdmitter {
    pub fn new(cur_block: BlockHeaderHash, cur_consensus_hash: ConsensusHash) -> MemPoolAdmitter {
        MemPoolAdmitter {
            cur_block,
            cur_consensus_hash,
        }
    }

    pub fn set_block(&mut self, cur_block: &BlockHeaderHash, cur_consensus_hash: ConsensusHash) {
        self.cur_consensus_hash = cur_consensus_hash.clone();
        self.cur_block = cur_block.clone();
    }
    pub fn will_admit_tx(
        &mut self,
        chainstate: &mut StacksChainState,
        tx: &StacksTransaction,
        tx_size: u64,
    ) -> Result<(), MemPoolRejection> {
        chainstate.will_admit_mempool_tx(&self.cur_consensus_hash, &self.cur_block, tx, tx_size)
    }
}

pub enum MemPoolDropReason {
    REPLACE_ACROSS_FORK,
    REPLACE_BY_FEE,
    STALE_COLLECT,
    TOO_EXPENSIVE,
}

pub struct ConsiderTransaction {
    /// Transaction to consider in block assembly
    pub tx: MemPoolTxInfo,
    /// If `update_estimator` is set, the iteration should update the estimator
    /// after considering the tx.
    pub update_estimate: bool,
}

enum ConsiderTransactionResult {
    NoTransactions,
    UpdateNonces(Vec<StacksAddress>),
    /// This transaction should be considered for inclusion in the block.
    Consider(ConsiderTransaction),
}

impl std::fmt::Display for MemPoolDropReason {
    fn fmt(&self, f: &mut std::fmt::Formatter<'_>) -> std::fmt::Result {
        match self {
            MemPoolDropReason::STALE_COLLECT => write!(f, "StaleGarbageCollect"),
            MemPoolDropReason::TOO_EXPENSIVE => write!(f, "TooExpensive"),
            MemPoolDropReason::REPLACE_ACROSS_FORK => write!(f, "ReplaceAcrossFork"),
            MemPoolDropReason::REPLACE_BY_FEE => write!(f, "ReplaceByFee"),
        }
    }
}

pub trait MemPoolEventDispatcher {
    fn mempool_txs_dropped(&self, txids: Vec<Txid>, reason: MemPoolDropReason);
    fn mined_block_event(
        &self,
        target_burn_height: u64,
        block: &StacksBlock,
        block_size_bytes: u64,
        consumed: &ExecutionCost,
        confirmed_microblock_cost: &ExecutionCost,
    );
}

#[derive(Debug, PartialEq, Clone)]
pub struct MemPoolTxInfo {
    pub tx: StacksTransaction,
    pub metadata: MemPoolTxMetadata,
}

#[derive(Debug, PartialEq, Clone)]
pub struct MemPoolTxMetadata {
    pub txid: Txid,
    pub len: u64,
    pub tx_fee: u64,
    pub consensus_hash: ConsensusHash,
    pub block_header_hash: BlockHeaderHash,
    pub block_height: u64,
    pub origin_address: StacksAddress,
    pub origin_nonce: u64,
    pub sponsor_address: StacksAddress,
    pub sponsor_nonce: u64,
    pub last_known_origin_nonce: Option<u64>,
    pub last_known_sponsor_nonce: Option<u64>,
    pub accept_time: u64,
}

#[derive(Debug, Clone)]
pub struct MemPoolWalkSettings {
    /// Minimum transaction fee that will be considered
    pub min_tx_fee: u64,
    /// Maximum amount of time a miner will spend walking through mempool transactions, in
    /// milliseconds.  This is a soft deadline.
    pub max_walk_time_ms: u64,
    /// Probability percentage to consider a transaction which has not received a cost estimate.
    /// That is, with x%, when picking the next transaction to include a block, select one that
    /// either failed to get a cost estimate or has not been estimated yet.
    pub consider_no_estimate_tx_prob: u8,
}

impl MemPoolWalkSettings {
    pub fn default() -> MemPoolWalkSettings {
        MemPoolWalkSettings {
            min_tx_fee: 1,
            max_walk_time_ms: u64::max_value(),
            consider_no_estimate_tx_prob: 5,
        }
    }
    pub fn zero() -> MemPoolWalkSettings {
        MemPoolWalkSettings {
            min_tx_fee: 0,
            max_walk_time_ms: u64::max_value(),
            consider_no_estimate_tx_prob: 5,
        }
    }
}

impl FromRow<Txid> for Txid {
    fn from_row<'a>(row: &'a Row) -> Result<Txid, db_error> {
        row.get(0).map_err(db_error::SqliteError)
    }
}

impl FromRow<MemPoolTxMetadata> for MemPoolTxMetadata {
    fn from_row<'a>(row: &'a Row) -> Result<MemPoolTxMetadata, db_error> {
        let txid = Txid::from_column(row, "txid")?;
        let consensus_hash = ConsensusHash::from_column(row, "consensus_hash")?;
        let block_header_hash = BlockHeaderHash::from_column(row, "block_header_hash")?;
        let tx_fee = u64::from_column(row, "tx_fee")?;
        let block_height = u64::from_column(row, "height")?;
        let len = u64::from_column(row, "length")?;
        let accept_time = u64::from_column(row, "accept_time")?;
        let origin_address = StacksAddress::from_column(row, "origin_address")?;
        let origin_nonce = u64::from_column(row, "origin_nonce")?;
        let sponsor_address = StacksAddress::from_column(row, "sponsor_address")?;
        let sponsor_nonce = u64::from_column(row, "sponsor_nonce")?;
        let last_known_sponsor_nonce = u64::from_column(row, "last_known_sponsor_nonce")?;
        let last_known_origin_nonce = u64::from_column(row, "last_known_origin_nonce")?;

        Ok(MemPoolTxMetadata {
            txid,
            len,
            tx_fee,
            consensus_hash,
            block_header_hash,
            block_height,
            origin_address,
            origin_nonce,
            sponsor_address,
            sponsor_nonce,
            last_known_origin_nonce,
            last_known_sponsor_nonce,
            accept_time,
        })
    }
}

impl FromRow<MemPoolTxInfo> for MemPoolTxInfo {
    fn from_row<'a>(row: &'a Row) -> Result<MemPoolTxInfo, db_error> {
        let md = MemPoolTxMetadata::from_row(row)?;
        let tx_bytes: Vec<u8> = row.get_unwrap("tx");
        let tx = StacksTransaction::consensus_deserialize(&mut &tx_bytes[..])
            .map_err(|_e| db_error::ParseError)?;

        if tx.txid() != md.txid {
            return Err(db_error::ParseError);
        }

        Ok(MemPoolTxInfo {
            tx: tx,
            metadata: md,
        })
    }
}

impl FromRow<(u64, u64)> for (u64, u64) {
    fn from_row<'a>(row: &'a Row) -> Result<(u64, u64), db_error> {
        let t1: i64 = row.get_unwrap(0);
        let t2: i64 = row.get_unwrap(1);
        if t1 < 0 || t2 < 0 {
            return Err(db_error::ParseError);
        }
        Ok((t1 as u64, t2 as u64))
    }
}

const MEMPOOL_INITIAL_SCHEMA: &'static [&'static str] = &[
    r#"
    CREATE TABLE mempool(
        txid TEXT NOT NULL,
        origin_address TEXT NOT NULL,
        origin_nonce INTEGER NOT NULL,
        sponsor_address TEXT NOT NULL,
        sponsor_nonce INTEGER NOT NULL,
        tx_fee INTEGER NOT NULL,
        length INTEGER NOT NULL,
        consensus_hash TEXT NOT NULL,
        block_header_hash TEXT NOT NULL,
        height INTEGER NOT NULL,    -- stacks block height
        accept_time INTEGER NOT NULL,
        tx BLOB NOT NULL,
        PRIMARY KEY (txid),
        UNIQUE (origin_address, origin_nonce),
        UNIQUE (sponsor_address,sponsor_nonce)
    );
    "#,
    "CREATE INDEX by_txid ON mempool(txid);",
    "CREATE INDEX by_txid_and_height ON mempool(txid,height);",
    "CREATE INDEX by_sponsor ON mempool(sponsor_address, sponsor_nonce);",
    "CREATE INDEX by_origin ON mempool(origin_address, origin_nonce);",
    "CREATE INDEX by_timestamp ON mempool(accept_time);",
    "CREATE INDEX by_chaintip ON mempool(consensus_hash,block_header_hash);",
];

const MEMPOOL_SCHEMA_2_COST_ESTIMATOR: &'static [&'static str] = &[
    r#"
    CREATE TABLE fee_estimates(
        txid TEXT NOT NULL,
        fee_rate NUMBER,
        PRIMARY KEY (txid),
        FOREIGN KEY (txid) REFERENCES mempool (txid) ON DELETE CASCADE ON UPDATE CASCADE
    );
    "#,
    r#"
    ALTER TABLE mempool ADD COLUMN last_known_origin_nonce INTEGER;
    "#,
    r#"
    ALTER TABLE mempool ADD COLUMN last_known_sponsor_nonce INTEGER;
    "#,
    "CREATE INDEX fee_by_txid ON fee_estimates(txid);",
    r#"
    CREATE TABLE schema_version (version NUMBER, PRIMARY KEY (version));
    "#,
    r#"
    INSERT INTO schema_version (version) VALUES (2)
    "#,
];

const MEMPOOL_SCHEMA_3_BLOOM_STATE: &'static [&'static str] = &[
    r#"
    CREATE TABLE IF NOT EXISTS removed_txids(
        txid TEXT PRIMARY KEY NOT NULL,
        FOREIGN KEY(txid) REFERENCES mempool(txid) ON DELETE CASCADE
    );
    "#,
    r#"
    -- mapping between hash(local-seed,txid) and txid, used for randomized but efficient
    -- paging when streaming transactions out of the mempool.
    CREATE TABLE IF NOT EXISTS randomized_txids(
        txid TEXT PRIMARY KEY NOT NULL,
        hashed_txid TEXT NOT NULL,
        FOREIGN KEY(txid) REFERENCES mempool(txid) ON DELETE CASCADE
    );
    CREATE INDEX IF NOT EXISTS by_hashed_txid ON randomized_txids(txid,hashed_txid);
    "#,
    r#"
    INSERT INTO schema_version (version) VALUES (3)
    "#,
];

pub struct MemPoolDB {
    pub db: DBConn,
    path: String,
    admitter: MemPoolAdmitter,
    bloom_counter: BloomCounter<BloomNodeHasher>,
    max_tx_tags: u32,
    cost_estimator: Box<dyn CostEstimator>,
    metric: Box<dyn CostMetric>,
}

pub struct MemPoolTx<'a> {
    tx: DBTx<'a>,
    admitter: &'a mut MemPoolAdmitter,
    bloom_counter: Option<&'a mut BloomCounter<BloomNodeHasher>>,
}

impl<'a> Deref for MemPoolTx<'a> {
    type Target = DBTx<'a>;
    fn deref(&self) -> &DBTx<'a> {
        &self.tx
    }
}

impl<'a> DerefMut for MemPoolTx<'a> {
    fn deref_mut(&mut self) -> &mut DBTx<'a> {
        &mut self.tx
    }
}

impl<'a> MemPoolTx<'a> {
    pub fn new(
        tx: DBTx<'a>,
        admitter: &'a mut MemPoolAdmitter,
        bloom_counter: &'a mut BloomCounter<BloomNodeHasher>,
    ) -> MemPoolTx<'a> {
        MemPoolTx {
            tx,
            admitter,
            bloom_counter: Some(bloom_counter),
        }
    }

    pub fn with_bloom_state<F, R>(tx: &mut MemPoolTx<'a>, f: F) -> R
    where
        F: FnOnce(&mut DBTx<'a>, &mut BloomCounter<BloomNodeHasher>) -> R,
    {
        let mut bc = tx
            .bloom_counter
            .take()
            .expect("BUG: did not replace bloom filter");
        let res = f(&mut tx.tx, &mut bc);
        tx.bloom_counter.replace(bc);
        res
    }

    pub fn commit(self) -> Result<(), db_error> {
        self.tx.commit().map_err(db_error::SqliteError)
    }

    /// Remove all txids at the given height from the bloom counter.
    /// Used to clear out txids that are now outside the bloom counter's depth.
    fn prune_bloom_counter(&mut self, target_height: u64) -> Result<(), MemPoolRejection> {
        let sql = "SELECT a.txid FROM mempool AS a LEFT OUTER JOIN removed_txids AS b ON a.txid = b.txid WHERE b.txid IS NULL AND a.height = ?1";
        let args: &[&dyn ToSql] = &[&u64_to_sql(target_height)?];
        let txids: Vec<Txid> = query_rows(&self.tx, sql, args)?;
        let _num_txs = txids.len();

        test_debug!("Prune bloom counter from height {}", target_height);

        // keep borrow-checker happy
        MemPoolTx::with_bloom_state(self, |ref mut dbtx, ref mut bloom_counter| {
            for txid in txids.into_iter() {
                bloom_counter.remove_raw(dbtx, &txid.0)?;

                let sql = "INSERT OR REPLACE INTO removed_txids (txid) VALUES (?1)";
                let args: &[&dyn ToSql] = &[&txid];
                dbtx.execute(sql, args).map_err(db_error::SqliteError)?;
            }
            // help the type inference out
            let res: Result<(), db_error> = Ok(());
            res
        })?;

        test_debug!(
            "Pruned bloom filter at height {}: removed {} txs",
            target_height,
            _num_txs
        );
        Ok(())
    }

    /// Add the txid to the bloom counter in the mempool DB, optionally replacing a prior
    /// transaction (identified by prior_txid) if the bloom counter is full.
    /// If this is the first txid at this block height, then also garbage-collect the bloom counter to remove no-longer-recent transactions.
    /// If the bloom counter is saturated -- i.e. it represents more than MAX_BLOOM_COUNTER_TXS
    /// transactions -- then pick another transaction to evict from the bloom filter and return its txid.
    /// (Note that no transactions are ever removed from the mempool; we just don't prioritize them
    /// in the bloom filter).
    fn update_bloom_counter(
        &mut self,
        height: u64,
        txid: &Txid,
        prior_txid: Option<Txid>,
    ) -> Result<Option<Txid>, MemPoolRejection> {
        // is this the first-ever txid at this height?
        let sql = "SELECT 1 FROM mempool WHERE height = ?1";
        let args: &[&dyn ToSql] = &[&u64_to_sql(height)?];
        let present: Option<i64> = query_row(&self.tx, sql, args)?;
        if present.is_none() && height > (BLOOM_COUNTER_DEPTH as u64) {
            // this is the first-ever tx at this height.
            // which means, the bloom filter window has advanced.
            // which means, we need to remove all the txs that are now out of the window.
            self.prune_bloom_counter(height - (BLOOM_COUNTER_DEPTH as u64))?;
        }

        MemPoolTx::with_bloom_state(self, |ref mut dbtx, ref mut bloom_counter| {
            // remove replaced transaction
            if let Some(prior_txid) = prior_txid {
                bloom_counter.remove_raw(dbtx, &prior_txid.0)?;
            }

            // keep the bloom counter un-saturated -- remove at most one transaction from it to keep
            // the error rate at or below the target error rate
            let evict_txid = {
                let num_recents = MemPoolDB::get_num_recent_txs(&dbtx)?;
                if num_recents >= MAX_BLOOM_COUNTER_TXS.into() {
                    // for now, remove lowest-fee tx in the recent tx set.
                    // TODO: In the future, do it by lowest fee rate
                    let sql = "SELECT a.txid FROM mempool AS a LEFT OUTER JOIN removed_txids AS b ON a.txid = b.txid WHERE b.txid IS NULL AND a.height > ?1 ORDER BY a.tx_fee ASC LIMIT 1";
                    let args: &[&dyn ToSql] = &[&u64_to_sql(
                        height.saturating_sub(BLOOM_COUNTER_DEPTH as u64),
                    )?];
                    let evict_txid: Option<Txid> = query_row(&dbtx, sql, args)?;
                    if let Some(evict_txid) = evict_txid {
                        bloom_counter.remove_raw(dbtx, &evict_txid.0)?;

                        let sql = "INSERT OR REPLACE INTO removed_txids (txid) VALUES (?1)";
                        let args: &[&dyn ToSql] = &[&evict_txid];
                        dbtx.execute(sql, args).map_err(db_error::SqliteError)?;

                        Some(evict_txid)
                    } else {
                        None
                    }
                } else {
                    None
                }
            };

            // finally add the new transaction
            bloom_counter.insert_raw(dbtx, &txid.0)?;
            Ok(evict_txid)
        })
    }

    /// Add the txid to our randomized page order
    fn update_mempool_pager(&mut self, txid: &Txid) -> Result<(), MemPoolRejection> {
        let mut randomized_buff = self
            .bloom_counter
            .as_ref()
            .expect("BUG: did not instantiate bloom counter in mempool tx")
            .get_seed()
            .to_vec();
        randomized_buff.extend_from_slice(&txid.0);
        let hashed_txid = Txid(Sha512Trunc256Sum::from_data(&randomized_buff).0);

        let sql = "INSERT OR REPLACE INTO randomized_txids (txid,hashed_txid) VALUES (?1,?2)";
        let args: &[&dyn ToSql] = &[txid, &hashed_txid];

        self.execute(sql, args).map_err(db_error::SqliteError)?;

        Ok(())
    }
}

impl MemPoolTxInfo {
    pub fn from_tx(
        tx: StacksTransaction,
        consensus_hash: ConsensusHash,
        block_header_hash: BlockHeaderHash,
        block_height: u64,
    ) -> MemPoolTxInfo {
        let txid = tx.txid();
        let mut tx_data = vec![];
        tx.consensus_serialize(&mut tx_data)
            .expect("BUG: failed to serialize to vector");

        let origin_address = tx.origin_address();
        let origin_nonce = tx.get_origin_nonce();
        let (sponsor_address, sponsor_nonce) =
            if let (Some(addr), Some(nonce)) = (tx.sponsor_address(), tx.get_sponsor_nonce()) {
                (addr, nonce)
            } else {
                (origin_address.clone(), origin_nonce)
            };

        let metadata = MemPoolTxMetadata {
            txid,
            len: tx_data.len() as u64,
            tx_fee: tx.get_tx_fee(),
            consensus_hash,
            block_header_hash,
            block_height,
            origin_address,
            origin_nonce,
            sponsor_address,
            sponsor_nonce,
            accept_time: get_epoch_time_secs(),
            last_known_origin_nonce: None,
            last_known_sponsor_nonce: None,
        };
        MemPoolTxInfo { tx, metadata }
    }
}

impl MemPoolDB {
    fn instantiate_mempool_db(conn: &mut DBConn) -> Result<(), db_error> {
        let mut tx = tx_begin_immediate(conn)?;

        // create initial mempool tables
        for cmd in MEMPOOL_INITIAL_SCHEMA {
            tx.execute_batch(cmd).map_err(db_error::SqliteError)?;
        }

        // apply all migrations
        MemPoolDB::apply_schema_migrations(&mut tx)?;

        tx.commit().map_err(db_error::SqliteError)?;
        Ok(())
    }

    /// Load the schema version from the database, if it's new enough to have such a version.
    /// Returns Some(version) if a version can be loaded; None if not.
    fn get_schema_version(conn: &DBConn) -> Result<Option<i64>, db_error> {
        let is_versioned = table_exists(conn, "schema_version")?;
        if !is_versioned {
            return Ok(None);
        }

        let version = conn
            .query_row(
                "SELECT MAX(version) FROM schema_version",
                rusqlite::NO_PARAMS,
                |row| row.get(0),
            )
            .optional()?;

        Ok(version)
    }

    /// Apply all schema migrations up to the latest schema.
    fn apply_schema_migrations(tx: &mut DBTx) -> Result<(), db_error> {
        loop {
            let version = MemPoolDB::get_schema_version(&tx)?.unwrap_or(1);
            match version {
                1 => {
                    MemPoolDB::instantiate_cost_estimator(tx)?;
                }
                2 => {
                    MemPoolDB::instantiate_bloom_state(tx)?;
                }
                3 => {
                    break;
                }
                _ => {
                    panic!("Unknown schema version {}", version);
                }
            }
        }
        Ok(())
    }

    /// Instantiate the on-disk counting bloom filter
    fn instantiate_bloom_state(tx: &mut DBTx) -> Result<(), db_error> {
        let node_hasher = BloomNodeHasher::new_random();
        let _ = BloomCounter::new(
            tx,
            BLOOM_COUNTER_TABLE,
            BLOOM_COUNTER_ERROR_RATE,
            MAX_BLOOM_COUNTER_TXS,
            node_hasher,
        )?;

        for cmd in MEMPOOL_SCHEMA_3_BLOOM_STATE {
            tx.execute_batch(cmd).map_err(db_error::SqliteError)?;
        }
        Ok(())
    }

    /// Instantiate the cost estimator schema
    fn instantiate_cost_estimator(tx: &DBTx) -> Result<(), db_error> {
        for sql_exec in MEMPOOL_SCHEMA_2_COST_ESTIMATOR {
            tx.execute_batch(sql_exec)?;
        }

        Ok(())
    }

    pub fn db_path(chainstate_root_path: &str) -> Result<String, db_error> {
        let mut path = PathBuf::from(chainstate_root_path);

        path.push("mempool.sqlite");
        path.to_str()
            .ok_or_else(|| db_error::ParseError)
            .map(String::from)
    }

    #[cfg(test)]
    pub fn open_test(
        mainnet: bool,
        chain_id: u32,
        chainstate_path: &str,
    ) -> Result<MemPoolDB, db_error> {
        let estimator = Box::new(UnitEstimator);
        let metric = Box::new(UnitMetric);
        MemPoolDB::open(mainnet, chain_id, chainstate_path, estimator, metric)
    }

    /// Open the mempool db within the chainstate directory.
    /// The chainstate must be instantiated already.
    pub fn open(
        mainnet: bool,
        chain_id: u32,
        chainstate_path: &str,
        cost_estimator: Box<dyn CostEstimator>,
        metric: Box<dyn CostMetric>,
    ) -> Result<MemPoolDB, db_error> {
        match fs::metadata(chainstate_path) {
            Ok(md) => {
                if !md.is_dir() {
                    return Err(db_error::NotFoundError);
                }
            }
            Err(_e) => {
                return Err(db_error::NotFoundError);
            }
        }

        let (chainstate, _) = StacksChainState::open(mainnet, chain_id, chainstate_path)
            .map_err(|e| db_error::Other(format!("Failed to open chainstate: {:?}", &e)))?;

        let admitter = MemPoolAdmitter::new(BlockHeaderHash([0u8; 32]), ConsensusHash([0u8; 20]));

        let db_path = MemPoolDB::db_path(&chainstate.root_path)?;

        let mut create_flag = false;
        let open_flags = if fs::metadata(&db_path).is_err() {
            // need to create
            create_flag = true;
            OpenFlags::SQLITE_OPEN_READ_WRITE | OpenFlags::SQLITE_OPEN_CREATE
        } else {
            // can just open
            OpenFlags::SQLITE_OPEN_READ_WRITE
        };

        let mut conn = sqlite_open(&db_path, open_flags, true)?;
        if create_flag {
            // instantiate!
            MemPoolDB::instantiate_mempool_db(&mut conn)?;
        } else {
            let mut tx = tx_begin_immediate(&mut conn)?;
            MemPoolDB::apply_schema_migrations(&mut tx)?;
            tx.commit().map_err(db_error::SqliteError)?;
        }

        let bloom_counter = BloomCounter::<BloomNodeHasher>::try_load(&conn, BLOOM_COUNTER_TABLE)?
            .ok_or(db_error::Other(format!("Failed to load bloom counter")))?;

        Ok(MemPoolDB {
            db: conn,
            path: db_path,
            admitter: admitter,
            bloom_counter,
            max_tx_tags: DEFAULT_MAX_TX_TAGS,
            cost_estimator,
            metric,
        })
    }

    pub fn reset_last_known_nonces(&mut self) -> Result<(), db_error> {
        let sql =
            "UPDATE mempool SET last_known_origin_nonce = NULL, last_known_sponsor_nonce = NULL";
        self.db.execute(sql, rusqlite::NO_PARAMS)?;
        Ok(())
    }

    fn bump_last_known_nonces(&self, address: &StacksAddress) -> Result<(), db_error> {
        let query_by = address.to_string();

        let sql = "UPDATE mempool SET last_known_origin_nonce = last_known_origin_nonce + 1
                   WHERE origin_address = ? AND last_known_origin_nonce IS NOT NULL";
        self.db.execute(sql, &[&query_by])?;

        let sql = "UPDATE mempool SET last_known_sponsor_nonce = last_known_sponsor_nonce + 1
                   WHERE sponsor_address = ? AND last_known_sponsor_nonce IS NOT NULL";
        self.db.execute(sql, &[&query_by])?;
        Ok(())
    }

    fn update_last_known_nonces(
        &self,
        address: &StacksAddress,
        nonce: u64,
    ) -> Result<(), db_error> {
        let addr_str = address.to_string();
        let nonce_i64 = u64_to_sql(nonce)?;

        let sql = "UPDATE mempool SET last_known_origin_nonce = ? WHERE origin_address = ?";
        self.db
            .execute(sql, rusqlite::params![nonce_i64, &addr_str])?;

        let sql = "UPDATE mempool SET last_known_sponsor_nonce = ? WHERE sponsor_address = ?";
        self.db
            .execute(sql, rusqlite::params![nonce_i64, &addr_str])?;

        Ok(())
    }

    /// Select the next TX to consider from the pool of transactions without cost estimates.
    /// If a transaction is found, returns Some object containing the transaction and a boolean indicating
    ///  whether or not the miner should propagate transaction receipts back to the estimator.
    fn get_next_tx_to_consider_no_estimate(
        &self,
    ) -> Result<Option<(MemPoolTxInfo, bool)>, db_error> {
        let select_no_estimate = "SELECT * FROM mempool LEFT JOIN fee_estimates as f ON mempool.txid = f.txid WHERE
                   ((origin_nonce = last_known_origin_nonce AND
                     sponsor_nonce = last_known_sponsor_nonce) OR (last_known_origin_nonce is NULL) OR (last_known_sponsor_nonce is NULL))
                   AND f.fee_rate IS NULL ORDER BY tx_fee DESC LIMIT 1";
        query_row(&self.db, select_no_estimate, rusqlite::NO_PARAMS)
            .map(|opt_tx| opt_tx.map(|tx| (tx, true)))
    }

    /// Select the next TX to consider from the pool of transactions with cost estimates.
    /// If a transaction is found, returns Some object containing the transaction and a boolean indicating
    ///  whether or not the miner should propagate transaction receipts back to the estimator.
    fn get_next_tx_to_consider_with_estimate(
        &self,
    ) -> Result<Option<(MemPoolTxInfo, bool)>, db_error> {
        let select_estimate = "SELECT * FROM mempool LEFT OUTER JOIN fee_estimates as f ON mempool.txid = f.txid WHERE
                   ((origin_nonce = last_known_origin_nonce AND
                     sponsor_nonce = last_known_sponsor_nonce) OR (last_known_origin_nonce is NULL) OR (last_known_sponsor_nonce is NULL))
                   AND f.fee_rate IS NOT NULL ORDER BY f.fee_rate DESC LIMIT 1";
        query_row(&self.db, select_estimate, rusqlite::NO_PARAMS)
            .map(|opt_tx| opt_tx.map(|tx| (tx, false)))
    }

    /// * `start_with_no_estimate` - Pass `true` to make this function
    ///   start by considering transactions without a cost
    ///   estimate, and if none are found, use transactions with a cost estimate.
    ///   Pass `false` for the opposite behavior.
    fn get_next_tx_to_consider(
        &self,
        start_with_no_estimate: bool,
    ) -> Result<ConsiderTransactionResult, db_error> {
        let (next_tx, update_estimate): (MemPoolTxInfo, bool) = if start_with_no_estimate {
            match self.get_next_tx_to_consider_no_estimate()? {
                Some(result) => result,
                None => match self.get_next_tx_to_consider_with_estimate()? {
                    Some(result) => result,
                    None => return Ok(ConsiderTransactionResult::NoTransactions),
                },
            }
        } else {
            match self.get_next_tx_to_consider_with_estimate()? {
                Some(result) => result,
                None => match self.get_next_tx_to_consider_no_estimate()? {
                    Some(result) => result,
                    None => return Ok(ConsiderTransactionResult::NoTransactions),
                },
            }
        };

        let mut needs_nonces = vec![];
        if next_tx.metadata.last_known_origin_nonce.is_none() {
            needs_nonces.push(next_tx.metadata.origin_address);
        }
        if next_tx.metadata.last_known_sponsor_nonce.is_none() {
            needs_nonces.push(next_tx.metadata.sponsor_address);
        }

        if !needs_nonces.is_empty() {
            Ok(ConsiderTransactionResult::UpdateNonces(needs_nonces))
        } else {
            Ok(ConsiderTransactionResult::Consider(ConsiderTransaction {
                tx: next_tx,
                update_estimate,
            }))
        }
    }

    /// Find the origin addresses who have sent the highest-fee transactions
    fn find_origin_addresses_by_descending_fees(
        &self,
        start_height: i64,
        end_height: i64,
        min_fees: u64,
        offset: u32,
        count: u32,
    ) -> Result<Vec<StacksAddress>, db_error> {
        let sql = "SELECT DISTINCT origin_address FROM mempool WHERE height > ?1 AND height <= ?2 AND tx_fee >= ?3
                   ORDER BY tx_fee DESC LIMIT ?4 OFFSET ?5";
        let args: &[&dyn ToSql] = &[
            &start_height,
            &end_height,
            &u64_to_sql(min_fees)?,
            &count,
            &offset,
        ];
        query_row_columns(self.conn(), sql, args, "origin_address")
    }

    /// Add estimated fee rates to the mempool rate table using
    /// the mempool's configured `CostMetric` and `CostEstimator`. Will update
    /// at most `max_updates` entries in the database before returning.
    ///
    /// Returns `Ok(number_updated)` on success
    pub fn estimate_tx_rates(
        &mut self,
        max_updates: u32,
        block_limit: &ExecutionCost,
        stacks_epoch_id: &StacksEpochId,
    ) -> Result<u32, db_error> {
        let sql_tx = tx_begin_immediate(&mut self.db)?;
        let txs: Vec<MemPoolTxInfo> = query_rows(
            &sql_tx,
            "SELECT * FROM mempool as m LEFT OUTER JOIN fee_estimates as f ON
                               m.txid = f.txid WHERE f.fee_rate IS NULL LIMIT ?",
            &[max_updates],
        )?;
        let mut updated = 0;
        for tx_to_estimate in txs {
            let txid = tx_to_estimate.tx.txid();
            let estimator_result = cost_estimates::estimate_fee_rate(
                &tx_to_estimate.tx,
                self.cost_estimator.as_ref(),
                self.metric.as_ref(),
                block_limit,
                stacks_epoch_id,
            );
            let fee_rate_f64 = match estimator_result {
                Ok(x) => Some(x),
                Err(EstimatorError::NoEstimateAvailable) => continue,
                Err(e) => {
                    warn!("Error while estimating mempool tx rate";
                          "txid" => %txid,
                          "error" => ?e);
                    continue;
                }
            };

            sql_tx.execute(
                "INSERT OR REPLACE INTO fee_estimates(txid, fee_rate) VALUES (?, ?)",
                rusqlite::params![&txid, fee_rate_f64],
            )?;
            updated += 1;
        }

        sql_tx.commit()?;

        Ok(updated)
    }

    ///
    /// Iterate over candidates in the mempool
    ///  `todo` will be called once for each transaction whose origin nonce is equal
    ///  to the origin account's nonce. At most one transaction per origin will be
    ///  considered by this method, and transactions will be considered in
    ///  highest-fee-first order.  This method is interruptable -- in the `settings` struct, the
    ///  caller may choose how long to spend iterating before this method stops.
    ///
    ///  Returns the number of transactions considered on success.
    pub fn iterate_candidates<F, E, C>(
        &mut self,
        clarity_tx: &mut C,
        _tip_height: u64,
        settings: MemPoolWalkSettings,
        mut todo: F,
    ) -> Result<u64, E>
    where
        C: ClarityConnection,
        F: FnMut(&mut C, &ConsiderTransaction, &mut dyn CostEstimator) -> Result<bool, E>,
        E: From<db_error> + From<ChainstateError>,
    {
        let start_time = Instant::now();
        let mut total_considered = 0;

        debug!("Mempool walk for {}ms", settings.max_walk_time_ms,);

        let tx_consideration_sampler = Uniform::new(0, 100);
        let mut rng = rand::thread_rng();
        let mut remember_start_with_estimate = None;

        loop {
            if start_time.elapsed().as_millis() > settings.max_walk_time_ms as u128 {
                debug!("Mempool iteration deadline exceeded";
                       "deadline_ms" => settings.max_walk_time_ms);
                break;
            }

            let start_with_no_estimate = remember_start_with_estimate.unwrap_or_else(|| {
                tx_consideration_sampler.sample(&mut rng) < settings.consider_no_estimate_tx_prob
            });

            match self.get_next_tx_to_consider(start_with_no_estimate)? {
                ConsiderTransactionResult::NoTransactions => {
                    debug!("No more transactions to consider in mempool");
                    break;
                }
                ConsiderTransactionResult::UpdateNonces(addresses) => {
                    // if we need to update the nonce for the considered transaction,
                    //  use the last value of start_with_no_estimate on the next loop
                    remember_start_with_estimate = Some(start_with_no_estimate);
                    let mut last_addr = None;
                    for address in addresses.into_iter() {
                        debug!("Update nonce"; "address" => %address);
                        // do not recheck nonces if the sponsor == origin
                        if last_addr.as_ref() == Some(&address) {
                            continue;
                        }
                        let min_nonce =
                            StacksChainState::get_account(clarity_tx, &address.clone().into())
                                .nonce;

                        self.update_last_known_nonces(&address, min_nonce)?;
                        last_addr = Some(address)
                    }
                }
                ConsiderTransactionResult::Consider(consider) => {
                    // if we actually consider the chosen transaction,
                    //  compute a new start_with_no_estimate on the next loop
                    remember_start_with_estimate = None;
                    debug!("Consider mempool transaction";
                           "txid" => %consider.tx.tx.txid(),
                           "origin_addr" => %consider.tx.metadata.origin_address,
                           "sponsor_addr" => %consider.tx.metadata.sponsor_address,
                           "accept_time" => consider.tx.metadata.accept_time,
                           "tx_fee" => consider.tx.metadata.tx_fee,
                           "size" => consider.tx.metadata.len);
                    total_considered += 1;

                    if !todo(clarity_tx, &consider, self.cost_estimator.as_mut())? {
                        debug!("Mempool iteration early exit from iterator");
                        break;
                    }

                    self.bump_last_known_nonces(&consider.tx.metadata.origin_address)?;
                    if consider.tx.tx.auth.is_sponsored() {
                        self.bump_last_known_nonces(&consider.tx.metadata.sponsor_address)?;
                    }
                }
            }
        }

        debug!(
            "Mempool iteration finished";
            "considered_txs" => total_considered,
            "elapsed_ms" => start_time.elapsed().as_millis()
        );
        Ok(total_considered)
    }

    pub fn conn(&self) -> &DBConn {
        &self.db
    }

    pub fn tx_begin<'a>(&'a mut self) -> Result<MemPoolTx<'a>, db_error> {
        let tx = tx_begin_immediate(&mut self.db)?;
        Ok(MemPoolTx::new(
            tx,
            &mut self.admitter,
            &mut self.bloom_counter,
        ))
    }

    pub fn db_has_tx(conn: &DBConn, txid: &Txid) -> Result<bool, db_error> {
        query_row(
            conn,
            "SELECT 1 FROM mempool WHERE txid = ?1",
            &[txid as &dyn ToSql],
        )
        .and_then(|row_opt: Option<i64>| Ok(row_opt.is_some()))
    }

    pub fn get_tx(conn: &DBConn, txid: &Txid) -> Result<Option<MemPoolTxInfo>, db_error> {
        query_row(
            conn,
            "SELECT * FROM mempool WHERE txid = ?1",
            &[txid as &dyn ToSql],
        )
    }

    /// Get all transactions across all tips
    #[cfg(test)]
    pub fn get_all_txs(conn: &DBConn) -> Result<Vec<MemPoolTxInfo>, db_error> {
        let sql = "SELECT * FROM mempool";
        let rows = query_rows::<MemPoolTxInfo, _>(conn, &sql, NO_PARAMS)?;
        Ok(rows)
    }

    /// Get all transactions at a specific block
    #[cfg(test)]
    pub fn get_num_tx_at_block(
        conn: &DBConn,
        consensus_hash: &ConsensusHash,
        block_header_hash: &BlockHeaderHash,
    ) -> Result<usize, db_error> {
        let sql = "SELECT * FROM mempool WHERE consensus_hash = ?1 AND block_header_hash = ?2";
        let args: &[&dyn ToSql] = &[consensus_hash, block_header_hash];
        let rows = query_rows::<MemPoolTxInfo, _>(conn, &sql, args)?;
        Ok(rows.len())
    }

    /// Get all transactions at a particular timestamp on a given chain tip.
    /// Order them by origin nonce.
    pub fn get_txs_at(
        conn: &DBConn,
        consensus_hash: &ConsensusHash,
        block_header_hash: &BlockHeaderHash,
        timestamp: u64,
    ) -> Result<Vec<MemPoolTxInfo>, db_error> {
        let sql = "SELECT * FROM mempool WHERE accept_time = ?1 AND consensus_hash = ?2 AND block_header_hash = ?3 ORDER BY origin_nonce ASC";
        let args: &[&dyn ToSql] = &[&u64_to_sql(timestamp)?, consensus_hash, block_header_hash];
        let rows = query_rows::<MemPoolTxInfo, _>(conn, &sql, args)?;
        Ok(rows)
    }

    /// Given a chain tip, find the highest block-height from _before_ this tip
    pub fn get_previous_block_height(conn: &DBConn, height: u64) -> Result<Option<u64>, db_error> {
        let sql = "SELECT height FROM mempool WHERE height < ?1 ORDER BY height DESC LIMIT 1";
        let args: &[&dyn ToSql] = &[&u64_to_sql(height)?];
        query_row(conn, sql, args)
    }

    /// Get a number of transactions after a given timestamp on a given chain tip.
    pub fn get_txs_after(
        conn: &DBConn,
        consensus_hash: &ConsensusHash,
        block_header_hash: &BlockHeaderHash,
        timestamp: u64,
        count: u64,
    ) -> Result<Vec<MemPoolTxInfo>, db_error> {
        let sql = "SELECT * FROM mempool WHERE accept_time >= ?1 AND consensus_hash = ?2 AND block_header_hash = ?3 ORDER BY tx_fee DESC LIMIT ?4";
        let args: &[&dyn ToSql] = &[
            &u64_to_sql(timestamp)?,
            consensus_hash,
            block_header_hash,
            &u64_to_sql(count)?,
        ];
        let rows = query_rows::<MemPoolTxInfo, _>(conn, &sql, args)?;
        Ok(rows)
    }

    /// Get a transaction's metadata, given address and nonce, and whether the address is used as a sponsor or an origin.
    /// Faster than getting the MemPoolTxInfo, since no deserialization will be needed.
    /// Used to see if there exists a transaction with this info, so as to implement replace-by-fee
    pub fn get_tx_metadata_by_address(
        conn: &DBConn,
        is_origin: bool,
        addr: &StacksAddress,
        nonce: u64,
    ) -> Result<Option<MemPoolTxMetadata>, db_error> {
        let sql = format!(
            "SELECT 
                          txid,
                          origin_address,
                          origin_nonce,
                          sponsor_address,
                          sponsor_nonce,
                          tx_fee,
                          length,
                          consensus_hash,
                          block_header_hash,
                          height,
                          accept_time,
                          last_known_sponsor_nonce,
                          last_known_origin_nonce
                          FROM mempool WHERE {0}_address = ?1 AND {0}_nonce = ?2",
            if is_origin { "origin" } else { "sponsor" }
        );
        let args: &[&dyn ToSql] = &[&addr.to_string(), &u64_to_sql(nonce)?];
        query_row(conn, &sql, args)
    }

    fn are_blocks_in_same_fork(
        chainstate: &mut StacksChainState,
        first_consensus_hash: &ConsensusHash,
        first_stacks_block: &BlockHeaderHash,
        second_consensus_hash: &ConsensusHash,
        second_stacks_block: &BlockHeaderHash,
    ) -> Result<bool, db_error> {
        let first_block = StacksBlockId::new(first_consensus_hash, first_stacks_block);
        let second_block = StacksBlockId::new(second_consensus_hash, second_stacks_block);
        // short circuit equality
        if second_block == first_block {
            return Ok(true);
        }

        let headers_conn = &chainstate
            .index_conn()
            .map_err(|_e| db_error::Other("ChainstateError".to_string()))?;
        let height_of_first_with_second_tip =
            headers_conn.get_ancestor_block_height(&second_block, &first_block)?;
        let height_of_second_with_first_tip =
            headers_conn.get_ancestor_block_height(&first_block, &second_block)?;

        match (
            height_of_first_with_second_tip,
            height_of_second_with_first_tip,
        ) {
            (None, None) => Ok(false),
            (_, _) => Ok(true),
        }
    }

    /// Add a transaction to the mempool.  If it already exists, then replace it if the given fee
    /// is higher than the one that's already there.
    /// Carry out the mempool admission test before adding.
    /// Don't call directly; use submit().
    /// This is `pub` only for testing.
    pub fn try_add_tx(
        tx: &mut MemPoolTx,
        chainstate: &mut StacksChainState,
        consensus_hash: &ConsensusHash,
        block_header_hash: &BlockHeaderHash,
        txid: Txid,
        tx_bytes: Vec<u8>,
        tx_fee: u64,
        height: u64,
        origin_address: &StacksAddress,
        origin_nonce: u64,
        sponsor_address: &StacksAddress,
        sponsor_nonce: u64,
        event_observer: Option<&dyn MemPoolEventDispatcher>,
    ) -> Result<(), MemPoolRejection> {
        let length = tx_bytes.len() as u64;

        // do we already have txs with either the same origin nonce or sponsor nonce ?
        let prior_tx = {
            match MemPoolDB::get_tx_metadata_by_address(tx, true, origin_address, origin_nonce)? {
                Some(prior_tx) => Some(prior_tx),
                None => MemPoolDB::get_tx_metadata_by_address(
                    tx,
                    false,
                    sponsor_address,
                    sponsor_nonce,
                )?,
            }
        };

        let mut replace_reason = MemPoolDropReason::REPLACE_BY_FEE;

        // if so, is this a replace-by-fee? or a replace-in-chain-tip?
        let add_tx = if let Some(ref prior_tx) = prior_tx {
            if tx_fee > prior_tx.tx_fee {
                // is this a replace-by-fee ?
                debug!(
                    "Can replace {} with {} for {},{} by fee ({} < {})",
                    &prior_tx.txid, &txid, origin_address, origin_nonce, &prior_tx.tx_fee, &tx_fee
                );
                replace_reason = MemPoolDropReason::REPLACE_BY_FEE;
                true
            } else if !MemPoolDB::are_blocks_in_same_fork(
                chainstate,
                &prior_tx.consensus_hash,
                &prior_tx.block_header_hash,
                consensus_hash,
                block_header_hash,
            )? {
                // is this a replace-across-fork ?
                debug!(
                    "Can replace {} with {} for {},{} across fork",
                    &prior_tx.txid, &txid, origin_address, origin_nonce
                );
                replace_reason = MemPoolDropReason::REPLACE_ACROSS_FORK;
                true
            } else {
                // there's a >= fee tx in this fork, cannot add
                info!("TX conflicts with sponsor/origin nonce in same fork with >= fee";
                      "new_txid" => %txid, 
                      "old_txid" => %prior_tx.txid,
                      "origin_addr" => %origin_address,
                      "origin_nonce" => origin_nonce,
                      "sponsor_addr" => %sponsor_address,
                      "sponsor_nonce" => sponsor_nonce,
                      "new_fee" => tx_fee,
                      "old_fee" => prior_tx.tx_fee);
                false
            }
        } else {
            // no conflicting TX with this origin/sponsor, go ahead and add
            true
        };

        if !add_tx {
            return Err(MemPoolRejection::ConflictingNonceInMempool);
        }

        tx.update_bloom_counter(height, &txid, prior_tx.as_ref().map(|tx| tx.txid.clone()))?;

        let sql = "INSERT OR REPLACE INTO mempool (
            txid,
            origin_address,
            origin_nonce,
            sponsor_address,
            sponsor_nonce,
            tx_fee,
            length,
            consensus_hash,
            block_header_hash,
            height,
            accept_time,
            tx)
            VALUES (?1, ?2, ?3, ?4, ?5, ?6, ?7, ?8, ?9, ?10, ?11, ?12)";

        let args: &[&dyn ToSql] = &[
            &txid,
            &origin_address.to_string(),
            &u64_to_sql(origin_nonce)?,
            &sponsor_address.to_string(),
            &u64_to_sql(sponsor_nonce)?,
            &u64_to_sql(tx_fee)?,
            &u64_to_sql(length)?,
            consensus_hash,
            block_header_hash,
            &u64_to_sql(height)?,
            &u64_to_sql(get_epoch_time_secs())?,
            &tx_bytes,
        ];

        tx.execute(sql, args)
            .map_err(|e| MemPoolRejection::DBError(db_error::SqliteError(e)))?;

        tx.update_mempool_pager(&txid)?;

        // broadcast drop event if a tx is being replaced
        if let (Some(prior_tx), Some(event_observer)) = (prior_tx, event_observer) {
            event_observer.mempool_txs_dropped(vec![prior_tx.txid], replace_reason);
        };

        Ok(())
    }

    /// Garbage-collect the mempool.  Remove transactions that have a given number of
    /// confirmations.
    pub fn garbage_collect(
        tx: &mut MemPoolTx,
        min_height: u64,
        event_observer: Option<&dyn MemPoolEventDispatcher>,
    ) -> Result<(), db_error> {
        let args: &[&dyn ToSql] = &[&u64_to_sql(min_height)?];

        if let Some(event_observer) = event_observer {
            let sql = "SELECT txid FROM mempool WHERE height < ?1";
            let txids = query_rows(tx, sql, args)?;
            event_observer.mempool_txs_dropped(txids, MemPoolDropReason::STALE_COLLECT);
        }

        let sql = "DELETE FROM mempool WHERE height < ?1";

        tx.execute(sql, args)?;
        increment_stx_mempool_gc();
        Ok(())
    }

    #[cfg(test)]
    pub fn clear_before_height(&mut self, min_height: u64) -> Result<(), db_error> {
        let mut tx = self.tx_begin()?;
        MemPoolDB::garbage_collect(&mut tx, min_height, None)?;
        tx.commit()?;
        Ok(())
    }

    /// Scan the chain tip for all available transactions (but do not remove them!)
    pub fn poll(
        &mut self,
        consensus_hash: &ConsensusHash,
        block_hash: &BlockHeaderHash,
    ) -> Vec<StacksTransaction> {
        test_debug!("Mempool poll at {}/{}", consensus_hash, block_hash);
        MemPoolDB::get_txs_after(
            &self.db,
            consensus_hash,
            block_hash,
            0,
            (i64::MAX - 1) as u64,
        )
        .unwrap_or(vec![])
        .into_iter()
        .map(|tx_info| {
            test_debug!(
                "Mempool poll {} at {}/{}",
                &tx_info.tx.txid(),
                consensus_hash,
                block_hash
            );
            tx_info.tx
        })
        .collect()
    }

    /// Submit a transaction to the mempool at a particular chain tip.
    fn tx_submit(
        mempool_tx: &mut MemPoolTx,
        chainstate: &mut StacksChainState,
        consensus_hash: &ConsensusHash,
        block_hash: &BlockHeaderHash,
        tx: &StacksTransaction,
        do_admission_checks: bool,
        event_observer: Option<&dyn MemPoolEventDispatcher>,
        fee_rate_estimate: Option<f64>,
    ) -> Result<(), MemPoolRejection> {
        test_debug!(
            "Mempool submit {} at {}/{}",
            tx.txid(),
            consensus_hash,
            block_hash
        );

        let height = match chainstate.get_stacks_block_height(consensus_hash, block_hash) {
            Ok(Some(h)) => h,
            Ok(None) => {
                if *consensus_hash == FIRST_BURNCHAIN_CONSENSUS_HASH {
                    0
                } else {
                    return Err(MemPoolRejection::NoSuchChainTip(
                        consensus_hash.clone(),
                        block_hash.clone(),
                    ));
                }
            }
            Err(e) => {
                return Err(MemPoolRejection::Other(format!(
                    "Failed to load chain tip: {:?}",
                    &e
                )));
            }
        };

        let txid = tx.txid();
        let mut tx_data = vec![];
        tx.consensus_serialize(&mut tx_data)
            .map_err(MemPoolRejection::SerializationFailure)?;

        let len = tx_data.len() as u64;
        let tx_fee = tx.get_tx_fee();
        let origin_address = tx.origin_address();
        let origin_nonce = tx.get_origin_nonce();
        let (sponsor_address, sponsor_nonce) =
            if let (Some(addr), Some(nonce)) = (tx.sponsor_address(), tx.get_sponsor_nonce()) {
                (addr, nonce)
            } else {
                (origin_address.clone(), origin_nonce)
            };

        if do_admission_checks {
            mempool_tx
                .admitter
                .set_block(&block_hash, (*consensus_hash).clone());
            mempool_tx.admitter.will_admit_tx(chainstate, tx, len)?;
        }

        MemPoolDB::try_add_tx(
            mempool_tx,
            chainstate,
            &consensus_hash,
            &block_hash,
            txid.clone(),
            tx_data,
            tx_fee,
            height,
            &origin_address,
            origin_nonce,
            &sponsor_address,
            sponsor_nonce,
            event_observer,
        )?;

        mempool_tx
            .execute(
                "INSERT OR REPLACE INTO fee_estimates(txid, fee_rate) VALUES (?, ?)",
                rusqlite::params![&txid, fee_rate_estimate],
            )
            .map_err(db_error::from)?;

        if let Err(e) = monitoring::mempool_accepted(&txid, &chainstate.root_path) {
            warn!("Failed to monitor TX receive: {:?}", e; "txid" => %txid);
        }

        Ok(())
    }

    /// One-shot submit
    pub fn submit(
        &mut self,
        chainstate: &mut StacksChainState,
        consensus_hash: &ConsensusHash,
        block_hash: &BlockHeaderHash,
        tx: &StacksTransaction,
        event_observer: Option<&dyn MemPoolEventDispatcher>,
        block_limit: &ExecutionCost,
        stacks_epoch_id: &StacksEpochId,
    ) -> Result<(), MemPoolRejection> {
        let estimator_result = cost_estimates::estimate_fee_rate(
            tx,
            self.cost_estimator.as_ref(),
            self.metric.as_ref(),
            block_limit,
            stacks_epoch_id,
        );

        let mut mempool_tx = self.tx_begin().map_err(MemPoolRejection::DBError)?;

        let fee_rate = match estimator_result {
            Ok(x) => Some(x),
            Err(EstimatorError::NoEstimateAvailable) => None,
            Err(e) => {
                warn!("Error while estimating mempool tx rate";
                      "txid" => %tx.txid(),
                      "error" => ?e);
                return Err(MemPoolRejection::EstimatorError(e));
            }
        };

        MemPoolDB::tx_submit(
            &mut mempool_tx,
            chainstate,
            consensus_hash,
            block_hash,
            tx,
            true,
            event_observer,
            fee_rate,
        )?;
        mempool_tx.commit().map_err(MemPoolRejection::DBError)?;
        Ok(())
    }

    /// Directly submit to the mempool, and don't do any admissions checks.
    /// This method is only used during testing, but because it is used by the
    ///  integration tests, it cannot be marked #[cfg(test)].
    pub fn submit_raw(
        &mut self,
        chainstate: &mut StacksChainState,
        consensus_hash: &ConsensusHash,
        block_hash: &BlockHeaderHash,
        tx_bytes: Vec<u8>,
        block_limit: &ExecutionCost,
        stacks_epoch_id: &StacksEpochId,
    ) -> Result<(), MemPoolRejection> {
        let tx = StacksTransaction::consensus_deserialize(&mut &tx_bytes[..])
            .map_err(MemPoolRejection::DeserializationFailure)?;

        let estimator_result = cost_estimates::estimate_fee_rate(
            &tx,
            self.cost_estimator.as_ref(),
            self.metric.as_ref(),
            block_limit,
            stacks_epoch_id,
        );

        let mut mempool_tx = self.tx_begin().map_err(MemPoolRejection::DBError)?;

        let fee_rate = match estimator_result {
            Ok(x) => Some(x),
            Err(EstimatorError::NoEstimateAvailable) => None,
            Err(e) => {
                warn!("Error while estimating mempool tx rate";
                      "txid" => %tx.txid(),
                      "error" => ?e);
                return Err(MemPoolRejection::Other(
                    "Failed to estimate mempool tx rate".into(),
                ));
            }
        };

        MemPoolDB::tx_submit(
            &mut mempool_tx,
            chainstate,
            consensus_hash,
            block_hash,
            &tx,
            false,
            None,
            fee_rate,
        )?;
        mempool_tx.commit().map_err(MemPoolRejection::DBError)?;
        Ok(())
    }

    /// Drop transactions from the mempool
    pub fn drop_txs(&mut self, txids: &[Txid]) -> Result<(), db_error> {
        let mempool_tx = self.tx_begin()?;
        let sql = "DELETE FROM mempool WHERE txid = ?";
        for txid in txids.iter() {
            mempool_tx.execute(sql, &[txid])?;
        }
        mempool_tx.commit()?;
        Ok(())
    }

    #[cfg(test)]
    pub fn dump_txs(&self) {
        let sql = "SELECT * FROM mempool";
        let txs: Vec<MemPoolTxMetadata> = query_rows(&self.db, sql, NO_PARAMS).unwrap();

        eprintln!("{:#?}", txs);
    }

    /// Do we have a transaction?
    pub fn has_tx(&self, txid: &Txid) -> bool {
        match MemPoolDB::db_has_tx(self.conn(), txid) {
            Ok(b) => {
                if b {
                    test_debug!("Mempool tx already present: {}", txid);
                }
                b
            }
            Err(e) => {
                warn!("Failed to query txid: {:?}", &e);
                false
            }
        }
    }
<<<<<<< HEAD
}

#[cfg(test)]
mod tests {
    use address::AddressHashMode;
    use burnchains::Address;
    use chainstate::burn::ConsensusHash;
    use chainstate::stacks::db::test::chainstate_path;
    use chainstate::stacks::db::test::instantiate_chainstate;
    use chainstate::stacks::db::test::instantiate_chainstate_with_balances;
    use chainstate::stacks::test::codec_all_transactions;
    use chainstate::stacks::{
        db::blocks::MemPoolRejection, db::StacksChainState, index::MarfTrieId, CoinbasePayload,
        Error as ChainstateError, SinglesigHashMode, SinglesigSpendingCondition, StacksPrivateKey,
        StacksPublicKey, StacksTransaction, StacksTransactionSigner, TokenTransferMemo,
        TransactionAnchorMode, TransactionAuth, TransactionContractCall, TransactionPayload,
        TransactionPostConditionMode, TransactionPublicKeyEncoding, TransactionSmartContract,
        TransactionSpendingCondition, TransactionVersion,
    };
    use chainstate::stacks::{
        C32_ADDRESS_VERSION_MAINNET_SINGLESIG, C32_ADDRESS_VERSION_TESTNET_SINGLESIG,
    };
    use core::mempool::MemPoolWalkSettings;
    use core::FIRST_BURNCHAIN_CONSENSUS_HASH;
    use core::FIRST_STACKS_BLOCK_HASH;
    use net::Error as NetError;
    use util::hash::Hash160;
    use util::secp256k1::MessageSignature;
    use util::{hash::hex_bytes, hash::to_hex, hash::*, log, secp256k1::*};
    use util_lib::db::{DBConn, FromRow};
    use util_lib::strings::StacksString;
    use vm::{
        database::HeadersDB,
        errors::Error as ClarityError,
        errors::RuntimeErrorType,
        test_util::TEST_BURN_STATE_DB,
        types::{PrincipalData, QualifiedContractIdentifier},
        ClarityName, ContractName, Value,
    };

    use super::MemPoolDB;
    use crate::{
        chainstate::stacks::db::StacksHeaderInfo, util::vrf::VRFProof, vm::costs::ExecutionCost,
    };
    use chainstate::stacks::index::TrieHashExtension;
    use chainstate::stacks::StacksBlockHeader;
    use chainstate::stacks::StacksMicroblockHeader;
    use stacks_common::codec::StacksMessageCodec;
    use stacks_common::types::chainstate::TrieHash;
    use stacks_common::types::chainstate::{BlockHeaderHash, BurnchainHeaderHash};
    use stacks_common::types::chainstate::{
        StacksAddress, StacksBlockId, StacksWorkScore, VRFSeed,
    };

    const FOO_CONTRACT: &'static str = "(define-public (foo) (ok 1))
                                        (define-public (bar (x uint)) (ok x))";
    const SK_1: &'static str = "a1289f6438855da7decf9b61b852c882c398cff1446b2a0f823538aa2ebef92e01";
    const SK_2: &'static str = "4ce9a8f7539ea93753a36405b16e8b57e15a552430410709c2b6d65dca5c02e201";
    const SK_3: &'static str = "cb95ddd0fe18ec57f4f3533b95ae564b3f1ae063dbf75b46334bd86245aef78501";

    #[test]
    fn mempool_db_init() {
        let _chainstate = instantiate_chainstate(false, 0x80000000, "mempool_db_init");
        let chainstate_path = chainstate_path("mempool_db_init");
        let _mempool = MemPoolDB::open_test(false, 0x80000000, &chainstate_path).unwrap();
    }

    fn make_block(
        chainstate: &mut StacksChainState,
        block_consensus: ConsensusHash,
        parent: &(ConsensusHash, BlockHeaderHash),
        burn_height: u64,
        block_height: u64,
    ) -> (ConsensusHash, BlockHeaderHash) {
        let (mut chainstate_tx, clar_tx) = chainstate.chainstate_tx_begin().unwrap();

        let anchored_header = StacksBlockHeader {
            version: 1,
            total_work: StacksWorkScore {
                work: block_height,
                burn: 1,
            },
            proof: VRFProof::empty(),
            parent_block: parent.1.clone(),
            parent_microblock: BlockHeaderHash([0; 32]),
            parent_microblock_sequence: 0,
            tx_merkle_root: Sha512Trunc256Sum::empty(),
            state_index_root: TrieHash::from_empty_data(),
            microblock_pubkey_hash: Hash160([0; 20]),
        };

        let block_hash = anchored_header.block_hash();

        let c_tx = StacksChainState::chainstate_block_begin(
            &chainstate_tx,
            clar_tx,
            &TEST_BURN_STATE_DB,
            &parent.0,
            &parent.1,
            &block_consensus,
            &block_hash,
        );

        let new_tip_info = StacksHeaderInfo {
            anchored_header,
            microblock_tail: None,
            index_root: TrieHash::from_empty_data(),
            block_height,
            consensus_hash: block_consensus.clone(),
            burn_header_hash: BurnchainHeaderHash([0; 32]),
            burn_header_height: burn_height as u32,
            burn_header_timestamp: 0,
            anchored_block_size: 1,
        };

        c_tx.commit_block();

        let new_index_hash = StacksBlockId::new(&block_consensus, &block_hash);

        chainstate_tx
            .put_indexed_begin(&StacksBlockId::new(&parent.0, &parent.1), &new_index_hash)
            .unwrap();

        StacksChainState::insert_stacks_block_header(
            &mut chainstate_tx,
            &new_index_hash,
            &new_tip_info,
            &ExecutionCost::zero(),
        )
        .unwrap();
=======
>>>>>>> fd3f28de

    /// Get the bloom filter that represents the set of recent transactions we have
    pub fn get_txid_bloom_filter(&self) -> Result<BloomFilter<BloomNodeHasher>, db_error> {
        self.bloom_counter.to_bloom_filter(&self.conn())
    }

    /// Find maximum height represented in the mempool
    pub fn get_max_height(conn: &DBConn) -> Result<Option<u64>, db_error> {
        let sql = "SELECT 1 FROM mempool WHERE height >= 0";
        let count = query_rows::<i64, _>(conn, sql, NO_PARAMS)?.len();
        if count == 0 {
            Ok(None)
        } else {
            let sql = "SELECT MAX(height) FROM mempool";
            Ok(Some(query_int(conn, sql, NO_PARAMS)? as u64))
        }
<<<<<<< HEAD

        // genesis -> b_1* -> b_2* -> b_5
        //               \-> b_3 -> b_4
        //
        // *'d blocks accept transactions,
        //   try to walk at b_4, we should be able to find
        //   the transaction at b_1

        let mut mempool_settings = MemPoolWalkSettings::default();
        mempool_settings.min_tx_fee = 10;

        chainstate.with_read_only_clarity_tx(
            &TEST_BURN_STATE_DB,
            &StacksBlockId::new(&b_2.0, &b_2.1),
            |clarity_conn| {
                let mut count_txs = 0;
                mempool
                    .iterate_candidates::<_, ChainstateError, _>(
                        clarity_conn,
                        2,
                        mempool_settings.clone(),
                        |_, available_tx, _| {
                            count_txs += 1;
                            Ok(true)
                        },
                    )
                    .unwrap();
                assert_eq!(
                    count_txs, 3,
                    "Mempool should find three transactions from b_2"
                );
            },
        );

        // Now that the mempool has iterated over those transactions, its view of the
        //  nonce for the origin address should have changed. Now it should find *no* transactions.
        chainstate.with_read_only_clarity_tx(
            &TEST_BURN_STATE_DB,
            &StacksBlockId::new(&b_2.0, &b_2.1),
            |clarity_conn| {
                let mut count_txs = 0;
                mempool
                    .iterate_candidates::<_, ChainstateError, _>(
                        clarity_conn,
                        2,
                        mempool_settings.clone(),
                        |_, available_tx, _| {
                            count_txs += 1;
                            Ok(true)
                        },
                    )
                    .unwrap();
                assert_eq!(count_txs, 0, "Mempool should find no transactions");
            },
        );

        mempool
            .reset_last_known_nonces()
            .expect("Should be able to reset nonces");

        chainstate.with_read_only_clarity_tx(
            &TEST_BURN_STATE_DB,
            &StacksBlockId::new(&b_5.0, &b_5.1),
            |clarity_conn| {
                let mut count_txs = 0;
                mempool
                    .iterate_candidates::<_, ChainstateError, _>(
                        clarity_conn,
                        3,
                        mempool_settings.clone(),
                        |_, available_tx, _| {
                            count_txs += 1;
                            Ok(true)
                        },
                    )
                    .unwrap();
                assert_eq!(
                    count_txs, 3,
                    "Mempool should find three transactions from b_5"
                );
            },
        );

        mempool
            .reset_last_known_nonces()
            .expect("Should be able to reset nonces");

        // The mempool iterator no longer does any consideration of what block accepted
        //  the transaction, so b_3 should have the same view.
        chainstate.with_read_only_clarity_tx(
            &TEST_BURN_STATE_DB,
            &StacksBlockId::new(&b_3.0, &b_3.1),
            |clarity_conn| {
                let mut count_txs = 0;
                mempool
                    .iterate_candidates::<_, ChainstateError, _>(
                        clarity_conn,
                        2,
                        mempool_settings.clone(),
                        |_, available_tx, _| {
                            count_txs += 1;
                            Ok(true)
                        },
                    )
                    .unwrap();
                assert_eq!(
                    count_txs, 3,
                    "Mempool should find three transactions from b_3"
                );
            },
        );

        mempool
            .reset_last_known_nonces()
            .expect("Should be able to reset nonces");

        chainstate.with_read_only_clarity_tx(
            &TEST_BURN_STATE_DB,
            &StacksBlockId::new(&b_4.0, &b_4.1),
            |clarity_conn| {
                let mut count_txs = 0;
                mempool
                    .iterate_candidates::<_, ChainstateError, _>(
                        clarity_conn,
                        3,
                        mempool_settings.clone(),
                        |_, available_tx, _| {
                            count_txs += 1;
                            Ok(true)
                        },
                    )
                    .unwrap();
                assert_eq!(
                    count_txs, 3,
                    "Mempool should find three transactions from b_4"
                );
            },
        );

        mempool
            .reset_last_known_nonces()
            .expect("Should be able to reset nonces");

        // let's test replace-across-fork while we're here.
        // first try to replace a tx in b_2 in b_1 - should fail because they are in the same fork
        let mut mempool_tx = mempool.tx_begin().unwrap();
        let block = &b_1;
        let tx = &txs[1];
        let origin_address = StacksAddress {
            version: 22,
            bytes: Hash160::from_data(&[1; 32]),
        };
        let sponsor_address = StacksAddress {
            version: 22,
            bytes: Hash160::from_data(&[0x81; 32]),
        };

        let txid = tx.txid();
        let tx_bytes = tx.serialize_to_vec();
        let tx_fee = tx.get_tx_fee();

        let height = 3;
        let origin_nonce = 0;
        let sponsor_nonce = 0;

        // make sure that we already have the transaction we're testing for replace-across-fork
        assert!(MemPoolDB::db_has_tx(&mempool_tx, &txid).unwrap());

        assert!(MemPoolDB::try_add_tx(
            &mut mempool_tx,
            &mut chainstate,
            &block.0,
            &block.1,
            txid,
            tx_bytes,
            tx_fee,
            height,
            &origin_address,
            origin_nonce,
            &sponsor_address,
            sponsor_nonce,
            None,
        )
        .is_err());

        assert!(MemPoolDB::db_has_tx(&mempool_tx, &txid).unwrap());
        mempool_tx.commit().unwrap();

        // now try replace-across-fork from b_2 to b_4
        // check that the number of transactions at b_2 and b_4 starts at 1 each
        assert_eq!(
            MemPoolDB::get_num_tx_at_block(&mempool.db, &b_4.0, &b_4.1).unwrap(),
            1
        );
        assert_eq!(
            MemPoolDB::get_num_tx_at_block(&mempool.db, &b_2.0, &b_2.1).unwrap(),
            1
        );
        let mut mempool_tx = mempool.tx_begin().unwrap();
        let block = &b_4;
        let tx = &txs[1];
        let origin_address = StacksAddress {
            version: 22,
            bytes: Hash160::from_data(&[0; 32]),
        };
        let sponsor_address = StacksAddress {
            version: 22,
            bytes: Hash160::from_data(&[1; 32]),
        };

        let txid = tx.txid();
        let tx_bytes = tx.serialize_to_vec();
        let tx_fee = tx.get_tx_fee();

        let height = 3;
        let origin_nonce = 1;
        let sponsor_nonce = 1;

        // make sure that we already have the transaction we're testing for replace-across-fork
        assert!(MemPoolDB::db_has_tx(&mempool_tx, &txid).unwrap());

        MemPoolDB::try_add_tx(
            &mut mempool_tx,
            &mut chainstate,
            &block.0,
            &block.1,
            txid,
            tx_bytes,
            tx_fee,
            height,
            &origin_address,
            origin_nonce,
            &sponsor_address,
            sponsor_nonce,
            None,
        )
        .unwrap();

        assert!(MemPoolDB::db_has_tx(&mempool_tx, &txid).unwrap());

        mempool_tx.commit().unwrap();

        // after replace-across-fork, tx[1] should have moved from the b_2->b_5 fork to b_4
        assert_eq!(
            MemPoolDB::get_num_tx_at_block(&mempool.db, &b_4.0, &b_4.1).unwrap(),
            2
        );
        assert_eq!(
            MemPoolDB::get_num_tx_at_block(&mempool.db, &b_2.0, &b_2.1).unwrap(),
            0
        );
=======
>>>>>>> fd3f28de
    }

    /// Get the transaction ID list that represents the set of transactions that are represented in
    /// the bloom counter.
    pub fn get_bloom_txids(&self) -> Result<Vec<Txid>, db_error> {
        let max_height = match MemPoolDB::get_max_height(&self.conn())? {
            Some(h) => h,
            None => {
                // mempool is empty
                return Ok(vec![]);
            }
        };
        let min_height = max_height.saturating_sub(BLOOM_COUNTER_DEPTH as u64);
        let sql = "SELECT mempool.txid FROM mempool WHERE height > ?1 AND height <= ?2 AND NOT EXISTS (SELECT 1 FROM removed_txids WHERE txid = mempool.txid)";
        let args: &[&dyn ToSql] = &[&u64_to_sql(min_height)?, &u64_to_sql(max_height)?];
        query_rows(&self.conn(), sql, args)
    }

    /// Get the transaction tag list that represents the set of recent transactions we have.
    /// Generate them with our node-local seed so that our txtag list is different from anyone
    /// else's, with high probability.
    pub fn get_txtags(&self, seed: &[u8]) -> Result<Vec<TxTag>, db_error> {
        self.get_bloom_txids().map(|txid_list| {
            txid_list
                .iter()
                .map(|txid| TxTag::from(seed, txid))
                .collect()
        })
    }

    /// How many recent transactions are there -- i.e. within BLOOM_COUNTER_DEPTH block heights of
    /// the chain tip?
    pub fn get_num_recent_txs(conn: &DBConn) -> Result<u64, db_error> {
        let max_height = match MemPoolDB::get_max_height(conn)? {
            Some(h) => h,
            None => {
                // mempool is empty
                return Ok(0);
            }
        };
        let min_height = max_height.saturating_sub(BLOOM_COUNTER_DEPTH as u64);
        let sql = "SELECT COUNT(txid) FROM mempool WHERE height > ?1 AND height <= ?2";
        let args: &[&dyn ToSql] = &[&u64_to_sql(min_height)?, &u64_to_sql(max_height)?];
        query_int(conn, sql, args).map(|cnt| cnt as u64)
    }

    /// Make a mempool sync request.
    /// If sufficiently sparse, use a MemPoolSyncData::TxTags variant
    /// Otherwise, use a MemPoolSyncData::BloomFilter variant
    pub fn make_mempool_sync_data(&self) -> Result<MemPoolSyncData, db_error> {
        let num_tags = MemPoolDB::get_num_recent_txs(self.conn())?;
        if num_tags < self.max_tx_tags.into() {
            let seed = self.bloom_counter.get_seed().clone();
            let tags = self.get_txtags(&seed)?;
            Ok(MemPoolSyncData::TxTags(seed, tags))
        } else {
            Ok(MemPoolSyncData::BloomFilter(self.get_txid_bloom_filter()?))
        }
    }

    /// Get the hashed txid for a txid
    pub fn get_randomized_txid(&self, txid: &Txid) -> Result<Option<Txid>, db_error> {
        let sql = "SELECT hashed_txid FROM randomized_txids WHERE txid = ?1 LIMIT 1";
        let args: &[&dyn ToSql] = &[txid];
        query_row(&self.conn(), sql, args)
    }

    /// Get the next batch of transactions from our mempool that are *not* represented in the given
    /// MemPoolSyncData.  Transactions are ordered lexicographically by randomized_txids.hashed_txid, since this allows us
    /// to use the txid as a cursor while ensuring that each node returns txids in a deterministic random order
    /// (so if some nodes are configured to return fewer than MAX_BLOOM_COUNTER_TXS transactions,
    /// a requesting node will still have a good chance of getting something useful).
    /// Also, return the next value to pass for `last_randomized_txid` to load the next page.
    pub fn find_next_missing_transactions(
        &self,
        data: &MemPoolSyncData,
        height: u64,
        last_randomized_txid: &Txid,
        max_txs: u64,
        max_run: u64,
    ) -> Result<(Vec<StacksTransaction>, Option<Txid>), db_error> {
        let mut ret = vec![];
        let sql = "SELECT mempool.txid as txid, mempool.tx as tx \
                   FROM mempool JOIN randomized_txids \
                   ON mempool.txid = randomized_txids.txid \
                   WHERE randomized_txids.hashed_txid > ?1 \
                   AND mempool.height > ?2 \
                   AND NOT EXISTS \
                        (SELECT 1 FROM removed_txids WHERE txid = mempool.txid) \
                   ORDER BY randomized_txids.hashed_txid ASC LIMIT ?3";

        let args: &[&dyn ToSql] = &[
            &last_randomized_txid,
            &u64_to_sql(height.saturating_sub(BLOOM_COUNTER_DEPTH as u64))?,
            &u64_to_sql(max_run)?,
        ];

        let mut tags_table = HashSet::new();
        if let MemPoolSyncData::TxTags(_, ref tags) = data {
            for tag in tags.iter() {
                tags_table.insert(tag.clone());
            }
        }

        let mut stmt = self.conn().prepare(sql)?;
        let mut rows = stmt.query(args)?;
        while let Some(row) = rows.next()? {
            let txid = Txid::from_column(row, "txid")?;
            test_debug!("Consider txid {}", &txid);
            let contains = match data {
                MemPoolSyncData::BloomFilter(ref bf) => bf.contains_raw(&txid.0),
                MemPoolSyncData::TxTags(ref seed, ..) => {
                    tags_table.contains(&TxTag::from(seed, &txid))
                }
            };
            if contains {
                // remote peer already has this one
                continue;
            }

            let tx_bytes: Vec<u8> = row.get_unwrap("tx");
            let tx = StacksTransaction::consensus_deserialize(&mut &tx_bytes[..])
                .map_err(|_e| db_error::ParseError)?;

            test_debug!("Returning txid {}", &txid);
            ret.push(tx);
            if (ret.len() as u64) >= max_txs {
                break;
            }
        }

        // find next page, if needed
        let next_last_randomized_txid = if let Some(last_tx) = ret.last() {
            self.get_randomized_txid(&last_tx.txid())?
        } else {
            None
        };

        Ok((ret, next_last_randomized_txid))
    }

    /// Stream transaction data
    pub fn stream_txs<W: Write>(
        &self,
        fd: &mut W,
        query: &mut TxStreamData,
        count: u64,
    ) -> Result<u64, ChainstateError> {
        let mut num_written = 0;
        while num_written < count {
            if query.num_txs >= query.max_txs {
                // don't serve more than this many txs
                break;
            }

            // write out bufferred tx
            let start = query.tx_buf_ptr;
            let end = cmp::min(query.tx_buf.len(), ((start as u64) + count) as usize);
            fd.write_all(&query.tx_buf[start..end])
                .map_err(ChainstateError::WriteError)?;

            let nw = end.saturating_sub(start) as u64;

            query.tx_buf_ptr = end;
            num_written += nw;

            if query.tx_buf_ptr >= query.tx_buf.len() {
                // load next
                let (mut next_txs, next_last_randomized_txid_opt) = self
                    .find_next_missing_transactions(
                        &query.tx_query,
                        query.height,
                        &query.last_randomized_txid,
                        1,
                        MAX_BLOOM_COUNTER_TXS.into(),
                    )?;
                if let Some(next_tx) = next_txs.pop() {
                    query.tx_buf_ptr = 0;
                    query.tx_buf.clear();
                    query.num_txs += 1;

                    next_tx
                        .consensus_serialize(&mut query.tx_buf)
                        .map_err(ChainstateError::CodecError)?;

                    if let Some(next_last_randomized_txid) = next_last_randomized_txid_opt {
                        query.last_randomized_txid = next_last_randomized_txid;
                    } else {
                        test_debug!("No more txs after {}", &next_tx.txid());
                        break;
                    }
                } else {
                    // no more
                    test_debug!(
                        "No more txs in query after {:?}",
                        &query.last_randomized_txid
                    );
                    break;
                }
            }
        }
        Ok(num_written)
    }
}<|MERGE_RESOLUTION|>--- conflicted
+++ resolved
@@ -49,9 +49,11 @@
 use core::FIRST_STACKS_BLOCK_HASH;
 use monitoring::increment_stx_mempool_gc;
 use std::time::Instant;
-<<<<<<< HEAD
 use util::get_epoch_time_ms;
 use util::get_epoch_time_secs;
+use util::hash::to_hex;
+use util::hash::Sha512Trunc256Sum;
+use util_lib::db::query_int;
 use util_lib::db::query_row_columns;
 use util_lib::db::query_rows;
 use util_lib::db::sqlite_open;
@@ -62,23 +64,6 @@
 use util_lib::db::FromColumn;
 use util_lib::db::{query_row, Error};
 use util_lib::db::{sql_pragma, DBConn, DBTx, FromRow};
-=======
-use util::db::query_int;
-use util::db::query_row_columns;
-use util::db::query_rows;
-use util::db::sqlite_open;
-use util::db::tx_begin_immediate;
-use util::db::tx_busy_handler;
-use util::db::u64_to_sql;
-use util::db::Error as db_error;
-use util::db::FromColumn;
-use util::db::{query_row, Error};
-use util::db::{sql_pragma, DBConn, DBTx, FromRow};
-use util::get_epoch_time_ms;
-use util::get_epoch_time_secs;
-use util::hash::to_hex;
-use util::hash::Sha512Trunc256Sum;
->>>>>>> fd3f28de
 use vm::types::PrincipalData;
 
 use net::MemPoolSyncData;
@@ -1653,139 +1638,6 @@
             }
         }
     }
-<<<<<<< HEAD
-}
-
-#[cfg(test)]
-mod tests {
-    use address::AddressHashMode;
-    use burnchains::Address;
-    use chainstate::burn::ConsensusHash;
-    use chainstate::stacks::db::test::chainstate_path;
-    use chainstate::stacks::db::test::instantiate_chainstate;
-    use chainstate::stacks::db::test::instantiate_chainstate_with_balances;
-    use chainstate::stacks::test::codec_all_transactions;
-    use chainstate::stacks::{
-        db::blocks::MemPoolRejection, db::StacksChainState, index::MarfTrieId, CoinbasePayload,
-        Error as ChainstateError, SinglesigHashMode, SinglesigSpendingCondition, StacksPrivateKey,
-        StacksPublicKey, StacksTransaction, StacksTransactionSigner, TokenTransferMemo,
-        TransactionAnchorMode, TransactionAuth, TransactionContractCall, TransactionPayload,
-        TransactionPostConditionMode, TransactionPublicKeyEncoding, TransactionSmartContract,
-        TransactionSpendingCondition, TransactionVersion,
-    };
-    use chainstate::stacks::{
-        C32_ADDRESS_VERSION_MAINNET_SINGLESIG, C32_ADDRESS_VERSION_TESTNET_SINGLESIG,
-    };
-    use core::mempool::MemPoolWalkSettings;
-    use core::FIRST_BURNCHAIN_CONSENSUS_HASH;
-    use core::FIRST_STACKS_BLOCK_HASH;
-    use net::Error as NetError;
-    use util::hash::Hash160;
-    use util::secp256k1::MessageSignature;
-    use util::{hash::hex_bytes, hash::to_hex, hash::*, log, secp256k1::*};
-    use util_lib::db::{DBConn, FromRow};
-    use util_lib::strings::StacksString;
-    use vm::{
-        database::HeadersDB,
-        errors::Error as ClarityError,
-        errors::RuntimeErrorType,
-        test_util::TEST_BURN_STATE_DB,
-        types::{PrincipalData, QualifiedContractIdentifier},
-        ClarityName, ContractName, Value,
-    };
-
-    use super::MemPoolDB;
-    use crate::{
-        chainstate::stacks::db::StacksHeaderInfo, util::vrf::VRFProof, vm::costs::ExecutionCost,
-    };
-    use chainstate::stacks::index::TrieHashExtension;
-    use chainstate::stacks::StacksBlockHeader;
-    use chainstate::stacks::StacksMicroblockHeader;
-    use stacks_common::codec::StacksMessageCodec;
-    use stacks_common::types::chainstate::TrieHash;
-    use stacks_common::types::chainstate::{BlockHeaderHash, BurnchainHeaderHash};
-    use stacks_common::types::chainstate::{
-        StacksAddress, StacksBlockId, StacksWorkScore, VRFSeed,
-    };
-
-    const FOO_CONTRACT: &'static str = "(define-public (foo) (ok 1))
-                                        (define-public (bar (x uint)) (ok x))";
-    const SK_1: &'static str = "a1289f6438855da7decf9b61b852c882c398cff1446b2a0f823538aa2ebef92e01";
-    const SK_2: &'static str = "4ce9a8f7539ea93753a36405b16e8b57e15a552430410709c2b6d65dca5c02e201";
-    const SK_3: &'static str = "cb95ddd0fe18ec57f4f3533b95ae564b3f1ae063dbf75b46334bd86245aef78501";
-
-    #[test]
-    fn mempool_db_init() {
-        let _chainstate = instantiate_chainstate(false, 0x80000000, "mempool_db_init");
-        let chainstate_path = chainstate_path("mempool_db_init");
-        let _mempool = MemPoolDB::open_test(false, 0x80000000, &chainstate_path).unwrap();
-    }
-
-    fn make_block(
-        chainstate: &mut StacksChainState,
-        block_consensus: ConsensusHash,
-        parent: &(ConsensusHash, BlockHeaderHash),
-        burn_height: u64,
-        block_height: u64,
-    ) -> (ConsensusHash, BlockHeaderHash) {
-        let (mut chainstate_tx, clar_tx) = chainstate.chainstate_tx_begin().unwrap();
-
-        let anchored_header = StacksBlockHeader {
-            version: 1,
-            total_work: StacksWorkScore {
-                work: block_height,
-                burn: 1,
-            },
-            proof: VRFProof::empty(),
-            parent_block: parent.1.clone(),
-            parent_microblock: BlockHeaderHash([0; 32]),
-            parent_microblock_sequence: 0,
-            tx_merkle_root: Sha512Trunc256Sum::empty(),
-            state_index_root: TrieHash::from_empty_data(),
-            microblock_pubkey_hash: Hash160([0; 20]),
-        };
-
-        let block_hash = anchored_header.block_hash();
-
-        let c_tx = StacksChainState::chainstate_block_begin(
-            &chainstate_tx,
-            clar_tx,
-            &TEST_BURN_STATE_DB,
-            &parent.0,
-            &parent.1,
-            &block_consensus,
-            &block_hash,
-        );
-
-        let new_tip_info = StacksHeaderInfo {
-            anchored_header,
-            microblock_tail: None,
-            index_root: TrieHash::from_empty_data(),
-            block_height,
-            consensus_hash: block_consensus.clone(),
-            burn_header_hash: BurnchainHeaderHash([0; 32]),
-            burn_header_height: burn_height as u32,
-            burn_header_timestamp: 0,
-            anchored_block_size: 1,
-        };
-
-        c_tx.commit_block();
-
-        let new_index_hash = StacksBlockId::new(&block_consensus, &block_hash);
-
-        chainstate_tx
-            .put_indexed_begin(&StacksBlockId::new(&parent.0, &parent.1), &new_index_hash)
-            .unwrap();
-
-        StacksChainState::insert_stacks_block_header(
-            &mut chainstate_tx,
-            &new_index_hash,
-            &new_tip_info,
-            &ExecutionCost::zero(),
-        )
-        .unwrap();
-=======
->>>>>>> fd3f28de
 
     /// Get the bloom filter that represents the set of recent transactions we have
     pub fn get_txid_bloom_filter(&self) -> Result<BloomFilter<BloomNodeHasher>, db_error> {
@@ -1802,260 +1654,6 @@
             let sql = "SELECT MAX(height) FROM mempool";
             Ok(Some(query_int(conn, sql, NO_PARAMS)? as u64))
         }
-<<<<<<< HEAD
-
-        // genesis -> b_1* -> b_2* -> b_5
-        //               \-> b_3 -> b_4
-        //
-        // *'d blocks accept transactions,
-        //   try to walk at b_4, we should be able to find
-        //   the transaction at b_1
-
-        let mut mempool_settings = MemPoolWalkSettings::default();
-        mempool_settings.min_tx_fee = 10;
-
-        chainstate.with_read_only_clarity_tx(
-            &TEST_BURN_STATE_DB,
-            &StacksBlockId::new(&b_2.0, &b_2.1),
-            |clarity_conn| {
-                let mut count_txs = 0;
-                mempool
-                    .iterate_candidates::<_, ChainstateError, _>(
-                        clarity_conn,
-                        2,
-                        mempool_settings.clone(),
-                        |_, available_tx, _| {
-                            count_txs += 1;
-                            Ok(true)
-                        },
-                    )
-                    .unwrap();
-                assert_eq!(
-                    count_txs, 3,
-                    "Mempool should find three transactions from b_2"
-                );
-            },
-        );
-
-        // Now that the mempool has iterated over those transactions, its view of the
-        //  nonce for the origin address should have changed. Now it should find *no* transactions.
-        chainstate.with_read_only_clarity_tx(
-            &TEST_BURN_STATE_DB,
-            &StacksBlockId::new(&b_2.0, &b_2.1),
-            |clarity_conn| {
-                let mut count_txs = 0;
-                mempool
-                    .iterate_candidates::<_, ChainstateError, _>(
-                        clarity_conn,
-                        2,
-                        mempool_settings.clone(),
-                        |_, available_tx, _| {
-                            count_txs += 1;
-                            Ok(true)
-                        },
-                    )
-                    .unwrap();
-                assert_eq!(count_txs, 0, "Mempool should find no transactions");
-            },
-        );
-
-        mempool
-            .reset_last_known_nonces()
-            .expect("Should be able to reset nonces");
-
-        chainstate.with_read_only_clarity_tx(
-            &TEST_BURN_STATE_DB,
-            &StacksBlockId::new(&b_5.0, &b_5.1),
-            |clarity_conn| {
-                let mut count_txs = 0;
-                mempool
-                    .iterate_candidates::<_, ChainstateError, _>(
-                        clarity_conn,
-                        3,
-                        mempool_settings.clone(),
-                        |_, available_tx, _| {
-                            count_txs += 1;
-                            Ok(true)
-                        },
-                    )
-                    .unwrap();
-                assert_eq!(
-                    count_txs, 3,
-                    "Mempool should find three transactions from b_5"
-                );
-            },
-        );
-
-        mempool
-            .reset_last_known_nonces()
-            .expect("Should be able to reset nonces");
-
-        // The mempool iterator no longer does any consideration of what block accepted
-        //  the transaction, so b_3 should have the same view.
-        chainstate.with_read_only_clarity_tx(
-            &TEST_BURN_STATE_DB,
-            &StacksBlockId::new(&b_3.0, &b_3.1),
-            |clarity_conn| {
-                let mut count_txs = 0;
-                mempool
-                    .iterate_candidates::<_, ChainstateError, _>(
-                        clarity_conn,
-                        2,
-                        mempool_settings.clone(),
-                        |_, available_tx, _| {
-                            count_txs += 1;
-                            Ok(true)
-                        },
-                    )
-                    .unwrap();
-                assert_eq!(
-                    count_txs, 3,
-                    "Mempool should find three transactions from b_3"
-                );
-            },
-        );
-
-        mempool
-            .reset_last_known_nonces()
-            .expect("Should be able to reset nonces");
-
-        chainstate.with_read_only_clarity_tx(
-            &TEST_BURN_STATE_DB,
-            &StacksBlockId::new(&b_4.0, &b_4.1),
-            |clarity_conn| {
-                let mut count_txs = 0;
-                mempool
-                    .iterate_candidates::<_, ChainstateError, _>(
-                        clarity_conn,
-                        3,
-                        mempool_settings.clone(),
-                        |_, available_tx, _| {
-                            count_txs += 1;
-                            Ok(true)
-                        },
-                    )
-                    .unwrap();
-                assert_eq!(
-                    count_txs, 3,
-                    "Mempool should find three transactions from b_4"
-                );
-            },
-        );
-
-        mempool
-            .reset_last_known_nonces()
-            .expect("Should be able to reset nonces");
-
-        // let's test replace-across-fork while we're here.
-        // first try to replace a tx in b_2 in b_1 - should fail because they are in the same fork
-        let mut mempool_tx = mempool.tx_begin().unwrap();
-        let block = &b_1;
-        let tx = &txs[1];
-        let origin_address = StacksAddress {
-            version: 22,
-            bytes: Hash160::from_data(&[1; 32]),
-        };
-        let sponsor_address = StacksAddress {
-            version: 22,
-            bytes: Hash160::from_data(&[0x81; 32]),
-        };
-
-        let txid = tx.txid();
-        let tx_bytes = tx.serialize_to_vec();
-        let tx_fee = tx.get_tx_fee();
-
-        let height = 3;
-        let origin_nonce = 0;
-        let sponsor_nonce = 0;
-
-        // make sure that we already have the transaction we're testing for replace-across-fork
-        assert!(MemPoolDB::db_has_tx(&mempool_tx, &txid).unwrap());
-
-        assert!(MemPoolDB::try_add_tx(
-            &mut mempool_tx,
-            &mut chainstate,
-            &block.0,
-            &block.1,
-            txid,
-            tx_bytes,
-            tx_fee,
-            height,
-            &origin_address,
-            origin_nonce,
-            &sponsor_address,
-            sponsor_nonce,
-            None,
-        )
-        .is_err());
-
-        assert!(MemPoolDB::db_has_tx(&mempool_tx, &txid).unwrap());
-        mempool_tx.commit().unwrap();
-
-        // now try replace-across-fork from b_2 to b_4
-        // check that the number of transactions at b_2 and b_4 starts at 1 each
-        assert_eq!(
-            MemPoolDB::get_num_tx_at_block(&mempool.db, &b_4.0, &b_4.1).unwrap(),
-            1
-        );
-        assert_eq!(
-            MemPoolDB::get_num_tx_at_block(&mempool.db, &b_2.0, &b_2.1).unwrap(),
-            1
-        );
-        let mut mempool_tx = mempool.tx_begin().unwrap();
-        let block = &b_4;
-        let tx = &txs[1];
-        let origin_address = StacksAddress {
-            version: 22,
-            bytes: Hash160::from_data(&[0; 32]),
-        };
-        let sponsor_address = StacksAddress {
-            version: 22,
-            bytes: Hash160::from_data(&[1; 32]),
-        };
-
-        let txid = tx.txid();
-        let tx_bytes = tx.serialize_to_vec();
-        let tx_fee = tx.get_tx_fee();
-
-        let height = 3;
-        let origin_nonce = 1;
-        let sponsor_nonce = 1;
-
-        // make sure that we already have the transaction we're testing for replace-across-fork
-        assert!(MemPoolDB::db_has_tx(&mempool_tx, &txid).unwrap());
-
-        MemPoolDB::try_add_tx(
-            &mut mempool_tx,
-            &mut chainstate,
-            &block.0,
-            &block.1,
-            txid,
-            tx_bytes,
-            tx_fee,
-            height,
-            &origin_address,
-            origin_nonce,
-            &sponsor_address,
-            sponsor_nonce,
-            None,
-        )
-        .unwrap();
-
-        assert!(MemPoolDB::db_has_tx(&mempool_tx, &txid).unwrap());
-
-        mempool_tx.commit().unwrap();
-
-        // after replace-across-fork, tx[1] should have moved from the b_2->b_5 fork to b_4
-        assert_eq!(
-            MemPoolDB::get_num_tx_at_block(&mempool.db, &b_4.0, &b_4.1).unwrap(),
-            2
-        );
-        assert_eq!(
-            MemPoolDB::get_num_tx_at_block(&mempool.db, &b_2.0, &b_2.1).unwrap(),
-            0
-        );
-=======
->>>>>>> fd3f28de
     }
 
     /// Get the transaction ID list that represents the set of transactions that are represented in
