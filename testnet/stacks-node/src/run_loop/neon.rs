--- conflicted
+++ resolved
@@ -1,9 +1,6 @@
 use crate::{
-<<<<<<< HEAD
-=======
     genesis_data::USE_TEST_GENESIS_CHAINSTATE,
     neon_node,
->>>>>>> 18870e3b
     node::{get_account_balances, get_account_lockups},
     BitcoinRegtestController, BurnchainController, Config, EventDispatcher, Keychain,
     NeonGenesisNode,
