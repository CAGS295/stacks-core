--- conflicted
+++ resolved
@@ -199,14 +199,9 @@
         .init();
 
     // Generate Signer Data
-<<<<<<< HEAD
     let num_signers: u32 = 100;
     let num_keys: u32 = 4000;
-=======
-    let num_signers: u32 = 16;
-    let num_keys: u32 = 40;
     let publisher_private_key = StacksPrivateKey::new();
->>>>>>> e640990e
     let signer_stacks_private_keys = (0..num_signers)
         .map(|_| StacksPrivateKey::new())
         .collect::<Vec<StacksPrivateKey>>();
