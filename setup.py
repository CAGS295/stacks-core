#!/usr/bin/env python
# -*- coding: utf-8 -*-
"""
    Blockstack
    ~~~~~
    copyright: (c) 2014-2015 by Halfmoon Labs, Inc.
    copyright: (c) 2016 by Blockstack.org

    This file is part of Blockstack

    Blockstack is free software: you can redistribute it and/or modify
    it under the terms of the GNU General Public License as published by
    the Free Software Foundation, either version 3 of the License, or
    (at your option) any later version.

    Blockstack is distributed in the hope that it will be useful,
    but WITHOUT ANY WARRANTY; without even the implied warranty of
    MERCHANTABILITY or FITNESS FOR A PARTICULAR PURPOSE.  See the
    GNU General Public License for more details.
    You should have received a copy of the GNU General Public License
    along with Blockstack. If not, see <http://www.gnu.org/licenses/>.
"""

from setuptools import setup, find_packages

setup(
<<<<<<< HEAD
    name='blockstack',
    version='0.0.10.1',
    url='https://github.com/blockstack/blockstack',
=======
    name='blockstore',
    version='0.0.10.6',
    url='https://github.com/blockstack/blockstore',
>>>>>>> ea71488c
    license='GPLv3',
    author='Blockstack.org',
    author_email='support@blockstack.org',
    description='Name registrations on the Bitcoin blockchain with external storage',
    keywords='blockchain bitcoin btc cryptocurrency name key value store data',
    packages=find_packages(),
<<<<<<< HEAD
    scripts=['bin/blockstackd'],
    download_url='https://github.com/blockstack/blockstack/archive/master.zip',
=======
    scripts=['bin/blockstored', 'bin/blockstack-server'],
    download_url='https://github.com/blockstack/blockstore/archive/master.zip',
>>>>>>> ea71488c
    zip_safe=False,
    include_package_data=True,
    install_requires=[
        'virtualchain==0.0.6',
        'kademlia==0.5',
        'keychain==0.1.4',
<<<<<<< HEAD
        'blockstack==0.0.10.1'
=======
        'blockstore-client==0.0.12.5'
>>>>>>> ea71488c
    ],
    classifiers=[
        'Intended Audience :: Developers',
        'License :: OSI Approved :: GNU General Public License v3 (GPLv3)',
        'Operating System :: OS Independent',
        'Programming Language :: Python',
        'Topic :: Internet',
        'Topic :: Security :: Cryptography',
        'Topic :: Software Development :: Libraries :: Python Modules',
    ],
)<|MERGE_RESOLUTION|>--- conflicted
+++ resolved
@@ -24,39 +24,24 @@
 from setuptools import setup, find_packages
 
 setup(
-<<<<<<< HEAD
-    name='blockstack',
-    version='0.0.10.1',
-    url='https://github.com/blockstack/blockstack',
-=======
-    name='blockstore',
+    name='blockstack-server',
     version='0.0.10.6',
-    url='https://github.com/blockstack/blockstore',
->>>>>>> ea71488c
+    url='https://github.com/blockstack/blockack-server',
     license='GPLv3',
     author='Blockstack.org',
     author_email='support@blockstack.org',
     description='Name registrations on the Bitcoin blockchain with external storage',
     keywords='blockchain bitcoin btc cryptocurrency name key value store data',
     packages=find_packages(),
-<<<<<<< HEAD
-    scripts=['bin/blockstackd'],
-    download_url='https://github.com/blockstack/blockstack/archive/master.zip',
-=======
-    scripts=['bin/blockstored', 'bin/blockstack-server'],
+    scripts=['bin/blockstackd', 'bin/blockstack-server'],
     download_url='https://github.com/blockstack/blockstore/archive/master.zip',
->>>>>>> ea71488c
     zip_safe=False,
     include_package_data=True,
     install_requires=[
         'virtualchain==0.0.6',
         'kademlia==0.5',
         'keychain==0.1.4',
-<<<<<<< HEAD
-        'blockstack==0.0.10.1'
-=======
-        'blockstore-client==0.0.12.5'
->>>>>>> ea71488c
+        'blockstack-client==0.0.12.5'
     ],
     classifiers=[
         'Intended Audience :: Developers',
