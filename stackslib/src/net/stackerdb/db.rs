// Copyright (C) 2013-2020 Blockstack PBC, a public benefit corporation
// Copyright (C) 2020-2023 Stacks Open Internet Foundation
//
// This program is free software: you can redistribute it and/or modify
// it under the terms of the GNU General Public License as published by
// the Free Software Foundation, either version 3 of the License, or
// (at your option) any later version.
//
// This program is distributed in the hope that it will be useful,
// but WITHOUT ANY WARRANTY; without even the implied warranty of
// MERCHANTABILITY or FITNESS FOR A PARTICULAR PURPOSE.  See the
// GNU General Public License for more details.
//
// You should have received a copy of the GNU General Public License
// along with this program.  If not, see <http://www.gnu.org/licenses/>.

use std::collections::HashMap;
use std::collections::HashSet;

use std::fs;
use std::io;
use std::path::Path;

use libstackerdb::SlotMetadata;
use libstackerdb::STACKERDB_MAX_CHUNK_SIZE;

use crate::chainstate::stacks::address::PoxAddress;
use crate::net::stackerdb::{StackerDBConfig, StackerDBTx, StackerDBs, STACKERDB_INV_MAX};
use crate::net::Error as net_error;
use crate::net::{StackerDBChunkData, StackerDBHandshakeData};

use rusqlite::{
    types::ToSql, Connection, OpenFlags, OptionalExtension, Row, Transaction, NO_PARAMS,
};

use crate::util_lib::db::{
    opt_u64_to_sql, query_row, query_row_panic, query_rows, sql_pragma, sqlite_open,
    tx_begin_immediate, tx_busy_handler, u64_to_sql, DBConn, Error as db_error, FromColumn,
    FromRow,
};
use stacks_common::types::chainstate::ConsensusHash;
use stacks_common::types::chainstate::StacksAddress;
use stacks_common::util::get_epoch_time_secs;
use stacks_common::util::hash::Sha512Trunc256Sum;
use stacks_common::util::secp256k1::MessageSignature;

use clarity::vm::types::QualifiedContractIdentifier;
use clarity::vm::ContractName;

const STACKER_DB_SCHEMA: &'static [&'static str] = &[
    r#"
    PRAGMA foreign_keys = ON;
    "#,
    r#"
    CREATE TABLE databases(
        -- internal numeric identifier for this stackerdb's smart contract identifier
        -- (so we don't have to copy it into each chunk row)
        stackerdb_id INTEGER NOT NULL,
        -- smart contract ID for this stackerdb
        smart_contract_id TEXT UNIQUE NOT NULL,
        PRIMARY KEY(stackerdb_id)
    );
    "#,
    r#"
    CREATE INDEX on_database_contract_names ON databases(smart_contract_id);
    "#,
    r#"
    CREATE TABLE chunks(
        -- associated stacker DB
        stackerdb_id INTEGER NOT NULL,
        -- slot ID
        slot_id INTEGER NOT NULL,
        -- lamport clock of the chunk.
        version INTEGER NOT NULL,
        -- hash of the data to be stored
        data_hash TEXT NOT NULL,
        -- secp256k1 recoverable signature from the stacker over the above columns
        signature TEXT NOT NULL,

        -- the following is NOT covered by the signature
        -- address of the creator of this chunk
        signer TEXT NOT NULL,
        -- the chunk data itself
        data BLOB NOT NULL,
        -- UNIX timestamp when the chunk was written.
        write_time INTEGER NOT NULL,
        
        PRIMARY KEY(stackerdb_id,slot_id),
        FOREIGN KEY(stackerdb_id) REFERENCES databases(stackerdb_id) ON DELETE CASCADE
    );
    "#,
    r#"
    CREATE INDEX on_stacker_db_slots ON chunks(stackerdb_id,slot_id,version);
    "#,
];

pub const NO_VERSION: i64 = 0;

/// Private struct for loading the data we need to validate an incoming chunk
#[derive(Debug, PartialEq, Clone, Serialize, Deserialize)]
pub struct SlotValidation {
    pub signer: StacksAddress,
    pub version: u32,
    pub write_time: u64,
}

impl FromRow<SlotMetadata> for SlotMetadata {
    fn from_row(row: &Row) -> Result<SlotMetadata, db_error> {
        let slot_id: u32 = row.get_unwrap("slot_id");
        let slot_version: u32 = row.get_unwrap("version");
        let data_hash_str: String = row.get_unwrap("data_hash");
        let data_hash =
            Sha512Trunc256Sum::from_hex(&data_hash_str).map_err(|_| db_error::ParseError)?;
        let message_sig_str: String = row.get_unwrap("signature");
        let signature =
            MessageSignature::from_hex(&message_sig_str).map_err(|_| db_error::ParseError)?;

        Ok(SlotMetadata {
            slot_id,
            slot_version,
            data_hash,
            signature,
        })
    }
}

impl FromRow<SlotValidation> for SlotValidation {
    fn from_row(row: &Row) -> Result<SlotValidation, db_error> {
        let signer = StacksAddress::from_column(row, "signer")?;
        let version: u32 = row.get_unwrap("version");
        let write_time_i64: i64 = row.get_unwrap("write_time");
        if write_time_i64 < 0 {
            return Err(db_error::ParseError);
        }
        let write_time = write_time_i64 as u64;

        Ok(SlotValidation {
            signer,
            version,
            write_time,
        })
    }
}

impl FromRow<StackerDBChunkData> for StackerDBChunkData {
    fn from_row(row: &Row) -> Result<StackerDBChunkData, db_error> {
        let slot_id: u32 = row.get_unwrap("slot_id");
        let slot_version: u32 = row.get_unwrap("version");
        let data: Vec<u8> = row.get_unwrap("data");
        let message_sig_str: String = row.get_unwrap("signature");
        let sig = MessageSignature::from_hex(&message_sig_str).map_err(|_| db_error::ParseError)?;

        Ok(StackerDBChunkData {
            slot_id,
            slot_version,
            sig,
            data,
        })
    }
}

/// Get the local numeric ID of a stacker DB.
/// Returns Err(NoSuchStackerDB(..)) if it doesn't exist
fn inner_get_stackerdb_id(
    conn: &DBConn,
    smart_contract: &QualifiedContractIdentifier,
) -> Result<i64, net_error> {
    let sql = "SELECT rowid FROM databases WHERE smart_contract_id = ?1";
    let args: &[&dyn ToSql] = &[&smart_contract.to_string()];
    Ok(query_row(conn, sql, args)?.ok_or(net_error::NoSuchStackerDB(smart_contract.clone()))?)
}

/// Load up chunk metadata from the database, keyed by the chunk's database's smart contract and
/// its identifier.
/// Inner method body for related methods in both the DB instance and the transaction instance.
fn inner_get_slot_metadata(
    conn: &DBConn,
    smart_contract: &QualifiedContractIdentifier,
    slot_id: u32,
) -> Result<Option<SlotMetadata>, net_error> {
    let stackerdb_id = inner_get_stackerdb_id(conn, smart_contract)?;
    let sql = "SELECT slot_id,version,data_hash,signature FROM chunks WHERE stackerdb_id = ?1 AND slot_id = ?2";
    let args: &[&dyn ToSql] = &[&stackerdb_id, &slot_id];
    query_row(conn, &sql, args).map_err(|e| e.into())
}

/// Load up validation information from the database, keyed by the chunk's database's smart
/// contract and its identifier.
/// Inner method body for related methods in both the DB instance and the transaction instance.
fn inner_get_slot_validation(
    conn: &DBConn,
    smart_contract: &QualifiedContractIdentifier,
    slot_id: u32,
) -> Result<Option<SlotValidation>, net_error> {
    let stackerdb_id = inner_get_stackerdb_id(conn, smart_contract)?;
    let sql =
        "SELECT signer,write_time,version FROM chunks WHERE stackerdb_id = ?1 AND slot_id = ?2";
    let args: &[&dyn ToSql] = &[&stackerdb_id, &slot_id];
    query_row(conn, &sql, args).map_err(|e| e.into())
}

impl<'a> StackerDBTx<'a> {
    pub fn commit(self) -> Result<(), db_error> {
        self.sql_tx.commit().map_err(db_error::from)
    }

    pub fn conn(&self) -> &DBConn {
        &self.sql_tx
    }

    /// Delete a stacker DB table and its contents.
    /// Idempotent.
    pub fn delete_stackerdb(
        &self,
        smart_contract_id: &QualifiedContractIdentifier,
    ) -> Result<(), net_error> {
        let qry = "DELETE FROM databases WHERE smart_contract_id = ?1";
        let args: &[&dyn ToSql] = &[&smart_contract_id.to_string()];
        let mut stmt = self.sql_tx.prepare(qry)?;
        stmt.execute(args)?;
        Ok(())
    }

    /// List all stacker DB smart contracts we have available
    pub fn get_stackerdb_contract_ids(
        &self,
    ) -> Result<Vec<QualifiedContractIdentifier>, net_error> {
        let sql = "SELECT smart_contract_id FROM databases ORDER BY smart_contract_id";
        query_rows(&self.conn(), sql, NO_PARAMS).map_err(|e| e.into())
    }

    /// Get the Stacker DB ID for a smart contract
    pub fn get_stackerdb_id(
        &self,
        smart_contract: &QualifiedContractIdentifier,
    ) -> Result<i64, net_error> {
        inner_get_stackerdb_id(&self.conn(), smart_contract)
    }

    /// Set up a database's storage slots.
    /// The slots must be in a deterministic order, since they are used to determine the chunk ID
    /// (and thus the key used to authenticate them)
    pub fn create_stackerdb(
        &self,
<<<<<<< HEAD
        smart_contract: &QualifiedContractIdentifier,
        slots: &[(StacksAddress, u64)],
=======
        smart_contract: &ContractId,
        slots: &[(StacksAddress, u32)],
>>>>>>> f97edecd
    ) -> Result<(), net_error> {
        if slots.len() > (STACKERDB_INV_MAX as usize) {
            return Err(net_error::ArrayTooLong);
        }

        if self.get_stackerdb_id(smart_contract).is_ok() {
            return Err(net_error::StackerDBExists(smart_contract.clone()));
        }

        let qry = "INSERT OR REPLACE INTO databases (smart_contract_id) VALUES (?1)";
        let mut stmt = self.sql_tx.prepare(&qry)?;
        let args: &[&dyn ToSql] = &[&smart_contract.to_string()];
        stmt.execute(args)?;

        let stackerdb_id = self.get_stackerdb_id(smart_contract)?;

        let qry = "INSERT OR REPLACE INTO chunks (stackerdb_id,signer,slot_id,version,write_time,data,data_hash,signature) VALUES (?1,?2,?3,?4,?5,?6,?7,?8)";
        let mut stmt = self.sql_tx.prepare(&qry)?;
        let mut slot_id = 0u32;

        for (principal, slot_count) in slots.iter() {
            test_debug!("Create StackerDB slots: ({}, {})", &principal, slot_count);
            for _ in 0..*slot_count {
                let args: &[&dyn ToSql] = &[
                    &stackerdb_id,
                    &principal.to_string(),
                    &slot_id,
                    &NO_VERSION,
                    &0,
                    &vec![],
                    &Sha512Trunc256Sum([0u8; 32]),
                    &MessageSignature::empty(),
                ];
                stmt.execute(args)?;

                slot_id += 1;
            }
        }

        Ok(())
    }

    /// Clear a database's slots and its data.
    /// Idempotent.
    /// Fails if the DB doesn't exist
    pub fn clear_stackerdb_slots(
        &self,
        smart_contract: &QualifiedContractIdentifier,
    ) -> Result<(), net_error> {
        let stackerdb_id = self.get_stackerdb_id(smart_contract)?;
        let qry = "DELETE FROM chunks WHERE stackerdb_id = ?1";
        let args: &[&dyn ToSql] = &[&stackerdb_id];
        let mut stmt = self.sql_tx.prepare(&qry)?;
        stmt.execute(args)?;
        Ok(())
    }

    /// Update a database's storage slots, e.g. from new configuration state in its smart contract.
    /// Chunk data for slots that no longer exist will be dropped.
    /// Newly-created slots will be instantiated with empty data.
    /// If the address for a slot changes, then its data will be dropped.
    pub fn reconfigure_stackerdb(
        &self,
<<<<<<< HEAD
        smart_contract: &QualifiedContractIdentifier,
        slots: &[(StacksAddress, u64)],
=======
        smart_contract: &ContractId,
        slots: &[(StacksAddress, u32)],
>>>>>>> f97edecd
    ) -> Result<(), net_error> {
        let stackerdb_id = self.get_stackerdb_id(smart_contract)?;
        let mut total_slots_read = 0u32;
        for (principal, slot_count) in slots.iter() {
            total_slots_read =
                total_slots_read
                    .checked_add(*slot_count)
                    .ok_or(net_error::OverflowError(
                        "Slot count exceeeds u32::MAX".to_string(),
                    ))?;
            let slots_before_principal = total_slots_read - slot_count;
            for cur_principal_slot in 0..*slot_count {
                let slot_id = slots_before_principal + cur_principal_slot;
                if let Some(existing_validation) =
                    self.get_slot_validation(smart_contract, slot_id)?
                {
                    // this slot already exists.
                    if existing_validation.signer == *principal {
                        // no change
                        continue;
                    }
                }

                // new slot, or existing slot with a different signer
                let qry = "INSERT OR REPLACE INTO chunks (stackerdb_id,signer,slot_id,version,write_time,data,data_hash,signature) VALUES (?1,?2,?3,?4,?5,?6,?7,?8)";
                let mut stmt = self.sql_tx.prepare(&qry)?;
                let args: &[&dyn ToSql] = &[
                    &stackerdb_id,
                    &principal.to_string(),
                    &slot_id,
                    &NO_VERSION,
                    &0,
                    &vec![],
                    &Sha512Trunc256Sum([0u8; 32]),
                    &MessageSignature::empty(),
                ];

                stmt.execute(args)?;
            }
        }
        Ok(())
    }

    /// Get the slot metadata
    pub fn get_slot_metadata(
        &self,
        smart_contract: &QualifiedContractIdentifier,
        slot_id: u32,
    ) -> Result<Option<SlotMetadata>, net_error> {
        inner_get_slot_metadata(self.conn(), smart_contract, slot_id)
    }

    /// Get a chunk's validation data
    pub fn get_slot_validation(
        &self,
        smart_contract: &QualifiedContractIdentifier,
        slot_id: u32,
    ) -> Result<Option<SlotValidation>, net_error> {
        inner_get_slot_validation(self.conn(), smart_contract, slot_id)
    }

    /// Insert a chunk into the DB.
    /// It must be authenticated, and its lamport clock must be higher than the one that's already
    /// there.  These will not be checked.
    fn insert_chunk(
        &self,
        smart_contract: &QualifiedContractIdentifier,
        slot_desc: &SlotMetadata,
        chunk: &[u8],
    ) -> Result<(), net_error> {
        let stackerdb_id = self.get_stackerdb_id(smart_contract)?;
        let sql = "UPDATE chunks SET version = ?1, data_hash = ?2, signature = ?3, data = ?4, write_time = ?5 WHERE stackerdb_id = ?6 AND slot_id = ?7";
        let mut stmt = self.sql_tx.prepare(&sql)?;

        let args: &[&dyn ToSql] = &[
            &slot_desc.slot_version,
            &Sha512Trunc256Sum::from_data(chunk),
            &slot_desc.signature,
            &chunk,
            &u64_to_sql(get_epoch_time_secs())?,
            &stackerdb_id,
            &slot_desc.slot_id,
        ];

        stmt.execute(args)?;
        Ok(())
    }

    /// Add or replace a chunk for a given reward cycle, if it is valid
    /// Otherwise, this errors out with Error::StaleChunk
    pub fn try_replace_chunk(
        &self,
        smart_contract: &QualifiedContractIdentifier,
        slot_desc: &SlotMetadata,
        chunk: &[u8],
    ) -> Result<(), net_error> {
        if chunk.len() > STACKERDB_MAX_CHUNK_SIZE as usize {
            return Err(net_error::StackerDBChunkTooBig(chunk.len()));
        }

        let slot_validation = self
            .get_slot_validation(smart_contract, slot_desc.slot_id)?
            .ok_or(net_error::NoSuchSlot(
                smart_contract.clone(),
                slot_desc.slot_id,
            ))?;

        if !slot_desc.verify(&slot_validation.signer)? {
            return Err(net_error::BadSlotSigner(
                slot_validation.signer,
                slot_desc.slot_id,
            ));
        }
        if slot_desc.slot_version <= slot_validation.version {
            return Err(net_error::StaleChunk {
                latest_version: slot_validation.version,
                supplied_version: slot_desc.slot_version,
            });
        }
        if slot_desc.slot_version > self.config.max_writes {
            return Err(net_error::TooManySlotWrites {
                max_writes: self.config.max_writes,
                supplied_version: slot_validation.version,
            });
        }
        self.insert_chunk(smart_contract, slot_desc, chunk)
    }
}

impl StackerDBs {
    /// Instantiate the DB
    fn instantiate(path: &str, readwrite: bool) -> Result<StackerDBs, net_error> {
        let mut create_flag = false;

        let open_flags = if path != ":memory:" {
            if let Err(e) = fs::metadata(path) {
                if e.kind() != io::ErrorKind::NotFound {
                    return Err(db_error::IOError(e).into());
                }
                if !readwrite {
                    return Err(db_error::NoDBError.into());
                }

                create_flag = true;
                let ppath = Path::new(path);
                let pparent_path = ppath
                    .parent()
                    .expect(&format!("BUG: no parent of '{}'", path));
                fs::create_dir_all(&pparent_path).map_err(|e| db_error::IOError(e))?;

                OpenFlags::SQLITE_OPEN_READ_WRITE | OpenFlags::SQLITE_OPEN_CREATE
            } else {
                // can just open
                if readwrite {
                    OpenFlags::SQLITE_OPEN_READ_WRITE
                } else {
                    OpenFlags::SQLITE_OPEN_READ_ONLY
                }
            }
        } else {
            create_flag = true;
            OpenFlags::SQLITE_OPEN_READ_WRITE | OpenFlags::SQLITE_OPEN_CREATE
        };

        let conn = sqlite_open(path, open_flags, true)?;
        let mut db = StackerDBs {
            conn,
            path: path.to_string(),
        };

        if create_flag {
            let db_tx = db.tx_begin(StackerDBConfig::noop())?;
            for sql in STACKER_DB_SCHEMA.iter() {
                db_tx.sql_tx.execute_batch(sql)?;
            }
            db_tx.commit()?;
        }

        Ok(db)
    }

    /// Connect to a stacker DB, creating it if it doesn't exist and if readwrite is true.
    /// Readwrite is enforced by the underling sqlite connection.
    pub fn connect(path: &str, readwrite: bool) -> Result<StackerDBs, net_error> {
        Self::instantiate(path, readwrite)
    }

    #[cfg(test)]
    pub fn connect_memory() -> StackerDBs {
        Self::instantiate(":memory:", true).unwrap()
    }

    /// Open the StackerDBs again
    pub fn reopen(&self) -> Result<StackerDBs, net_error> {
        Self::instantiate(&self.path, true)
    }

    /// Open a transaction on the Stacker DB.
    /// The config would be obtained from a DBSelector instance
    pub fn tx_begin<'a>(
        &'a mut self,
        config: StackerDBConfig,
    ) -> Result<StackerDBTx<'a>, db_error> {
        let sql_tx = tx_begin_immediate(&mut self.conn)?;
        Ok(StackerDBTx { sql_tx, config })
    }

    /// Get the Stacker DB ID for a smart contract
    pub fn get_stackerdb_id(
        &self,
        smart_contract: &QualifiedContractIdentifier,
    ) -> Result<i64, net_error> {
        inner_get_stackerdb_id(&self.conn, smart_contract)
    }

    /// List all stacker DB smart contracts we have available
    pub fn get_stackerdb_contract_ids(
        &self,
    ) -> Result<Vec<QualifiedContractIdentifier>, net_error> {
        let sql = "SELECT smart_contract_id FROM databases ORDER BY smart_contract_id";
        query_rows(&self.conn, sql, NO_PARAMS).map_err(|e| e.into())
    }

    /// Get the principal who signs a particular slot in a particular stacker DB.
    /// Returns Ok(Some(addr)) if this slot exists in the DB
    /// Returns Ok(None) if the slot does not exist
    /// Returns Err(..) if the DB doesn't exist of some other DB error happens
    pub fn get_slot_signer(
        &self,
        smart_contract: &QualifiedContractIdentifier,
        slot_id: u32,
    ) -> Result<Option<StacksAddress>, net_error> {
        let stackerdb_id = self.get_stackerdb_id(smart_contract)?;
        let sql = "SELECT signer FROM chunks WHERE stackerdb_id = ?1 AND slot_id = ?2";
        let args: &[&dyn ToSql] = &[&stackerdb_id, &slot_id];
        query_row(&self.conn, &sql, args).map_err(|e| e.into())
    }

    /// Get the slot metadata
    pub fn get_slot_metadata(
        &self,
        smart_contract: &QualifiedContractIdentifier,
        slot_id: u32,
    ) -> Result<Option<SlotMetadata>, net_error> {
        inner_get_slot_metadata(&self.conn, smart_contract, slot_id)
    }

    /// Get the slot metadata for the whole DB
    /// (used for RPC)
    pub fn get_db_slot_metadata(
        &self,
        smart_contract: &QualifiedContractIdentifier,
    ) -> Result<Vec<SlotMetadata>, net_error> {
        let stackerdb_id = inner_get_stackerdb_id(&self.conn, smart_contract)?;
        let sql = "SELECT slot_id,version,data_hash,signature FROM chunks WHERE stackerdb_id = ?1 ORDER BY slot_id ASC";
        let args: &[&dyn ToSql] = &[&stackerdb_id];
        query_rows(&self.conn, &sql, args).map_err(|e| e.into())
    }

    /// Get a slot's validation data
    pub fn get_slot_validation(
        &self,
        smart_contract: &QualifiedContractIdentifier,
        slot_id: u32,
    ) -> Result<Option<SlotValidation>, net_error> {
        inner_get_slot_validation(&self.conn, smart_contract, slot_id)
    }

    /// Get the list of slot ID versions for a given DB instance at a given reward cycle
    pub fn get_slot_versions(
        &self,
        smart_contract: &QualifiedContractIdentifier,
    ) -> Result<Vec<u32>, net_error> {
        let stackerdb_id = self.get_stackerdb_id(smart_contract)?;
        let sql = "SELECT version FROM chunks WHERE stackerdb_id = ?1 ORDER BY slot_id";
        let args: &[&dyn ToSql] = &[&stackerdb_id];
        query_rows(&self.conn, &sql, args).map_err(|e| e.into())
    }

    /// Get the list of slot write timestamps for a given DB instance at a given reward cycle
    pub fn get_slot_write_timestamps(
        &self,
        smart_contract: &QualifiedContractIdentifier,
    ) -> Result<Vec<u64>, net_error> {
        let stackerdb_id = self.get_stackerdb_id(smart_contract)?;
        let sql = "SELECT write_time FROM chunks WHERE stackerdb_id = ?1 ORDER BY slot_id";
        let args: &[&dyn ToSql] = &[&stackerdb_id];
        query_rows(&self.conn, &sql, args).map_err(|e| e.into())
    }

    /// Get the latest chunk out of the database.
    /// Returns Ok(Some(data)) if the chunk exists
    /// Returns Ok(None) if the chunk does not exist
    /// Returns Err(..) if the DB does not exist, or some other DB error occurs
    pub fn get_latest_chunk(
        &self,
        smart_contract: &QualifiedContractIdentifier,
        slot_id: u32,
    ) -> Result<Option<Vec<u8>>, net_error> {
        let stackerdb_id = self.get_stackerdb_id(smart_contract)?;
        let qry = "SELECT data FROM chunks WHERE stackerdb_id = ?1 AND slot_id = ?2";
        let args: &[&dyn ToSql] = &[&stackerdb_id, &slot_id];

        self.conn
            .query_row(qry, args, |row| row.get(0))
            .optional()
            .map_err(|e| e.into())
    }

    /// Get a versioned chunk out of this database.  If the version is not present, then None will
    /// be returned.
    pub fn get_chunk(
        &self,
        smart_contract: &QualifiedContractIdentifier,
        slot_id: u32,
        slot_version: u32,
    ) -> Result<Option<StackerDBChunkData>, net_error> {
        let stackerdb_id = self.get_stackerdb_id(smart_contract)?;
        let qry = "SELECT slot_id,version,signature,data FROM chunks WHERE stackerdb_id = ?1 AND slot_id = ?2 AND version = ?3";
        let args: &[&dyn ToSql] = &[&stackerdb_id, &slot_id, &slot_version];
        query_row(&self.conn, &qry, args).map_err(|e| e.into())
    }
}<|MERGE_RESOLUTION|>--- conflicted
+++ resolved
@@ -242,13 +242,8 @@
     /// (and thus the key used to authenticate them)
     pub fn create_stackerdb(
         &self,
-<<<<<<< HEAD
-        smart_contract: &QualifiedContractIdentifier,
-        slots: &[(StacksAddress, u64)],
-=======
-        smart_contract: &ContractId,
+        smart_contract: &QualifiedContractIdentifier,
         slots: &[(StacksAddress, u32)],
->>>>>>> f97edecd
     ) -> Result<(), net_error> {
         if slots.len() > (STACKERDB_INV_MAX as usize) {
             return Err(net_error::ArrayTooLong);
@@ -312,13 +307,8 @@
     /// If the address for a slot changes, then its data will be dropped.
     pub fn reconfigure_stackerdb(
         &self,
-<<<<<<< HEAD
-        smart_contract: &QualifiedContractIdentifier,
-        slots: &[(StacksAddress, u64)],
-=======
-        smart_contract: &ContractId,
+        smart_contract: &QualifiedContractIdentifier,
         slots: &[(StacksAddress, u32)],
->>>>>>> f97edecd
     ) -> Result<(), net_error> {
         let stackerdb_id = self.get_stackerdb_id(smart_contract)?;
         let mut total_slots_read = 0u32;
