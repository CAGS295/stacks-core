// Copyright (C) 2013-2020 Blockstack PBC, a public benefit corporation
// Copyright (C) 2020 Stacks Open Internet Foundation
//
// This program is free software: you can redistribute it and/or modify
// it under the terms of the GNU General Public License as published by
// the Free Software Foundation, either version 3 of the License, or
// (at your option) any later version.
//
// This program is distributed in the hope that it will be useful,
// but WITHOUT ANY WARRANTY; without even the implied warranty of
// MERCHANTABILITY or FITNESS FOR A PARTICULAR PURPOSE.  See the
// GNU General Public License for more details.
//
// You should have received a copy of the GNU General Public License
// along with this program.  If not, see <http://www.gnu.org/licenses/>.

use std::borrow::Borrow;
use std::collections::HashMap;
use std::convert::{TryFrom, TryInto};
use std::io::{Read, Write};
use std::{cmp, error, fmt, str};

use lazy_static::lazy_static;
use serde_json::Value as JSONValue;
use stacks_common::types::StacksEpochId;
use stacks_common::util::hash::{hex_bytes, to_hex};
use stacks_common::util::retry::BoundReader;

use super::{ListTypeData, TupleTypeSignature};
<<<<<<< HEAD
use crate::codec::{Error as codec_error, StacksMessageCodec};
=======
>>>>>>> 3e0ba615
use crate::vm::database::{ClarityDeserializable, ClaritySerializable};
use crate::vm::errors::{
    CheckErrors, Error as ClarityError, IncomparableError, InterpreterError, InterpreterResult,
    RuntimeErrorType,
};
use crate::vm::representations::{ClarityName, ContractName, MAX_STRING_LEN};
use crate::vm::types::byte_len_of_serialization;
use crate::vm::types::signatures::CallableSubtype;
use crate::vm::types::{
    BufferLength, CallableData, CharType, OptionalData, PrincipalData, QualifiedContractIdentifier,
    ResponseData, SequenceData, SequenceSubtype, StandardPrincipalData, StringSubtype,
    StringUTF8Length, TupleData, TypeSignature, Value, BOUND_VALUE_SERIALIZATION_BYTES,
    MAX_TYPE_DEPTH, MAX_VALUE_SIZE,
};
<<<<<<< HEAD
=======
use stacks_common::codec::{Error as codec_error, StacksMessageCodec};
>>>>>>> 3e0ba615

/// Errors that may occur in serialization or deserialization
/// If deserialization failed because the described type is a bad type and
///   a CheckError is thrown, it gets wrapped in BadTypeError.
/// Any IOErrrors from the supplied buffer will manifest as IOError variants,
///   except for EOF -- if the deserialization code experiences an EOF, it is caught
///   and rethrown as DeserializationError
#[derive(Debug, PartialEq)]
pub enum SerializationError {
    IOError(IncomparableError<std::io::Error>),
    BadTypeError(CheckErrors),
    DeserializationError(String),
    DeserializeExpected(TypeSignature),
    LeftoverBytesInDeserialization,
}

lazy_static! {
    pub static ref NONE_SERIALIZATION_LEN: u64 = Value::none().serialize_to_vec().len() as u64;
}

/// Deserialization uses a specific epoch for passing to the type signature checks
/// The reason this is pinned to Epoch21 is so that values stored before epoch-2.4
///  can still be read from the database.
const DESERIALIZATION_TYPE_CHECK_EPOCH: StacksEpochId = StacksEpochId::Epoch21;

/// Pre-sanitization values could end up being larger than the deserializer originally
///  supported, so we increase the bound to a higher level limit imposed by the cost checker.
const SANITIZATION_READ_BOUND: u64 = 15_000_000;

/// Before epoch-2.4, this is the deserialization depth limit.
/// After epoch-2.4, with type sanitization support, the full
///  clarity depth limit is supported.
const UNSANITIZED_DEPTH_CHECK: usize = 16;

impl std::fmt::Display for SerializationError {
    fn fmt(&self, f: &mut std::fmt::Formatter) -> std::fmt::Result {
        match self {
            SerializationError::IOError(e) => {
                write!(f, "Serialization error caused by IO: {}", e.err)
            }
            SerializationError::BadTypeError(e) => {
                write!(f, "Deserialization error, bad type, caused by: {}", e)
            }
            SerializationError::DeserializationError(e) => {
                write!(f, "Deserialization error: {}", e)
            }
            SerializationError::DeserializeExpected(e) => write!(
                f,
                "Deserialization expected the type of the input to be: {}",
                e
            ),
            SerializationError::LeftoverBytesInDeserialization => {
                write!(f, "Deserialization error: bytes left over in buffer")
            }
        }
    }
}

impl error::Error for SerializationError {
    fn source(&self) -> Option<&(dyn error::Error + 'static)> {
        match self {
            SerializationError::IOError(e) => Some(&e.err),
            SerializationError::BadTypeError(e) => Some(e),
            _ => None,
        }
    }
}

// Note: a byte stream that describes a longer type than
//   there are available bytes to read will result in an IOError(UnexpectedEOF)
impl From<std::io::Error> for SerializationError {
    fn from(err: std::io::Error) -> Self {
        SerializationError::IOError(IncomparableError { err })
    }
}

impl From<&str> for SerializationError {
    fn from(e: &str) -> Self {
        SerializationError::DeserializationError(e.into())
    }
}

impl From<CheckErrors> for SerializationError {
    fn from(e: CheckErrors) -> Self {
        SerializationError::BadTypeError(e)
    }
}

define_u8_enum!(TypePrefix {
    Int = 0,
    UInt = 1,
    Buffer = 2,
    BoolTrue = 3,
    BoolFalse = 4,
    PrincipalStandard = 5,
    PrincipalContract = 6,
    ResponseOk = 7,
    ResponseErr = 8,
    OptionalNone = 9,
    OptionalSome = 10,
    List = 11,
    Tuple = 12,
    StringASCII = 13,
    StringUTF8 = 14
});

impl From<&PrincipalData> for TypePrefix {
    fn from(v: &PrincipalData) -> TypePrefix {
        use super::PrincipalData::*;
        match v {
            Standard(_) => TypePrefix::PrincipalStandard,
            Contract(_) => TypePrefix::PrincipalContract,
        }
    }
}

impl From<&Value> for TypePrefix {
    fn from(v: &Value) -> TypePrefix {
        use super::CharType;
        use super::SequenceData::*;
        use super::Value::*;

        match v {
            Int(_) => TypePrefix::Int,
            UInt(_) => TypePrefix::UInt,
            Bool(value) => {
                if *value {
                    TypePrefix::BoolTrue
                } else {
                    TypePrefix::BoolFalse
                }
            }
            Principal(p) => TypePrefix::from(p),
            Response(response) => {
                if response.committed {
                    TypePrefix::ResponseOk
                } else {
                    TypePrefix::ResponseErr
                }
            }
            Optional(OptionalData { data: None }) => TypePrefix::OptionalNone,
            Optional(OptionalData { data: Some(_) }) => TypePrefix::OptionalSome,
            Tuple(_) => TypePrefix::Tuple,
            Sequence(Buffer(_)) => TypePrefix::Buffer,
            Sequence(List(_)) => TypePrefix::List,
            Sequence(String(CharType::ASCII(_))) => TypePrefix::StringASCII,
            Sequence(String(CharType::UTF8(_))) => TypePrefix::StringUTF8,
            &CallableContract(_) => TypePrefix::PrincipalContract,
        }
    }
}

/// Not a public trait,
///   this is just used to simplify serializing some types that
///   are repeatedly serialized or deserialized.
trait ClarityValueSerializable<T: std::marker::Sized> {
    fn serialize_write<W: Write>(&self, w: &mut W) -> std::io::Result<()>;
    fn deserialize_read<R: Read>(r: &mut R) -> Result<T, SerializationError>;
}

impl ClarityValueSerializable<StandardPrincipalData> for StandardPrincipalData {
    fn serialize_write<W: Write>(&self, w: &mut W) -> std::io::Result<()> {
        w.write_all(&[self.0])?;
        w.write_all(&self.1)
    }

    fn deserialize_read<R: Read>(r: &mut R) -> Result<Self, SerializationError> {
        let mut version = [0; 1];
        let mut data = [0; 20];
        r.read_exact(&mut version)?;
        r.read_exact(&mut data)?;
        Ok(StandardPrincipalData(version[0], data))
    }
}

macro_rules! serialize_guarded_string {
    ($Name:ident) => {
        impl ClarityValueSerializable<$Name> for $Name {
            fn serialize_write<W: Write>(&self, w: &mut W) -> std::io::Result<()> {
                w.write_all(&self.len().to_be_bytes())?;
                // self.as_bytes() is always len bytes, because this is only used for GuardedStrings
                //   which are a subset of ASCII
                w.write_all(self.as_str().as_bytes())
            }

            fn deserialize_read<R: Read>(r: &mut R) -> Result<Self, SerializationError> {
                let mut len = [0; 1];
                r.read_exact(&mut len)?;
                let len = u8::from_be_bytes(len);
                if len > MAX_STRING_LEN {
                    return Err(SerializationError::DeserializationError(
                        "String too long".to_string(),
                    ));
                }

                let mut data = vec![0; len as usize];
                r.read_exact(&mut data)?;

                String::from_utf8(data)
                    .map_err(|_| "Non-UTF8 string data".into())
                    .and_then(|x| $Name::try_from(x).map_err(|_| "Illegal Clarity string".into()))
            }
        }
    };
}

serialize_guarded_string!(ClarityName);
serialize_guarded_string!(ContractName);

impl PrincipalData {
    fn inner_consensus_serialize<W: Write>(&self, w: &mut W) -> std::io::Result<()> {
        w.write_all(&[TypePrefix::from(self) as u8])?;
        match self {
            PrincipalData::Standard(p) => p.serialize_write(w),
            PrincipalData::Contract(contract_identifier) => {
                contract_identifier.issuer.serialize_write(w)?;
                contract_identifier.name.serialize_write(w)
            }
        }
    }

    fn inner_consensus_deserialize<R: Read>(
        r: &mut R,
    ) -> Result<PrincipalData, SerializationError> {
        let mut header = [0];
        r.read_exact(&mut header)?;

        let prefix = TypePrefix::from_u8(header[0]).ok_or("Bad principal prefix")?;

        match prefix {
            TypePrefix::PrincipalStandard => {
                StandardPrincipalData::deserialize_read(r).map(PrincipalData::from)
            }
            TypePrefix::PrincipalContract => {
                let issuer = StandardPrincipalData::deserialize_read(r)?;
                let name = ContractName::deserialize_read(r)?;
                Ok(PrincipalData::from(QualifiedContractIdentifier {
                    issuer,
                    name,
                }))
            }
            _ => Err("Bad principal prefix".into()),
        }
    }
}

impl StacksMessageCodec for PrincipalData {
    fn consensus_serialize<W: Write>(&self, fd: &mut W) -> Result<(), codec_error> {
        self.inner_consensus_serialize(fd)
            .map_err(codec_error::WriteError)
    }

    fn consensus_deserialize<R: Read>(fd: &mut R) -> Result<PrincipalData, codec_error> {
        PrincipalData::inner_consensus_deserialize(fd)
            .map_err(|e| codec_error::DeserializeError(e.to_string()))
    }
}

macro_rules! check_match {
    ($item:expr, $Pattern:pat) => {
        match $item {
            None => Ok(()),
            Some($Pattern) => Ok(()),
            Some(x) => Err(SerializationError::DeserializeExpected(x.clone())),
        }
    };
}

/// `DeserializeStackItem` objects are used by the deserializer to indicate
///  how the deserialization loop's current object is to be handled once it is
///  deserialized: i.e., is the object the top-level object for the serialization
///  or is it an entry in a composite type (e.g., a list or tuple)?
enum DeserializeStackItem {
    List {
        items: Vec<Value>,
        expected_len: u32,
        expected_type: Option<ListTypeData>,
    },
    Tuple {
        items: Vec<(ClarityName, Value)>,
        expected_len: u64,
        processed_entries: u64,
        expected_type: Option<TupleTypeSignature>,
        next_name: ClarityName,
        next_sanitize: bool,
    },
    OptionSome {
        inner_expected_type: Option<TypeSignature>,
    },
    ResponseOk {
        inner_expected_type: Option<TypeSignature>,
    },
    ResponseErr {
        inner_expected_type: Option<TypeSignature>,
    },
    TopLevel {
        expected_type: Option<TypeSignature>,
    },
}

impl DeserializeStackItem {
    /// What is the expected type for the child of this deserialization stack item?
    ///
    /// Returns `None` if this stack item either doesn't have an expected type, or the
    ///   next child is going to be sanitized/elided.
    fn next_expected_type(&self) -> Result<Option<TypeSignature>, SerializationError> {
        match self {
            DeserializeStackItem::List { expected_type, .. } => Ok(expected_type
                .as_ref()
                .map(|lt| lt.get_list_item_type())
                .cloned()),
            DeserializeStackItem::Tuple {
                expected_type,
                next_name,
                next_sanitize,
                ..
            } => match expected_type {
                None => Ok(None),
                Some(some_tuple) => {
                    // if we're sanitizing this tuple, and the `next_name` field is to be
                    //  removed, don't return an expected type.
                    if *next_sanitize {
                        return Ok(None);
                    }
                    let field_type = some_tuple.field_type(next_name).ok_or_else(|| {
                        SerializationError::DeserializeExpected(TypeSignature::TupleType(
                            some_tuple.clone(),
                        ))
                    })?;
                    Ok(Some(field_type.clone()))
                }
            },
            DeserializeStackItem::OptionSome {
                inner_expected_type,
            } => Ok(inner_expected_type.clone()),
            DeserializeStackItem::ResponseOk {
                inner_expected_type,
            } => Ok(inner_expected_type.clone()),
            DeserializeStackItem::ResponseErr {
                inner_expected_type,
            } => Ok(inner_expected_type.clone()),
            DeserializeStackItem::TopLevel { expected_type } => Ok(expected_type.clone()),
        }
    }
}

impl TypeSignature {
    /// Return the maximum length of the consensus serialization of a
    /// Clarity value of this type. The returned length *may* not fit
    /// in a Clarity buffer! For example, the maximum serialized
    /// size of a `(buff 1024*1024)` is `1+1024*1024` because of the
    /// type prefix byte. However, that is 1 byte larger than the maximum
    /// buffer size in Clarity.
    pub fn max_serialized_size(&self) -> Result<u32, CheckErrors> {
        let type_prefix_size = 1;

        let max_output_size = match self {
            TypeSignature::NoType => {
                // A `NoType` should *never* actually be evaluated
                // (`NoType` corresponds to the Some branch of a
                // `none` that is never matched with a corresponding
                // `some` or similar with `result` types).  So, when
                // serializing an object with a `NoType`, the other
                // branch should always be used.
                return Err(CheckErrors::CouldNotDetermineSerializationType);
            }
            TypeSignature::IntType => 16,
            TypeSignature::UIntType => 16,
            TypeSignature::BoolType => 0,
            TypeSignature::SequenceType(SequenceSubtype::ListType(list_type)) => {
                // u32 length as big-endian bytes
                let list_length_encode = 4;
                list_type
                    .get_max_len()
                    .checked_mul(list_type.get_list_item_type().max_serialized_size()?)
                    .and_then(|x| x.checked_add(list_length_encode))
                    .ok_or_else(|| CheckErrors::ValueTooLarge)?
            }
            TypeSignature::SequenceType(SequenceSubtype::BufferType(buff_length)) => {
                // u32 length as big-endian bytes
                let buff_length_encode = 4;
                u32::from(buff_length)
                    .checked_add(buff_length_encode)
                    .ok_or_else(|| CheckErrors::ValueTooLarge)?
            }
            TypeSignature::SequenceType(SequenceSubtype::StringType(StringSubtype::ASCII(
                length,
            ))) => {
                // u32 length as big-endian bytes
                let str_length_encode = 4;
                // ascii is 1-byte per character
                u32::from(length)
                    .checked_add(str_length_encode)
                    .ok_or_else(|| CheckErrors::ValueTooLarge)?
            }
            TypeSignature::SequenceType(SequenceSubtype::StringType(StringSubtype::UTF8(
                length,
            ))) => {
                // u32 length as big-endian bytes
                let str_length_encode = 4;
                // utf-8 is maximum 4 bytes per codepoint (which is the length)
                u32::from(length)
                    .checked_mul(4)
                    .and_then(|x| x.checked_add(str_length_encode))
                    .ok_or_else(|| CheckErrors::ValueTooLarge)?
            }
            TypeSignature::PrincipalType
            | TypeSignature::CallableType(_)
            | TypeSignature::TraitReferenceType(_) => {
                // version byte + 20 byte hash160
                let maximum_issuer_size = 21;
                let contract_name_length_encode = 1;
                // contract name maximum length is `MAX_STRING_LEN` (128), and ASCII
                let maximum_contract_name = MAX_STRING_LEN as u32;
                maximum_contract_name + maximum_issuer_size + contract_name_length_encode
            }
            TypeSignature::TupleType(tuple_type) => {
                let type_map = tuple_type.get_type_map();
                // u32 length as big-endian bytes
                let tuple_length_encode: u32 = 4;
                let mut total_size = tuple_length_encode;
                for (key, value) in type_map.iter() {
                    let value_size = value.max_serialized_size()?;
                    total_size = total_size
                        .checked_add(1) // length of key-name
                        .and_then(|x| x.checked_add(key.len() as u32)) // ClarityName is ascii-only, so 1 byte per length
                        .and_then(|x| x.checked_add(value_size))
                        .ok_or_else(|| CheckErrors::ValueTooLarge)?;
                }
                total_size
            }
            TypeSignature::OptionalType(ref some_type) => {
                match some_type.max_serialized_size() {
                    Ok(size) => size,
                    // if NoType, then this is just serializing a none
                    // value, which is only the type prefix
                    Err(CheckErrors::CouldNotDetermineSerializationType) => 0,
                    Err(e) => return Err(e),
                }
            }
            TypeSignature::ResponseType(ref response_types) => {
                let (ok_type, err_type) = response_types.as_ref();
                let (ok_type_max_size, no_ok_type) = match ok_type.max_serialized_size() {
                    Ok(size) => (size, false),
                    Err(CheckErrors::CouldNotDetermineSerializationType) => (0, true),
                    Err(e) => return Err(e),
                };
                let err_type_max_size = match err_type.max_serialized_size() {
                    Ok(size) => size,
                    Err(CheckErrors::CouldNotDetermineSerializationType) => {
                        if no_ok_type {
                            // if both the ok type and the error type are NoType,
                            //  throw a CheckError. This should not be possible, but the check
                            //  is done out of caution.
                            return Err(CheckErrors::CouldNotDetermineSerializationType);
                        } else {
                            0
                        }
                    }
                    Err(e) => return Err(e),
                };
                cmp::max(ok_type_max_size, err_type_max_size)
            }
            TypeSignature::ListUnionType(_) => {
                return Err(CheckErrors::CouldNotDetermineSerializationType)
            }
        };

        max_output_size
            .checked_add(type_prefix_size)
            .ok_or_else(|| CheckErrors::ValueTooLarge)
    }
}

impl Value {
    pub fn deserialize_read<R: Read>(
        r: &mut R,
        expected_type: Option<&TypeSignature>,
        sanitize: bool,
    ) -> Result<Value, SerializationError> {
        Self::deserialize_read_count(r, expected_type, sanitize).map(|(value, _)| value)
    }

    /// Deserialize just like `deserialize_read` but also
    ///  return the bytes read.
    /// If `sanitize` argument is set to true and `expected_type` is supplied,
    ///  this method will remove any extraneous tuple fields which may have been
    ///  allowed by `least_super_type`.
    pub fn deserialize_read_count<R: Read>(
        r: &mut R,
        expected_type: Option<&TypeSignature>,
        sanitize: bool,
    ) -> Result<(Value, u64), SerializationError> {
        let bound_value_serialization_bytes = if sanitize && expected_type.is_some() {
            SANITIZATION_READ_BOUND
        } else {
            BOUND_VALUE_SERIALIZATION_BYTES as u64
        };
        let mut bound_reader = BoundReader::from_reader(r, bound_value_serialization_bytes);
        let value = Value::inner_deserialize_read(&mut bound_reader, expected_type, sanitize)?;
        let bytes_read = bound_reader.num_read();
        if let Some(expected_type) = expected_type {
            let expect_size = match expected_type.max_serialized_size() {
                Ok(x) => x,
                Err(e) => {
                    debug!(
                        "Failed to determine max serialized size when checking expected_type argument";
                        "err" => ?e
                    );
                    return Ok((value, bytes_read));
                }
            };

            if expect_size as u64 > bytes_read {
                // this can happen due to sanitization, so its no longer indicative of a *problem* with the node.
                debug!(
                    "Deserialized more bytes than expected size during deserialization. Expected size = {}, bytes read = {}, type = {}",
                    expect_size,
                    bytes_read,
                    expected_type,
                );
            }
        }

        Ok((value, bytes_read))
    }

    fn inner_deserialize_read<R: Read>(
        r: &mut R,
        top_expected_type: Option<&TypeSignature>,
        sanitize: bool,
    ) -> Result<Value, SerializationError> {
        use super::PrincipalData::*;
        use super::Value::*;

        let mut stack = vec![DeserializeStackItem::TopLevel {
            expected_type: top_expected_type.cloned(),
        }];

        while !stack.is_empty() {
            let depth_check = if sanitize {
                MAX_TYPE_DEPTH as usize
            } else {
                UNSANITIZED_DEPTH_CHECK
            };
            if stack.len() > depth_check {
                return Err(CheckErrors::TypeSignatureTooDeep.into());
            }

            let expected_type = stack
                .last()
                .expect("FATAL: stack.last() should always be some() because of loop condition")
                .next_expected_type()?;

            let mut header = [0];
            r.read_exact(&mut header)?;
            let prefix = TypePrefix::from_u8(header[0]).ok_or("Bad type prefix")?;

            let item = match prefix {
                TypePrefix::Int => {
                    check_match!(expected_type, TypeSignature::IntType)?;
                    let mut buffer = [0; 16];
                    r.read_exact(&mut buffer)?;
                    Ok(Int(i128::from_be_bytes(buffer)))
                }
                TypePrefix::UInt => {
                    check_match!(expected_type, TypeSignature::UIntType)?;
                    let mut buffer = [0; 16];
                    r.read_exact(&mut buffer)?;
                    Ok(UInt(u128::from_be_bytes(buffer)))
                }
                TypePrefix::Buffer => {
                    let mut buffer_len = [0; 4];
                    r.read_exact(&mut buffer_len)?;
                    let buffer_len = BufferLength::try_from(u32::from_be_bytes(buffer_len))?;

                    if let Some(x) = &expected_type {
                        let passed_test = match x {
                            TypeSignature::SequenceType(SequenceSubtype::BufferType(
                                expected_len,
                            )) => u32::from(&buffer_len) <= u32::from(expected_len),
                            _ => false,
                        };
                        if !passed_test {
                            return Err(SerializationError::DeserializeExpected(x.clone()));
                        }
                    }

                    let mut data = vec![0; u32::from(buffer_len) as usize];

                    r.read_exact(&mut data[..])?;

                    Value::buff_from(data).map_err(|_| "Bad buffer".into())
                }
                TypePrefix::BoolTrue => {
                    check_match!(expected_type, TypeSignature::BoolType)?;
                    Ok(Bool(true))
                }
                TypePrefix::BoolFalse => {
                    check_match!(expected_type, TypeSignature::BoolType)?;
                    Ok(Bool(false))
                }
                TypePrefix::PrincipalStandard => {
                    check_match!(expected_type, TypeSignature::PrincipalType)?;
                    StandardPrincipalData::deserialize_read(r).map(Value::from)
                }
                TypePrefix::PrincipalContract => {
                    check_match!(expected_type, TypeSignature::PrincipalType)?;
                    let issuer = StandardPrincipalData::deserialize_read(r)?;
                    let name = ContractName::deserialize_read(r)?;
                    Ok(Value::from(QualifiedContractIdentifier { issuer, name }))
                }
                TypePrefix::ResponseOk | TypePrefix::ResponseErr => {
                    let committed = prefix == TypePrefix::ResponseOk;

                    let expect_contained_type = match &expected_type {
                        None => None,
                        Some(x) => {
                            let contained_type = match (committed, x) {
                                (true, TypeSignature::ResponseType(types)) => Ok(&types.0),
                                (false, TypeSignature::ResponseType(types)) => Ok(&types.1),
                                _ => Err(SerializationError::DeserializeExpected(x.clone())),
                            }?;
                            Some(contained_type)
                        }
                    };

                    let stack_item = if committed {
                        DeserializeStackItem::ResponseOk {
                            inner_expected_type: expect_contained_type.cloned(),
                        }
                    } else {
                        DeserializeStackItem::ResponseErr {
                            inner_expected_type: expect_contained_type.cloned(),
                        }
                    };

                    stack.push(stack_item);
                    continue;
                }
                TypePrefix::OptionalNone => {
                    check_match!(expected_type, TypeSignature::OptionalType(_))?;
                    Ok(Value::none())
                }
                TypePrefix::OptionalSome => {
                    let expect_contained_type = match &expected_type {
                        None => None,
                        Some(x) => {
                            let contained_type = match x {
                                TypeSignature::OptionalType(some_type) => Ok(some_type.as_ref()),
                                _ => Err(SerializationError::DeserializeExpected(x.clone())),
                            }?;
                            Some(contained_type)
                        }
                    };

                    let stack_item = DeserializeStackItem::OptionSome {
                        inner_expected_type: expect_contained_type.cloned(),
                    };

                    stack.push(stack_item);
                    continue;
                }
                TypePrefix::List => {
                    let mut len = [0; 4];
                    r.read_exact(&mut len)?;
                    let len = u32::from_be_bytes(len);

                    if len > MAX_VALUE_SIZE {
                        return Err("Illegal list type".into());
                    }

                    let (list_type, _entry_type) = match expected_type.as_ref() {
                        None => (None, None),
                        Some(TypeSignature::SequenceType(SequenceSubtype::ListType(list_type))) => {
                            if len > list_type.get_max_len() {
                                return Err(SerializationError::DeserializeExpected(
                                    expected_type.unwrap().clone(),
                                ));
                            }
                            (Some(list_type), Some(list_type.get_list_item_type()))
                        }
                        Some(x) => return Err(SerializationError::DeserializeExpected(x.clone())),
                    };

                    if len > 0 {
                        let items = Vec::with_capacity(len as usize);
                        let stack_item = DeserializeStackItem::List {
                            items,
                            expected_len: len,
                            expected_type: list_type.cloned(),
                        };

                        stack.push(stack_item);
                        continue;
                    } else {
                        let finished_list = if let Some(list_type) = list_type {
                            Value::list_with_type(
                                &DESERIALIZATION_TYPE_CHECK_EPOCH,
                                vec![],
                                list_type.clone(),
                            )
                            .map_err(|_| "Illegal list type")?
                        } else {
                            Value::cons_list_unsanitized(vec![]).map_err(|_| "Illegal list type")?
                        };

                        Ok(finished_list)
                    }
                }
                TypePrefix::Tuple => {
                    let mut len = [0; 4];
                    r.read_exact(&mut len)?;
                    let len = u32::from_be_bytes(len);
                    let expected_len = u64::from(len);

                    if len > MAX_VALUE_SIZE {
                        return Err(SerializationError::DeserializationError(
                            "Illegal tuple type".to_string(),
                        ));
                    }

                    let tuple_type = match expected_type.as_ref() {
                        None => None,
                        Some(TypeSignature::TupleType(tuple_type)) => {
                            if sanitize {
                                if u64::from(len) < tuple_type.len() {
                                    return Err(SerializationError::DeserializeExpected(
                                        expected_type.unwrap().clone(),
                                    ));
                                }
                            } else if len as u64 != tuple_type.len() {
                                return Err(SerializationError::DeserializeExpected(
                                    expected_type.unwrap().clone(),
                                ));
                            }
                            Some(tuple_type)
                        }
                        Some(x) => return Err(SerializationError::DeserializeExpected(x.clone())),
                    };

                    if len > 0 {
                        let items = Vec::with_capacity(expected_len as usize);
                        let first_key = ClarityName::deserialize_read(r)?;
                        // figure out if the next (key, value) pair for this
                        //  tuple will be elided (or sanitized) from the tuple.
                        // the logic here is that the next pair should be elided if:
                        //    * `sanitize` parameter is true
                        //    * `tuple_type` is some (i.e., there is an expected type for the
                        //       tuple)
                        //    * `tuple_type` does not contain an entry for `key`
                        let next_sanitize = sanitize
                            && tuple_type
                                .map(|tt| tt.field_type(&first_key).is_none())
                                .unwrap_or(false);
                        let stack_item = DeserializeStackItem::Tuple {
                            items,
                            expected_len,
                            processed_entries: 0,
                            expected_type: tuple_type.cloned(),
                            next_name: first_key,
                            next_sanitize,
                        };

                        stack.push(stack_item);
                        continue;
                    } else {
                        let finished_tuple = if let Some(tuple_type) = tuple_type {
                            TupleData::from_data_typed(
                                &DESERIALIZATION_TYPE_CHECK_EPOCH,
                                vec![],
                                tuple_type,
                            )
                            .map_err(|_| "Illegal tuple type")
                            .map(Value::from)?
                        } else {
                            TupleData::from_data(vec![])
                                .map_err(|_| "Illegal tuple type")
                                .map(Value::from)?
                        };
                        Ok(finished_tuple)
                    }
                }
                TypePrefix::StringASCII => {
                    let mut buffer_len = [0; 4];
                    r.read_exact(&mut buffer_len)?;
                    let buffer_len = BufferLength::try_from(u32::from_be_bytes(buffer_len))?;

                    if let Some(x) = &expected_type {
                        let passed_test = match x {
                            TypeSignature::SequenceType(SequenceSubtype::StringType(
                                StringSubtype::ASCII(expected_len),
                            )) => u32::from(&buffer_len) <= u32::from(expected_len),
                            _ => false,
                        };
                        if !passed_test {
                            return Err(SerializationError::DeserializeExpected(x.clone()));
                        }
                    }

                    let mut data = vec![0; u32::from(buffer_len) as usize];

                    r.read_exact(&mut data[..])?;

                    Value::string_ascii_from_bytes(data).map_err(|_| "Bad string".into())
                }
                TypePrefix::StringUTF8 => {
                    let mut total_len = [0; 4];
                    r.read_exact(&mut total_len)?;
                    let total_len = BufferLength::try_from(u32::from_be_bytes(total_len))?;

                    let mut data: Vec<u8> = vec![0; u32::from(total_len) as usize];

                    r.read_exact(&mut data[..])?;

                    let value = Value::string_utf8_from_bytes(data)
                        .map_err(|_| "Illegal string_utf8 type".into());

                    if let Some(x) = &expected_type {
                        let passed_test = match (x, &value) {
                            (
                                TypeSignature::SequenceType(SequenceSubtype::StringType(
                                    StringSubtype::UTF8(expected_len),
                                )),
                                Ok(Value::Sequence(SequenceData::String(CharType::UTF8(utf8)))),
                            ) => utf8.data.len() as u32 <= u32::from(expected_len),
                            _ => false,
                        };
                        if !passed_test {
                            return Err(SerializationError::DeserializeExpected(x.clone()));
                        }
                    }

                    value
                }
            }?;

            let mut finished_item = Some(item);
            while let Some(item) = finished_item.take() {
                let stack_bottom = if let Some(stack_item) = stack.pop() {
                    stack_item
                } else {
                    // this should be unreachable!
                    warn!(
                        "Deserializer reached unexpected path: item processed, but deserializer stack does not expect another value";
                        "item" => %item,
                    );
                    return Err("Deserializer processed item, but deserializer stack does not expect another value".into());
                };
                match stack_bottom {
                    DeserializeStackItem::TopLevel { .. } => return Ok(item),
                    DeserializeStackItem::List {
                        mut items,
                        expected_len,
                        expected_type,
                    } => {
                        items.push(item);
                        if expected_len as usize <= items.len() {
                            // list is finished!
                            let finished_list = if let Some(list_type) = expected_type {
                                Value::list_with_type(
                                    &DESERIALIZATION_TYPE_CHECK_EPOCH,
                                    items,
                                    list_type.clone(),
                                )
                                .map_err(|_| "Illegal list type")?
                            } else {
                                Value::cons_list_unsanitized(items)
                                    .map_err(|_| "Illegal list type")?
                            };

                            finished_item.replace(finished_list);
                        } else {
                            // list is not finished, reinsert on stack
                            stack.push(DeserializeStackItem::List {
                                items,
                                expected_len,
                                expected_type,
                            });
                        }
                    }
                    DeserializeStackItem::Tuple {
                        mut items,
                        expected_len,
                        expected_type,
                        next_name,
                        next_sanitize,
                        mut processed_entries,
                    } => {
                        let push_entry = if sanitize {
                            if expected_type.is_some() {
                                // if performing tuple sanitization, don't include a field
                                //  if it was sanitized
                                !next_sanitize
                            } else {
                                // always push the entry if there's no type expectation
                                true
                            }
                        } else {
                            true
                        };
                        let tuple_entry = (next_name, item);
                        if push_entry {
                            items.push(tuple_entry);
                        }
                        processed_entries += 1;
                        if expected_len <= processed_entries {
                            // tuple is finished!
                            let finished_tuple = if let Some(tuple_type) = expected_type {
                                if items.len() != tuple_type.len() as usize {
                                    return Err(SerializationError::DeserializeExpected(
                                        TypeSignature::TupleType(tuple_type),
                                    ));
                                }
                                TupleData::from_data_typed(
                                    &DESERIALIZATION_TYPE_CHECK_EPOCH,
                                    items,
                                    &tuple_type,
                                )
                                .map_err(|_| "Illegal tuple type")
                                .map(Value::from)?
                            } else {
                                TupleData::from_data(items)
                                    .map_err(|_| "Illegal tuple type")
                                    .map(Value::from)?
                            };

                            finished_item.replace(finished_tuple);
                        } else {
                            // tuple is not finished, read the next key name and reinsert on stack
                            let key = ClarityName::deserialize_read(r)?;
                            // figure out if the next (key, value) pair for this
                            //  tuple will be elided (or sanitized) from the tuple.
                            // the logic here is that the next pair should be elided if:
                            //    * `sanitize` parameter is true
                            //    * `tuple_type` is some (i.e., there is an expected type for the
                            //       tuple)
                            //    * `tuple_type` does not contain an entry for `key`
                            let next_sanitize = sanitize
                                && expected_type
                                    .as_ref()
                                    .map(|tt| tt.field_type(&key).is_none())
                                    .unwrap_or(false);
                            stack.push(DeserializeStackItem::Tuple {
                                items,
                                expected_type,
                                expected_len,
                                next_name: key,
                                next_sanitize,
                                processed_entries,
                            });
                        }
                    }
                    DeserializeStackItem::OptionSome { .. } => {
                        let finished_some = Value::some(item).map_err(|_x| "Value too large")?;
                        finished_item.replace(finished_some);
                    }
                    DeserializeStackItem::ResponseOk { .. } => {
                        let finished_some = Value::okay(item).map_err(|_x| "Value too large")?;
                        finished_item.replace(finished_some);
                    }
                    DeserializeStackItem::ResponseErr { .. } => {
                        let finished_some = Value::error(item).map_err(|_x| "Value too large")?;
                        finished_item.replace(finished_some);
                    }
                };
            }
        }

        Err(SerializationError::DeserializationError(
            "Invalid data: stack ran out before finishing parsing".into(),
        ))
    }

    pub fn serialize_write<W: Write>(&self, w: &mut W) -> std::io::Result<()> {
        use super::CharType::*;
        use super::PrincipalData::*;
        use super::SequenceData::{self, *};
        use super::Value::*;

        w.write_all(&[TypePrefix::from(self) as u8])?;
        match self {
            Int(value) => w.write_all(&value.to_be_bytes())?,
            UInt(value) => w.write_all(&value.to_be_bytes())?,
            Principal(Standard(data)) => data.serialize_write(w)?,
            Principal(Contract(contract_identifier))
            | CallableContract(CallableData {
                contract_identifier,
                trait_identifier: _,
            }) => {
                contract_identifier.issuer.serialize_write(w)?;
                contract_identifier.name.serialize_write(w)?;
            }
            Response(response) => response.data.serialize_write(w)?,
            // Bool types don't need any more data.
            Bool(_) => {}
            // None types don't need any more data.
            Optional(OptionalData { data: None }) => {}
            Optional(OptionalData { data: Some(value) }) => {
                value.serialize_write(w)?;
            }
            Sequence(List(data)) => {
                w.write_all(&data.len().to_be_bytes())?;
                for item in data.data.iter() {
                    item.serialize_write(w)?;
                }
            }
            Sequence(Buffer(value)) => {
                w.write_all(&(u32::from(value.len()).to_be_bytes()))?;
                w.write_all(&value.data)?
            }
            Sequence(SequenceData::String(UTF8(value))) => {
                let total_len: u32 = value.data.iter().fold(0u32, |len, c| len + c.len() as u32);
                w.write_all(&(total_len.to_be_bytes()))?;
                for bytes in value.data.iter() {
                    w.write_all(bytes)?
                }
            }
            Sequence(SequenceData::String(ASCII(value))) => {
                w.write_all(&(u32::from(value.len()).to_be_bytes()))?;
                w.write_all(&value.data)?
            }
            Tuple(data) => {
                w.write_all(&u32::try_from(data.data_map.len()).unwrap().to_be_bytes())?;
                for (key, value) in data.data_map.iter() {
                    key.serialize_write(w)?;
                    value.serialize_write(w)?;
                }
            }
        };

        Ok(())
    }

    /// This function attempts to deserialize a byte buffer into a Clarity Value.
    /// The `expected_type` parameter tells the deserializer to expect (and enforce)
    /// a particular type. `ClarityDB` uses this to ensure that lists, tuples, etc. loaded from the database
    /// have their max-length and other type information set by the type declarations in the contract.
    pub fn try_deserialize_bytes(
        bytes: &Vec<u8>,
        expected: &TypeSignature,
        sanitize: bool,
    ) -> Result<Value, SerializationError> {
        Value::deserialize_read(&mut bytes.as_slice(), Some(expected), sanitize)
    }

    /// This function attempts to deserialize a hex string into a Clarity Value.
    /// The `expected_type` parameter tells the deserializer to expect (and enforce)
    /// a particular type. `ClarityDB` uses this to ensure that lists, tuples, etc. loaded from the database
    /// have their max-length and other type information set by the type declarations in the contract.
    pub fn try_deserialize_hex(
        hex: &str,
        expected: &TypeSignature,
        sanitize: bool,
    ) -> Result<Value, SerializationError> {
        let data = hex_bytes(hex).map_err(|_| "Bad hex string")?;
        Value::try_deserialize_bytes(&data, expected, sanitize)
    }

    /// This function attempts to deserialize a byte buffer into a
    /// Clarity Value, while ensuring that the whole byte buffer is
    /// consumed by the deserialization, erroring if it is not. The
    /// `expected_type` parameter tells the deserializer to expect
    /// (and enforce) a particular type. `ClarityDB` uses this to
    /// ensure that lists, tuples, etc. loaded from the database have
    /// their max-length and other type information set by the type
    /// declarations in the contract.
    pub fn try_deserialize_bytes_exact(
        bytes: &Vec<u8>,
        expected: &TypeSignature,
        sanitize: bool,
    ) -> Result<Value, SerializationError> {
        let input_length = bytes.len();
        let (value, read_count) =
            Value::deserialize_read_count(&mut bytes.as_slice(), Some(expected), sanitize)?;
        if read_count != (input_length as u64) {
            Err(SerializationError::LeftoverBytesInDeserialization)
        } else {
            Ok(value)
        }
    }

    /// Try to deserialize a value without type information. This *does not* perform sanitization
    ///  so it should not be used when decoding clarity database values.
    fn try_deserialize_bytes_untyped(bytes: &Vec<u8>) -> Result<Value, SerializationError> {
        Value::deserialize_read(&mut bytes.as_slice(), None, false)
    }

    /// Try to deserialize a value from a hex string without type information. This *does not*
    /// perform sanitization.
    pub fn try_deserialize_hex_untyped(hex: &str) -> Result<Value, SerializationError> {
        let hex = hex.strip_prefix("0x").unwrap_or(hex);
        let data = hex_bytes(hex).map_err(|_| "Bad hex string")?;
        Value::try_deserialize_bytes_untyped(&data)
    }

    pub fn serialized_size(&self) -> u32 {
        let mut counter = WriteCounter { count: 0 };
        self.serialize_write(&mut counter)
            .expect("Error: Failed to count serialization length of Clarity value");
        counter.count
    }
}

/// A writer that just counts the bytes written
struct WriteCounter {
    count: u32,
}

impl Write for WriteCounter {
    fn write(&mut self, buf: &[u8]) -> std::io::Result<usize> {
        let input: u32 = buf.len().try_into().map_err(|_e| {
            std::io::Error::new(
                std::io::ErrorKind::Other,
                "Serialization size would overflow u32",
            )
        })?;
        self.count = self.count.checked_add(input).ok_or_else(|| {
            std::io::Error::new(
                std::io::ErrorKind::Other,
                "Serialization size would overflow u32",
            )
        })?;
        Ok(input as usize)
    }

    fn flush(&mut self) -> std::io::Result<()> {
        Ok(())
    }
}

impl Value {
    pub fn serialize_to_vec(&self) -> Vec<u8> {
        let mut byte_serialization = Vec::new();
        self.serialize_write(&mut byte_serialization)
            .expect("IOError filling byte buffer.");
        byte_serialization
    }

    /// This does *not* perform any data sanitization
    pub fn serialize_to_hex(&self) -> String {
        let byte_serialization = self.serialize_to_vec();
        to_hex(byte_serialization.as_slice())
    }

    /// Sanitize `value` against pre-2.4 serialization
    ///
    /// Returns Some if the sanitization is successful, or was not necessary.
    /// Returns None if the sanitization failed.
    ///
    /// Returns the sanitized value _and_ whether or not sanitization was required.
    pub fn sanitize_value(
        epoch: &StacksEpochId,
        expected: &TypeSignature,
        value: Value,
    ) -> Option<(Value, bool)> {
        // in epochs before 2.4, perform no sanitization
        if !epoch.value_sanitizing() {
            return Some((value, false));
        }
        let (output, did_sanitize) = match value {
            Value::Sequence(SequenceData::List(l)) => {
                let lt = match expected {
                    TypeSignature::SequenceType(SequenceSubtype::ListType(lt)) => lt,
                    _ => return None,
                };
                if l.len() > lt.get_max_len() {
                    return None;
                }
                let mut sanitized_items = vec![];
                let mut did_sanitize_children = false;
                for item in l.data.into_iter() {
                    let (sanitized_item, did_sanitize) =
                        Self::sanitize_value(epoch, lt.get_list_item_type(), item)?;
                    sanitized_items.push(sanitized_item);
                    did_sanitize_children = did_sanitize_children || did_sanitize;
                }
                // do not sanitize list before construction here, because we're already sanitizing
                let output_list = Value::cons_list_unsanitized(sanitized_items).ok()?;
                (output_list, did_sanitize_children)
            }
            Value::Tuple(tuple_data) => {
                let tt = match expected {
                    TypeSignature::TupleType(tt) => tt,
                    _ => return None,
                };
                let mut sanitized_tuple_entries = vec![];
                let original_tuple_len = tuple_data.len();
                let mut tuple_data_map = tuple_data.data_map;
                let mut did_sanitize_children = false;
                for (key, expect_key_type) in tt.get_type_map().iter() {
                    let field_data = tuple_data_map.remove(key)?;
                    let (sanitized_field, did_sanitize) =
                        Self::sanitize_value(epoch, expect_key_type, field_data)?;
                    sanitized_tuple_entries.push((key.clone(), sanitized_field));
                    did_sanitize_children = did_sanitize_children || did_sanitize;
                }
                if sanitized_tuple_entries.len() as u64 != tt.len() {
                    // this code should be unreachable, because I think any case that
                    //    could trigger this would have returned None earlier
                    warn!("Sanitizer handled path that should have errored earlier, skipping sanitization");
                    return None;
                }
                let did_sanitize_tuple = did_sanitize_children || (tt.len() != original_tuple_len);
                (
                    Value::Tuple(TupleData::from_data(sanitized_tuple_entries).ok()?),
                    did_sanitize_tuple,
                )
            }
            Value::Optional(opt_data) => {
                let inner_type = match expected {
                    TypeSignature::OptionalType(inner_type) => inner_type,
                    _ => return None,
                };
                let some_data = match opt_data.data {
                    Some(data) => *data,
                    None => return Some((Value::none(), false)),
                };
                let (sanitized_data, did_sanitize_child) =
                    Self::sanitize_value(epoch, inner_type, some_data)?;
                (Value::some(sanitized_data).ok()?, did_sanitize_child)
            }
            Value::Response(response) => {
                let rt = match expected {
                    TypeSignature::ResponseType(rt) => rt,
                    _ => return None,
                };

                let response_ok = response.committed;
                let response_data = *response.data;
                let inner_type = if response_ok { &rt.0 } else { &rt.1 };
                let (sanitized_inner, did_sanitize_child) =
                    Self::sanitize_value(epoch, inner_type, response_data)?;
                let sanitized_resp = if response_ok {
                    Value::okay(sanitized_inner)
                } else {
                    Value::error(sanitized_inner)
                };
                (sanitized_resp.ok()?, did_sanitize_child)
            }
            value => {
                if expected.admits(epoch, &value).ok()? {
                    return Some((value, false));
                } else {
                    return None;
                }
            }
        };

        if expected.admits(epoch, &output).ok()? {
            Some((output, did_sanitize))
        } else {
            None
        }
    }
}

impl ClaritySerializable for u32 {
    fn serialize(&self) -> String {
        let mut buffer = Vec::new();
        buffer
            .write_all(&self.to_be_bytes())
            .expect("u32 serialization: failed writing.");
        to_hex(buffer.as_slice())
    }
}

impl ClarityDeserializable<u32> for u32 {
    fn deserialize(input: &str) -> Self {
        let bytes = hex_bytes(input).expect("u32 deserialization: failed decoding bytes.");
        assert_eq!(bytes.len(), 4);
        u32::from_be_bytes(
            bytes[0..4]
                .try_into()
                .expect("u32 deserialization: failed reading."),
        )
    }
}

/// Note: the StacksMessageCodec implementation for Clarity values *does not*
///       sanitize its serialization or deserialization.
impl StacksMessageCodec for Value {
    fn consensus_serialize<W: Write>(&self, fd: &mut W) -> Result<(), codec_error> {
        self.serialize_write(fd).map_err(codec_error::WriteError)
    }

    fn consensus_deserialize<R: Read>(fd: &mut R) -> Result<Value, codec_error> {
        Value::deserialize_read(fd, None, false).map_err(|e| match e {
            SerializationError::IOError(e) => codec_error::ReadError(e.err),
            _ => codec_error::DeserializeError(format!("Failed to decode clarity value: {:?}", &e)),
        })
    }
}

impl std::hash::Hash for Value {
    fn hash<H: std::hash::Hasher>(&self, state: &mut H) {
        let mut s = vec![];
        self.serialize_write(&mut s)
            .expect("FATAL: failed to serialize to vec");
        s.hash(state);
    }
}

#[cfg(test)]
pub mod tests {
    use std::io::Write;

    use rstest::rstest;
    use rstest_reuse::{self, *};

    use super::super::*;
    use super::SerializationError;
    use crate::vm::database::{ClarityDeserializable, ClaritySerializable, RollbackWrapper};
    use crate::vm::errors::Error;
    use crate::vm::tests::test_clarity_versions;
    use crate::vm::types::TypeSignature::{BoolType, IntType};
    use crate::vm::ClarityVersion;

    fn buff_type(size: u32) -> TypeSignature {
        TypeSignature::SequenceType(SequenceSubtype::BufferType(size.try_into().unwrap()))
    }

    fn test_deser_ser(v: Value) {
        assert_eq!(
            &v,
            &Value::try_deserialize_hex(&v.serialize_to_hex(), &TypeSignature::type_of(&v), false)
                .unwrap()
        );
        assert_eq!(
            &v,
            &Value::try_deserialize_hex_untyped(&v.serialize_to_hex()).unwrap()
        );
        // test the serialized_size implementation
        assert_eq!(
            v.serialized_size(),
            v.serialize_to_hex().len() as u32 / 2,
            "serialized_size() should return the byte length of the serialization (half the length of the hex encoding)",
        );
    }

    fn test_deser_u32_helper(num: u32) {
        assert_eq!(num, u32::deserialize(&num.serialize()));
    }

    fn test_bad_expectation(v: Value, e: TypeSignature) {
        assert!(matches!(
            Value::try_deserialize_hex(&v.serialize_to_hex(), &e, false).unwrap_err(),
            SerializationError::DeserializeExpected(_)
        ))
    }

    #[test]
    fn test_deser_u32() {
        test_deser_u32_helper(0);
        test_deser_u32_helper(10);
        test_deser_u32_helper(42);
        test_deser_u32_helper(10992);
        test_deser_u32_helper(10992);
        test_deser_u32_helper(262144);
        test_deser_u32_helper(134217728);
    }

    #[apply(test_clarity_versions)]
    fn test_lists(#[case] version: ClarityVersion, #[case] epoch: StacksEpochId) {
        let list_list_int = Value::list_from(vec![Value::list_from(vec![
            Value::Int(1),
            Value::Int(2),
            Value::Int(3),
        ])
        .unwrap()])
        .unwrap();

        // Should be legal!
        Value::try_deserialize_hex(
            &Value::list_from(vec![]).unwrap().serialize_to_hex(),
            &TypeSignature::from_string("(list 2 (list 3 int))", version, epoch),
            false,
        )
        .unwrap();
        Value::try_deserialize_hex(
            &list_list_int.serialize_to_hex(),
            &TypeSignature::from_string("(list 2 (list 3 int))", version, epoch),
            false,
        )
        .unwrap();
        Value::try_deserialize_hex(
            &list_list_int.serialize_to_hex(),
            &TypeSignature::from_string("(list 1 (list 4 int))", version, epoch),
            false,
        )
        .unwrap();

        test_deser_ser(list_list_int.clone());
        test_deser_ser(Value::list_from(vec![]).unwrap());
        test_bad_expectation(list_list_int.clone(), TypeSignature::BoolType);
        // inner type isn't expected
        test_bad_expectation(
            list_list_int.clone(),
            TypeSignature::from_string("(list 1 (list 4 uint))", version, epoch),
        );
        // child list longer than expected
        test_bad_expectation(
            list_list_int.clone(),
            TypeSignature::from_string("(list 1 (list 2 uint))", version, epoch),
        );
        // parent list longer than expected
        test_bad_expectation(
            list_list_int.clone(),
            TypeSignature::from_string("(list 0 (list 2 uint))", version, epoch),
        );

        // make a list too large for the type itself!
        //   this describes a list of size 1+MAX_VALUE_SIZE of Value::Bool(true)'s
        let mut too_big = vec![3u8; 6 + MAX_VALUE_SIZE as usize];
        // list prefix
        too_big[0] = 11;
        // list length
        Write::write_all(
            &mut too_big.get_mut(1..5).unwrap(),
            &(1 + MAX_VALUE_SIZE).to_be_bytes(),
        )
        .unwrap();

        assert_eq!(
            Value::deserialize_read(&mut too_big.as_slice(), None, false).unwrap_err(),
            "Illegal list type".into()
        );

        // make a list that says it is longer than it is!
        //   this describes a list of size MAX_VALUE_SIZE of Value::Bool(true)'s, but is actually only 59 bools.
        let mut eof = vec![3u8; 64_usize];
        // list prefix
        eof[0] = 11;
        // list length
        Write::write_all(
            &mut eof.get_mut(1..5).unwrap(),
            &(MAX_VALUE_SIZE).to_be_bytes(),
        )
        .unwrap();

        /*
         * jude -- this should return an IOError
        assert_eq!(
            Value::deserialize_read(&mut eof.as_slice(), None).unwrap_err(),
            "Unexpected end of byte stream".into());
        */

        match Value::deserialize_read(&mut eof.as_slice(), None, false) {
            Ok(_) => panic!("Accidentally parsed truncated slice"),
            Err(eres) => match eres {
                SerializationError::IOError(ioe) => match ioe.err.kind() {
                    std::io::ErrorKind::UnexpectedEof => {}
                    _ => panic!("Invalid I/O error: {:?}", &ioe),
                },
                _ => panic!("Invalid deserialize error: {:?}", &eres),
            },
        }
    }

    #[test]
    fn test_bools() {
        test_deser_ser(Value::Bool(false));
        test_deser_ser(Value::Bool(true));

        test_bad_expectation(Value::Bool(false), TypeSignature::IntType);
        test_bad_expectation(Value::Bool(true), TypeSignature::IntType);
    }

    #[test]
    fn test_ints() {
        test_deser_ser(Value::Int(0));
        test_deser_ser(Value::Int(1));
        test_deser_ser(Value::Int(-1));
        test_deser_ser(Value::Int(i128::MAX));
        test_deser_ser(Value::Int(i128::MIN));

        test_bad_expectation(Value::Int(1), TypeSignature::UIntType);
    }

    #[test]
    fn test_uints() {
        test_deser_ser(Value::UInt(0));
        test_deser_ser(Value::UInt(1));
        test_deser_ser(Value::UInt(u128::MAX));
        test_deser_ser(Value::UInt(u128::MIN));

        test_bad_expectation(Value::UInt(1), TypeSignature::IntType);
    }

    #[apply(test_clarity_versions)]
    fn test_opts(#[case] version: ClarityVersion, #[case] epoch: StacksEpochId) {
        test_deser_ser(Value::none());
        test_deser_ser(Value::some(Value::Int(15)).unwrap());

        test_bad_expectation(Value::none(), TypeSignature::IntType);
        test_bad_expectation(Value::some(Value::Int(15)).unwrap(), TypeSignature::IntType);
        // bad expected _contained_ type
        test_bad_expectation(
            Value::some(Value::Int(15)).unwrap(),
            TypeSignature::from_string("(optional uint)", version, epoch),
        );
    }

    #[apply(test_clarity_versions)]
    fn test_resp(#[case] version: ClarityVersion, #[case] epoch: StacksEpochId) {
        test_deser_ser(Value::okay(Value::Int(15)).unwrap());
        test_deser_ser(Value::error(Value::Int(15)).unwrap());

        // Bad expected types.
        test_bad_expectation(Value::okay(Value::Int(15)).unwrap(), TypeSignature::IntType);
        test_bad_expectation(
            Value::okay(Value::Int(15)).unwrap(),
            TypeSignature::from_string("(response uint int)", version, epoch),
        );
        test_bad_expectation(
            Value::error(Value::Int(15)).unwrap(),
            TypeSignature::from_string("(response int uint)", version, epoch),
        );
    }

    #[apply(test_clarity_versions)]
    fn test_buffs(#[case] version: ClarityVersion, #[case] epoch: StacksEpochId) {
        test_deser_ser(Value::buff_from(vec![0, 0, 0, 0]).unwrap());
        test_deser_ser(Value::buff_from(vec![0xde, 0xad, 0xbe, 0xef]).unwrap());
        test_deser_ser(Value::buff_from(vec![0, 0xde, 0xad, 0xbe, 0xef, 0]).unwrap());

        test_bad_expectation(
            Value::buff_from(vec![0, 0xde, 0xad, 0xbe, 0xef, 0]).unwrap(),
            TypeSignature::BoolType,
        );

        // fail because we expect a shorter buffer
        test_bad_expectation(
            Value::buff_from(vec![0, 0xde, 0xad, 0xbe, 0xef, 0]).unwrap(),
            TypeSignature::from_string("(buff 2)", version, epoch),
        );
    }

    #[apply(test_clarity_versions)]
    fn test_string_ascii(#[case] version: ClarityVersion, #[case] epoch: StacksEpochId) {
        test_deser_ser(Value::string_ascii_from_bytes(vec![61, 62, 63, 64]).unwrap());

        // fail because we expect a shorter string
        test_bad_expectation(
            Value::string_ascii_from_bytes(vec![61, 62, 63, 64]).unwrap(),
            TypeSignature::from_string("(string-ascii 3)", version, epoch),
        );
    }

    #[apply(test_clarity_versions)]
    fn test_string_utf8(#[case] version: ClarityVersion, #[case] epoch: StacksEpochId) {
        test_deser_ser(Value::string_utf8_from_bytes(vec![61, 62, 63, 64]).unwrap());
        test_deser_ser(
            Value::string_utf8_from_bytes(vec![61, 62, 63, 240, 159, 164, 151]).unwrap(),
        );

        // fail because we expect a shorter string
        test_bad_expectation(
            Value::string_utf8_from_bytes(vec![61, 62, 63, 64]).unwrap(),
            TypeSignature::from_string("(string-utf8 3)", version, epoch),
        );

        test_bad_expectation(
            Value::string_utf8_from_bytes(vec![61, 62, 63, 240, 159, 164, 151]).unwrap(),
            TypeSignature::from_string("(string-utf8 3)", version, epoch),
        );
    }

    #[test]
    fn test_tuples() {
        let t_1 = Value::from(
            TupleData::from_data(vec![
                ("a".into(), Value::Int(1)),
                ("b".into(), Value::Int(1)),
            ])
            .unwrap(),
        );
        let t_0 = Value::from(
            TupleData::from_data(vec![
                ("b".into(), Value::Int(1)),
                ("a".into(), Value::Int(1)),
            ])
            .unwrap(),
        );
        let t_2 = Value::from(
            TupleData::from_data(vec![
                ("a".into(), Value::Int(1)),
                ("b".into(), Value::Bool(true)),
            ])
            .unwrap(),
        );
        let t_3 = Value::from(TupleData::from_data(vec![("a".into(), Value::Int(1))]).unwrap());
        let t_4 = Value::from(
            TupleData::from_data(vec![
                ("a".into(), Value::Int(1)),
                ("c".into(), Value::Bool(true)),
            ])
            .unwrap(),
        );

        test_deser_ser(t_0.clone());
        test_deser_ser(t_1.clone());
        test_deser_ser(t_2.clone());
        test_deser_ser(t_3.clone());

        test_bad_expectation(t_0.clone(), TypeSignature::BoolType);

        // t_0 and t_1 are actually the same
        assert_eq!(
            Value::try_deserialize_hex(
                &t_1.serialize_to_hex(),
                &TypeSignature::type_of(&t_0),
                false
            )
            .unwrap(),
            Value::try_deserialize_hex(
                &t_0.serialize_to_hex(),
                &TypeSignature::type_of(&t_0),
                false
            )
            .unwrap()
        );

        // field number not equal to expectations
        assert!(matches!(
            Value::try_deserialize_hex(
                &t_3.serialize_to_hex(),
                &TypeSignature::type_of(&t_1),
                false
            )
            .unwrap_err(),
            SerializationError::DeserializeExpected(_)
        ));

        // field type mismatch
        assert!(matches!(
            Value::try_deserialize_hex(
                &t_2.serialize_to_hex(),
                &TypeSignature::type_of(&t_1),
                false
            )
            .unwrap_err(),
            SerializationError::DeserializeExpected(_)
        ));

        // field not-present in expected
        assert!(matches!(
            Value::try_deserialize_hex(
                &t_1.serialize_to_hex(),
                &TypeSignature::type_of(&t_4),
                false
            )
            .unwrap_err(),
            SerializationError::DeserializeExpected(_)
        ));
    }

    #[apply(test_clarity_versions)]
    fn test_sanitization(#[case] version: ClarityVersion, #[case] epoch: StacksEpochId) {
        let v_1 = Value::list_from(vec![
            TupleData::from_data(vec![("b".into(), Value::Int(2))])
                .unwrap()
                .into(),
            TupleData::from_data(vec![
                ("a".into(), Value::Int(1)),
                ("b".into(), Value::Int(4)),
                ("c".into(), Value::Int(3)),
            ])
            .unwrap()
            .into(),
        ])
        .unwrap();
        let v_1_good = Value::list_from(vec![
            TupleData::from_data(vec![("b".into(), Value::Int(2))])
                .unwrap()
                .into(),
            TupleData::from_data(vec![("b".into(), Value::Int(4))])
                .unwrap()
                .into(),
        ])
        .unwrap();

        let t_1_good = TypeSignature::from_string("(list 5 (tuple (b int)))", version, epoch);
        let t_1_bad_0 =
            TypeSignature::from_string("(list 5 (tuple (b int) (a int)))", version, epoch);
        let t_1_bad_1 = TypeSignature::from_string("(list 5 (tuple (b uint)))", version, epoch);

        let v_2 = TupleData::from_data(vec![
            (
                "list-1".into(),
                Value::list_from(vec![
                    TupleData::from_data(vec![("b".into(), Value::Int(2))])
                        .unwrap()
                        .into(),
                    TupleData::from_data(vec![
                        ("a".into(), Value::Int(1)),
                        ("b".into(), Value::Int(4)),
                        ("c".into(), Value::Int(3)),
                    ])
                    .unwrap()
                    .into(),
                ])
                .unwrap(),
            ),
            (
                "list-2".into(),
                Value::list_from(vec![
                    TupleData::from_data(vec![("c".into(), Value::Int(2))])
                        .unwrap()
                        .into(),
                    TupleData::from_data(vec![
                        ("a".into(), Value::Int(1)),
                        ("b".into(), Value::Int(4)),
                        ("c".into(), Value::Int(3)),
                    ])
                    .unwrap()
                    .into(),
                ])
                .unwrap(),
            ),
        ])
        .unwrap()
        .into();

        let v_2_good = TupleData::from_data(vec![
            (
                "list-1".into(),
                Value::list_from(vec![
                    TupleData::from_data(vec![("b".into(), Value::Int(2))])
                        .unwrap()
                        .into(),
                    TupleData::from_data(vec![("b".into(), Value::Int(4))])
                        .unwrap()
                        .into(),
                ])
                .unwrap(),
            ),
            (
                "list-2".into(),
                Value::list_from(vec![
                    TupleData::from_data(vec![("c".into(), Value::Int(2))])
                        .unwrap()
                        .into(),
                    TupleData::from_data(vec![("c".into(), Value::Int(3))])
                        .unwrap()
                        .into(),
                ])
                .unwrap(),
            ),
        ])
        .unwrap()
        .into();

        let t_2_good = TypeSignature::from_string(
            "(tuple (list-2 (list 2 (tuple (c int)))) (list-1 (list 5 (tuple (b int)))))",
            version,
            epoch,
        );
        let t_2_bad_0 = TypeSignature::from_string(
            "(tuple (list-2 (list 2 (tuple (c int)))) (list-1 (list 5 (tuple (a int)))))",
            version,
            epoch,
        );
        let t_2_bad_1 = TypeSignature::from_string(
            "(tuple (list-2 (list 1 (tuple (c int)))) (list-1 (list 5 (tuple (b int)))))",
            version,
            epoch,
        );

        let v_3 = Value::some(
            TupleData::from_data(vec![
                ("a".into(), Value::Int(1)),
                ("b".into(), Value::Int(4)),
                ("c".into(), Value::Int(3)),
            ])
            .unwrap()
            .into(),
        )
        .unwrap();

        let v_3_good = Value::some(
            TupleData::from_data(vec![
                ("a".into(), Value::Int(1)),
                ("b".into(), Value::Int(4)),
            ])
            .unwrap()
            .into(),
        )
        .unwrap();

        let t_3_good =
            TypeSignature::from_string("(optional (tuple (a int) (b int)))", version, epoch);
        let t_3_bad_0 =
            TypeSignature::from_string("(optional (tuple (a uint) (b int)))", version, epoch);
        let t_3_bad_1 =
            TypeSignature::from_string("(optional (tuple (d int) (b int)))", version, epoch);

        let v_4 = Value::list_from(vec![
            TupleData::from_data(vec![("b".into(), Value::some(Value::Int(2)).unwrap())])
                .unwrap()
                .into(),
            TupleData::from_data(vec![
                ("a".into(), Value::some(Value::Int(1)).unwrap()),
                ("b".into(), Value::none()),
                ("c".into(), Value::some(Value::Int(3)).unwrap()),
            ])
            .unwrap()
            .into(),
        ])
        .unwrap();
        let v_4_good = Value::list_from(vec![
            TupleData::from_data(vec![("b".into(), Value::some(Value::Int(2)).unwrap())])
                .unwrap()
                .into(),
            TupleData::from_data(vec![("b".into(), Value::none())])
                .unwrap()
                .into(),
        ])
        .unwrap();

        let t_4_good =
            TypeSignature::from_string("(list 5 (tuple (b (optional int))))", version, epoch);
        let t_4_bad_0 = TypeSignature::from_string(
            "(list 5 (tuple (b (optional int)) (a (optional int))))",
            version,
            epoch,
        );
        let t_4_bad_1 =
            TypeSignature::from_string("(list 5 (tuple (b (optional uint))))", version, epoch);

        let v_5 = Value::okay(
            Value::list_from(vec![
                TupleData::from_data(vec![("b".into(), Value::some(Value::Int(2)).unwrap())])
                    .unwrap()
                    .into(),
                TupleData::from_data(vec![
                    ("a".into(), Value::some(Value::Int(1)).unwrap()),
                    ("b".into(), Value::none()),
                    ("c".into(), Value::some(Value::Int(3)).unwrap()),
                ])
                .unwrap()
                .into(),
            ])
            .unwrap(),
        )
        .unwrap();
        let v_5_good = Value::okay(
            Value::list_from(vec![
                TupleData::from_data(vec![("b".into(), Value::some(Value::Int(2)).unwrap())])
                    .unwrap()
                    .into(),
                TupleData::from_data(vec![("b".into(), Value::none())])
                    .unwrap()
                    .into(),
            ])
            .unwrap(),
        )
        .unwrap();

        let t_5_good_0 = TypeSignature::from_string(
            "(response (list 5 (tuple (b (optional int)))) int)",
            version,
            epoch,
        );
        let t_5_good_1 = TypeSignature::from_string(
            "(response (list 2 (tuple (b (optional int)))) int)",
            version,
            epoch,
        );
        let t_5_good_2 = TypeSignature::from_string(
            "(response (list 2 (tuple (b (optional int)))) bool)",
            version,
            epoch,
        );
        let t_5_bad_0 = TypeSignature::from_string(
            "(response (list 5 (tuple (b (optional int)) (a (optional int)))) uint)",
            version,
            epoch,
        );
        let t_5_bad_1 = TypeSignature::from_string(
            "(response (list 5 (tuple (b (optional uint)))) int)",
            version,
            epoch,
        );
        let t_5_bad_2 = TypeSignature::from_string(
            "(response int (list 5 (tuple (b (optional int)))))",
            version,
            epoch,
        );
        let t_5_bad_3 = TypeSignature::from_string(
            "(list 5 (tuple (b (optional int)) (a (optional int))))",
            version,
            epoch,
        );

        let v_6 = Value::error(
            Value::list_from(vec![
                TupleData::from_data(vec![("b".into(), Value::some(Value::Int(2)).unwrap())])
                    .unwrap()
                    .into(),
                TupleData::from_data(vec![
                    ("a".into(), Value::some(Value::Int(1)).unwrap()),
                    ("b".into(), Value::none()),
                    ("c".into(), Value::some(Value::Int(3)).unwrap()),
                ])
                .unwrap()
                .into(),
            ])
            .unwrap(),
        )
        .unwrap();
        let v_6_good = Value::error(
            Value::list_from(vec![
                TupleData::from_data(vec![("b".into(), Value::some(Value::Int(2)).unwrap())])
                    .unwrap()
                    .into(),
                TupleData::from_data(vec![("b".into(), Value::none())])
                    .unwrap()
                    .into(),
            ])
            .unwrap(),
        )
        .unwrap();

        let t_6_good_0 = TypeSignature::from_string(
            "(response int (list 5 (tuple (b (optional int)))))",
            version,
            epoch,
        );
        let t_6_good_1 = TypeSignature::from_string(
            "(response int (list 2 (tuple (b (optional int)))))",
            version,
            epoch,
        );
        let t_6_good_2 = TypeSignature::from_string(
            "(response bool (list 2 (tuple (b (optional int)))))",
            version,
            epoch,
        );
        let t_6_bad_0 = TypeSignature::from_string(
            "(response uint (list 5 (tuple (b (optional int)) (a (optional int)))))",
            version,
            epoch,
        );
        let t_6_bad_1 = TypeSignature::from_string(
            "(response int (list 5 (tuple (b (optional uint)))))",
            version,
            epoch,
        );
        let t_6_bad_2 = TypeSignature::from_string(
            "(response (list 5 (tuple (b (optional int)))) int)",
            version,
            epoch,
        );
        let t_6_bad_3 = TypeSignature::from_string(
            "(list 5 (tuple (b (optional int)) (a (optional int))))",
            version,
            epoch,
        );

        let test_cases = [
            (v_1, v_1_good, t_1_good, vec![t_1_bad_0, t_1_bad_1]),
            (v_2, v_2_good, t_2_good, vec![t_2_bad_0, t_2_bad_1]),
            (v_3, v_3_good, t_3_good, vec![t_3_bad_0, t_3_bad_1]),
            (v_4, v_4_good, t_4_good, vec![t_4_bad_0, t_4_bad_1]),
            (
                v_5.clone(),
                v_5_good.clone(),
                t_5_good_0,
                vec![t_5_bad_0, t_5_bad_1, t_5_bad_2, t_5_bad_3],
            ),
            (v_5.clone(), v_5_good.clone(), t_5_good_1, vec![]),
            (v_5, v_5_good, t_5_good_2, vec![]),
            (
                v_6.clone(),
                v_6_good.clone(),
                t_6_good_0,
                vec![t_6_bad_0, t_6_bad_1, t_6_bad_2, t_6_bad_3],
            ),
            (v_6.clone(), v_6_good.clone(), t_6_good_1, vec![]),
            (v_6, v_6_good, t_6_good_2, vec![]),
        ];

        for (input_val, expected_out, good_type, bad_types) in test_cases.iter() {
            eprintln!(
                "Testing {}. Expected sanitization = {}",
                input_val, expected_out
            );
            let serialized = input_val.serialize_to_hex();

            let result =
                RollbackWrapper::deserialize_value(&serialized, good_type, &epoch).map(|x| x.value);
            if epoch < StacksEpochId::Epoch24 {
                let error = result.unwrap_err();
                assert!(matches!(error, SerializationError::DeserializeExpected(_)));
            } else {
                let value = result.unwrap();
                assert_eq!(&value, expected_out);
            }

            for bad_type in bad_types.iter() {
                eprintln!("Testing bad type: {}", bad_type);
                let result = RollbackWrapper::deserialize_value(&serialized, bad_type, &epoch);
                let error = result.unwrap_err();
                assert!(matches!(error, SerializationError::DeserializeExpected(_)));
            }

            // now test the value::sanitize routine
            let result = Value::sanitize_value(&epoch, good_type, input_val.clone());
            if epoch < StacksEpochId::Epoch24 {
                let (value, did_sanitize) = result.unwrap();
                assert_eq!(&value, input_val);
                assert!(!did_sanitize, "Should not sanitize before epoch-2.4");
            } else {
                let (value, did_sanitize) = result.unwrap();
                assert_eq!(&value, expected_out);
                assert!(did_sanitize, "Should have sanitized");
            }

            for bad_type in bad_types.iter() {
                eprintln!("Testing bad type: {}", bad_type);
                let result = Value::sanitize_value(&epoch, bad_type, input_val.clone());
                if epoch < StacksEpochId::Epoch24 {
                    let (value, did_sanitize) = result.unwrap();
                    assert_eq!(&value, input_val);
                    assert!(!did_sanitize, "Should not sanitize before epoch-2.4");
                } else {
                    assert!(result.is_none());
                }
            }
        }
    }

    #[test]
    fn test_vectors() {
        let tests = [
            ("1010", Err("Bad type prefix".into())),
            ("0000000000000000000000000000000001", Ok(Value::Int(1))),
            ("00ffffffffffffffffffffffffffffffff", Ok(Value::Int(-1))),
            ("0100000000000000000000000000000001", Ok(Value::UInt(1))),
            ("0200000004deadbeef", Ok(Value::buff_from(vec![0xde, 0xad, 0xbe, 0xef])
                                      .unwrap())),
            ("03", Ok(Value::Bool(true))),
            ("04", Ok(Value::Bool(false))),
            ("050011deadbeef11ababffff11deadbeef11ababffff", Ok(
                StandardPrincipalData(
                    0x00,
                    [0x11, 0xde, 0xad, 0xbe, 0xef, 0x11, 0xab, 0xab, 0xff, 0xff,
                     0x11, 0xde, 0xad, 0xbe, 0xef, 0x11, 0xab, 0xab, 0xff, 0xff]).into())),
            ("060011deadbeef11ababffff11deadbeef11ababffff0461626364", Ok(
                QualifiedContractIdentifier::new(
                    StandardPrincipalData(
                        0x00,
                        [0x11, 0xde, 0xad, 0xbe, 0xef, 0x11, 0xab, 0xab, 0xff, 0xff,
                         0x11, 0xde, 0xad, 0xbe, 0xef, 0x11, 0xab, 0xab, 0xff, 0xff]),
                    "abcd".into()).into())),
            ("0700ffffffffffffffffffffffffffffffff", Ok(Value::okay(Value::Int(-1)).unwrap())),
            ("0800ffffffffffffffffffffffffffffffff", Ok(Value::error(Value::Int(-1)).unwrap())),
            ("09", Ok(Value::none())),
            ("0a00ffffffffffffffffffffffffffffffff", Ok(Value::some(Value::Int(-1)).unwrap())),
            ("0b0000000400000000000000000000000000000000010000000000000000000000000000000002000000000000000000000000000000000300fffffffffffffffffffffffffffffffc",
             Ok(Value::list_from(vec![
                 Value::Int(1), Value::Int(2), Value::Int(3), Value::Int(-4)]).unwrap())),
            ("0c000000020362617a0906666f6f62617203",
             Ok(Value::from(TupleData::from_data(vec![
                 ("baz".into(), Value::none()), ("foobar".into(), Value::Bool(true))]).unwrap())))
        ];

        for (test, expected) in tests.iter() {
            if let Ok(x) = expected {
                assert_eq!(test, &x.serialize_to_hex());
            }
            assert_eq!(expected, &Value::try_deserialize_hex_untyped(test));
            assert_eq!(
                expected,
                &Value::try_deserialize_hex_untyped(&format!("0x{}", test))
            );
        }

        // test the serialized_size implementation
        for (test, expected) in tests.iter() {
            if let Ok(value) = expected {
                assert_eq!(
                    value.serialized_size(),
                    test.len() as u32 / 2,
                    "serialized_size() should return the byte length of the serialization (half the length of the hex encoding)",
                );
            }
        }
    }

    #[test]
    fn try_deser_large_list() {
        let buff = vec![
            11, 255, 255, 255, 255, 255, 255, 255, 255, 255, 255, 255, 255, 255,
        ];

        assert_eq!(
            Value::try_deserialize_bytes_untyped(&buff).unwrap_err(),
            SerializationError::DeserializationError("Illegal list type".to_string())
        );
    }

    #[test]
    fn try_deser_large_tuple() {
        let buff = vec![
            12, 255, 255, 255, 255, 255, 255, 255, 255, 255, 255, 255, 255, 255,
        ];

        assert_eq!(
            Value::try_deserialize_bytes_untyped(&buff).unwrap_err(),
            SerializationError::DeserializationError("Illegal tuple type".to_string())
        );
    }

    #[test]
    fn try_overflow_stack() {
        let input = "08080808080808080808070707080807080808080808080708080808080708080707080707080807080808080808080708080808080708080707080708070807080808080808080708080808080708080708080808080808080807070807080808080808070808070707080807070808070808080808070808070708070807080808080808080707080708070807080708080808080808070808080808070808070808080808080808080707080708080808080807080807070708080707080807080808080807080807070807080708080808080808070708070808080808080708080707070808070708080807080807070708";
        assert_eq!(
            Err(CheckErrors::TypeSignatureTooDeep.into()),
            Value::try_deserialize_hex_untyped(input)
        );
    }

    #[test]
    fn test_principals() {
        let issuer =
            PrincipalData::parse_standard_principal("SM2J6ZY48GV1EZ5V2V5RB9MP66SW86PYKKQVX8X0G")
                .unwrap();
        let standard_p = Value::from(issuer.clone());

        let contract_identifier = QualifiedContractIdentifier::new(issuer, "foo".into());
        let contract_p2 = Value::from(PrincipalData::Contract(contract_identifier));

        test_deser_ser(contract_p2.clone());
        test_deser_ser(standard_p.clone());

        test_bad_expectation(contract_p2, TypeSignature::BoolType);
        test_bad_expectation(standard_p, TypeSignature::BoolType);
    }
}<|MERGE_RESOLUTION|>--- conflicted
+++ resolved
@@ -27,10 +27,6 @@
 use stacks_common::util::retry::BoundReader;
 
 use super::{ListTypeData, TupleTypeSignature};
-<<<<<<< HEAD
-use crate::codec::{Error as codec_error, StacksMessageCodec};
-=======
->>>>>>> 3e0ba615
 use crate::vm::database::{ClarityDeserializable, ClaritySerializable};
 use crate::vm::errors::{
     CheckErrors, Error as ClarityError, IncomparableError, InterpreterError, InterpreterResult,
@@ -45,10 +41,7 @@
     StringUTF8Length, TupleData, TypeSignature, Value, BOUND_VALUE_SERIALIZATION_BYTES,
     MAX_TYPE_DEPTH, MAX_VALUE_SIZE,
 };
-<<<<<<< HEAD
-=======
 use stacks_common::codec::{Error as codec_error, StacksMessageCodec};
->>>>>>> 3e0ba615
 
 /// Errors that may occur in serialization or deserialization
 /// If deserialization failed because the described type is a bad type and
