--- conflicted
+++ resolved
@@ -74,44 +74,9 @@
           components: rustfmt
           cache: false
 
-<<<<<<< HEAD
-  ## Release tests: Execute on every run
-  release-tests:
-    name: Release Tests
-    uses: ./.github/workflows/stacks-blockchain-tests.yml
-
-  ## Checked for leaked credentials: Execute on every run
-  leaked-cred-test:
-    name: Leaked Credential Test
-    runs-on: ubuntu-latest
-    steps:
-      - name: Extract branch name
-        id: extract_branch
-        if: ${{ github.event_name != 'pull_request' }}
-        run: echo "BRANCH_NAME=$(echo ${GITHUB_REF#refs/heads/})" >> $GITHUB_ENV
-      - name: Extract branch name
-        id: extract_branch_pr
-        if: ${{ github.event_name == 'pull_request' }}
-        run: echo "BRANCH_NAME=$(echo ${GITHUB_HEAD_REF})" >> $GITHUB_ENV
-      - name: Branch name
-        run: echo running on branch ${{ env.BRANCH_NAME }}
-      - name: Checkout the latest code
-        id: git_checkout
-        uses: actions/checkout@v3
-        with:
-          fetch-depth: 0
-      - name: TruffleHog Scan
-        id: trufflehog_check
-        uses: trufflesecurity/trufflehog@main
-        with:
-          path: ./
-          base: ${{ env.BRANCH_NAME }}
-          head: HEAD
-=======
       - name: Rustfmt
         id: rustfmt
         uses: actions-rust-lang/rustfmt@2d1d4e9f72379428552fa1def0b898733fb8472d # v1.1.0
->>>>>>> 6bdc9d5f
 
   ######################################################################################
   ## Create a tagged github release
